/*
 * Cadence - The resource-oriented smart contract programming language
 *
 * Copyright Dapper Labs, Inc.
 *
 * Licensed under the Apache License, Version 2.0 (the "License");
 * you may not use this file except in compliance with the License.
 * You may obtain a copy of the License at
 *
 *   http://www.apache.org/licenses/LICENSE-2.0
 *
 * Unless required by applicable law or agreed to in writing, software
 * distributed under the License is distributed on an "AS IS" BASIS,
 * WITHOUT WARRANTIES OR CONDITIONS OF ANY KIND, either express or implied.
 * See the License for the specific language governing permissions and
 * limitations under the License.
 */

package ccf

import (
	"errors"
	"fmt"

	"github.com/fxamacker/cbor/v2"

	"github.com/onflow/cadence"
	"github.com/onflow/cadence/runtime/common"
	"github.com/onflow/cadence/runtime/sema"
)

type cadenceTypeID string

type decodeTypeFn func(types *cadenceTypeByCCFTypeID) (cadence.Type, error)

// decodeInlineType decodes inline-type as
// language=CDDL
// inline-type =
//
//	simple-type
//	/ optional-type
//	/ varsized-array-type
//	/ constsized-array-type
//	/ dict-type
//	/ reference-type
//	/ intersection-type
//	/ capability-type
//	/ type-ref
//
// All exported Cadence types needs to be handled in this function,
// including abstract and interface types.
func (d *Decoder) decodeInlineType(types *cadenceTypeByCCFTypeID) (cadence.Type, error) {
	tagNum, err := d.dec.DecodeTagNumber()
	if err != nil {
		return nil, err
	}

	switch tagNum {
	case CBORTagSimpleType:
		return d.decodeSimpleTypeID()

	case CBORTagOptionalType:
		return d.decodeOptionalType(types, d.decodeInlineType)

	case CBORTagVarsizedArrayType:
		return d.decodeVarSizedArrayType(types, d.decodeInlineType)

	case CBORTagConstsizedArrayType:
		return d.decodeConstantSizedArrayType(types, d.decodeInlineType)

	case CBORTagDictType:
		return d.decodeDictType(types, d.decodeInlineType)

	case CBORTagReferenceType:
		return d.decodeReferenceType(types, d.decodeInlineType)

	case CBORTagIntersectionType:
		return d.decodeIntersectionType(types, d.decodeNullableInlineType, d.decodeInlineType)

	case CBORTagCapabilityType:
		return d.decodeCapabilityType(types, d.decodeNullableInlineType)

	case CBORTagTypeRef:
		return d.decodeTypeRef(types)

	default:
		return nil, fmt.Errorf("unsupported encoded inline type with CBOR tag number %d", tagNum)
	}
}

// decodeNullableInlineType decodes encoded inline-type or nil.
func (d *Decoder) decodeNullableInlineType(types *cadenceTypeByCCFTypeID) (cadence.Type, error) {
	cborType, err := d.dec.NextType()
	if err != nil {
		return nil, err
	}
	if cborType == cbor.NilType {
		err = d.dec.DecodeNil()
		return nil, err
	}
	return d.decodeInlineType(types)
}

// decodeSimpleTypeID decodes encoded simple-type-id.
// See CCF specification for complete list of simple-type-id.
func (d *Decoder) decodeSimpleTypeID() (cadence.Type, error) {
	simpleTypeID, err := d.dec.DecodeUint64()
	if err != nil {
		return nil, err
	}

	switch simpleTypeID {
	case TypeBool:
		return cadence.TheBoolType, nil

	case TypeString:
		return cadence.TheStringType, nil

	case TypeCharacter:
		return cadence.TheCharacterType, nil

	case TypeAddress:
		return cadence.TheAddressType, nil

	case TypeInt:
		return cadence.TheIntType, nil

	case TypeInt8:
		return cadence.TheInt8Type, nil

	case TypeInt16:
		return cadence.TheInt16Type, nil

	case TypeInt32:
		return cadence.TheInt32Type, nil

	case TypeInt64:
		return cadence.TheInt64Type, nil

	case TypeInt128:
		return cadence.TheInt128Type, nil

	case TypeInt256:
		return cadence.TheInt256Type, nil

	case TypeUInt:
		return cadence.TheUIntType, nil

	case TypeUInt8:
		return cadence.TheUInt8Type, nil

	case TypeUInt16:
		return cadence.TheUInt16Type, nil

	case TypeUInt32:
		return cadence.TheUInt32Type, nil

	case TypeUInt64:
		return cadence.TheUInt64Type, nil

	case TypeUInt128:
		return cadence.TheUInt128Type, nil

	case TypeUInt256:
		return cadence.TheUInt256Type, nil

	case TypeWord8:
		return cadence.TheWord8Type, nil

	case TypeWord16:
		return cadence.TheWord16Type, nil

	case TypeWord32:
		return cadence.TheWord32Type, nil

	case TypeWord64:
		return cadence.TheWord64Type, nil

	case TypeWord128:
		return cadence.TheWord128Type, nil

	case TypeWord256:
		return cadence.TheWord256Type, nil

	case TypeFix64:
		return cadence.TheFix64Type, nil

	case TypeUFix64:
		return cadence.TheUFix64Type, nil

	case TypePath:
		return cadence.ThePathType, nil

	case TypeCapabilityPath:
		return cadence.TheCapabilityPathType, nil

	case TypeStoragePath:
		return cadence.TheStoragePathType, nil

	case TypePublicPath:
		return cadence.ThePublicPathType, nil

	case TypePrivatePath:
		return cadence.ThePrivatePathType, nil

	case TypeAuthAccount:
		return cadence.TheAuthAccountType, nil

	case TypePublicAccount:
		return cadence.ThePublicAccountType, nil

	case TypeAuthAccountKeys:
		return cadence.TheAuthAccountKeysType, nil

	case TypePublicAccountKeys:
		return cadence.ThePublicAccountKeysType, nil

	case TypeAuthAccountContracts:
		return cadence.TheAuthAccountContractsType, nil

	case TypePublicAccountContracts:
		return cadence.ThePublicAccountContractsType, nil

	case TypeDeployedContract:
		return cadence.TheDeployedContractType, nil

	case TypeAccountKey:
		return cadence.TheAccountKeyType, nil

	case TypeBlock:
		return cadence.TheBlockType, nil

	case TypeAny:
		return cadence.TheAnyType, nil

	case TypeAnyStruct:
		return cadence.TheAnyStructType, nil

	case TypeAnyResource:
		return cadence.TheAnyResourceType, nil

	case TypeMetaType:
		return cadence.TheMetaType, nil

	case TypeNever:
		return cadence.TheNeverType, nil

	case TypeNumber:
		return cadence.TheNumberType, nil

	case TypeSignedNumber:
		return cadence.TheSignedNumberType, nil

	case TypeInteger:
		return cadence.TheIntegerType, nil

	case TypeSignedInteger:
		return cadence.TheSignedIntegerType, nil

	case TypeFixedPoint:
		return cadence.TheFixedPointType, nil

	case TypeSignedFixedPoint:
		return cadence.TheSignedFixedPointType, nil

	case TypeBytes:
		return cadence.TheBytesType, nil

	case TypeVoid:
		return cadence.TheVoidType, nil

	case TypeAnyStructAttachmentType:
		return cadence.TheAnyStructAttachmentType, nil

	case TypeAnyResourceAttachmentType:
		return cadence.TheAnyResourceAttachmentType, nil

	default:
		return nil, fmt.Errorf("unsupported encoded simple type ID %d", simpleTypeID)
	}
}

// decodeOptionalType decodes optional-type or optional-type-value as
// language=CDDL
// optional-type =
//
//	; cbor-tag-optional-type
//	#6.138(inline-type)
//
// optional-type-value =
//
//	; cbor-tag-optional-type-value
//	#6.186(type-value)
//
// NOTE: decodeTypeFn is responsible for decoding inline-type or type-value.
func (d *Decoder) decodeOptionalType(
	types *cadenceTypeByCCFTypeID,
	decodeTypeFn decodeTypeFn,
) (cadence.Type, error) {
	// Decode inline-type or type-value.
	elementType, err := decodeTypeFn(types)
	if err != nil {
		return nil, err
	}
	if elementType == nil {
		return nil, errors.New("unexpected nil type as optional inner type")
	}
	return cadence.NewMeteredOptionalType(d.gauge, elementType), nil
}

// decodeVarSizedArrayType decodes varsized-array-type or varsized-array-type-value as
// language=CDDL
// varsized-array-type =
//
//	; cbor-tag-varsized-array-type
//	#6.139(inline-type)
//
// varsized-array-type-value =
//
//	; cbor-tag-varsized-array-type-value
//	#6.187(type-value)
//
// NOTE: decodeTypeFn is responsible for decoding inline-type or type-value.
func (d *Decoder) decodeVarSizedArrayType(
	types *cadenceTypeByCCFTypeID,
	decodeTypeFn decodeTypeFn,
) (cadence.Type, error) {
	// Decode inline-type or type-value.
	elementType, err := decodeTypeFn(types)
	if err != nil {
		return nil, err
	}
	if elementType == nil {
		return nil, errors.New("unexpected nil type as variable sized array element type")
	}
	return cadence.NewMeteredVariableSizedArrayType(d.gauge, elementType), nil
}

// decodeConstantSizedArrayType decodes constsized-array-type or constsized-array-type-value as
// language=CDDL
// constsized-array-type =
//
//	; cbor-tag-constsized-array-type
//	#6.140([
//	    array-size: uint,
//	    element-type: inline-type
//	])
//
// constsized-array-type-value =
//
//	; cbor-tag-constsized-array-type-value
//	#6.188([
//	    array-size: uint,
//	    element-type: type-value
//	])
//
// NOTE: decodeTypeFn is responsible for decoding inline-type or type-value.
func (d *Decoder) decodeConstantSizedArrayType(
	types *cadenceTypeByCCFTypeID,
	decodeTypeFn decodeTypeFn,
) (cadence.Type, error) {
	// Decode array head of length 2.
	err := decodeCBORArrayWithKnownSize(d.dec, 2)
	if err != nil {
		return nil, err
	}

	// element 0: array-size
	size, err := d.dec.DecodeUint64()
	if err != nil {
		return nil, err
	}

	// element 1: element-type (inline-type or type-value)
	elementType, err := decodeTypeFn(types)
	if err != nil {
		return nil, err
	}

	if elementType == nil {
		return nil, errors.New("unexpected nil type as constant sized array element type")
	}

	return cadence.NewMeteredConstantSizedArrayType(d.gauge, uint(size), elementType), nil
}

// decodeDictType decodes dict-type or dict-type-value as
// language=CDDL
// dict-type =
//
//	; cbor-tag-dict-type
//	#6.141([
//	    key-type: inline-type,
//	    element-type: inline-type
//	])
//
// dict-type-value =
//
//	; cbor-tag-dict-type-value
//	#6.189([
//	    key-type: type-value,
//	    element-type: type-value
//	])
//
// NOTE: decodeTypeFn is responsible for decoding inline-type or type-value.
func (d *Decoder) decodeDictType(
	types *cadenceTypeByCCFTypeID,
	decodeTypeFn decodeTypeFn,
) (cadence.Type, error) {
	// Decode array head of length 2.
	err := decodeCBORArrayWithKnownSize(d.dec, 2)
	if err != nil {
		return nil, err
	}

	// element 0: key type (inline-type or type-value)
	keyType, err := decodeTypeFn(types)
	if err != nil {
		return nil, err
	}

	if keyType == nil {
		return nil, errors.New("unexpected nil type as dictionary key type")
	}

	// element 1: element type (inline-type or type-value)
	elementType, err := decodeTypeFn(types)
	if err != nil {
		return nil, err
	}

	if elementType == nil {
		return nil, errors.New("unexpected nil type as dictionary element type")
	}

	return cadence.NewMeteredDictionaryType(d.gauge, keyType, elementType), nil
}

// decodeCapabilityType decodes capability-type or capability-type-value as
// language=CDDL
// capability-type =
//
//	; cbor-tag-capability-type
//	; use an array as an extension point
//	#6.144([
//	    ; borrow-type
//	    inline-type / nil
//	])
//
// capability-type-value =
//
//	; cbor-tag-capability-type-value
//	; use an array as an extension point
//	#6.192([
//	  ; borrow-type
//	  type-value / nil
//	])
//
// NOTE: decodeTypeFn is responsible for decoding inline-type or type-value.
func (d *Decoder) decodeCapabilityType(
	types *cadenceTypeByCCFTypeID,
	decodeTypeFn decodeTypeFn,
) (cadence.Type, error) {
	// Decode array head of length 1
	err := decodeCBORArrayWithKnownSize(d.dec, 1)
	if err != nil {
		return nil, err
	}

	// element 0: borrow-type (inline-type or type-value)
	borrowType, err := decodeTypeFn(types)
	if err != nil {
		return nil, err
	}

	return cadence.NewMeteredCapabilityType(d.gauge, borrowType), nil
}

func (d *Decoder) decodeAuthorization() (cadence.Authorization, error) {
	err := d.dec.DecodeNil()
	return cadence.UnauthorizedAccess, err
}

// decodeReferenceType decodes reference-type or reference-type-value as
// language=CDDL
// reference-type =
//
//	; cbor-tag-reference-type
//	#6.142([
//	  authorized: bool,
//	  type: inline-type,
//	])
//
// reference-type-value =
//
//	; cbor-tag-reference-type-value
//	#6.190([
//	  authorized: bool,
//	  type: type-value,
//	])
//
// NOTE: decodeTypeFn is responsible for decoding inline-type or type-value.
func (d *Decoder) decodeReferenceType(
	types *cadenceTypeByCCFTypeID,
	decodeTypeFn decodeTypeFn,
) (cadence.Type, error) {
	// Decode array head of length 2
	err := decodeCBORArrayWithKnownSize(d.dec, 2)
	if err != nil {
		return nil, err
	}

	// element 0: authorization
	authorization, err := d.decodeAuthorization()
	if err != nil {
		return nil, err
	}

	// element 0: type (inline-type or type-value)
	elementType, err := decodeTypeFn(types)
	if err != nil {
		return nil, err
	}

	if elementType == nil {
		return nil, errors.New("unexpected nil type as reference type")
	}

	return cadence.NewMeteredReferenceType(d.gauge, authorization, elementType), nil
}

// decodeIntersectionType decodes intersection-type or intersection-type-value as
// language=CDDL
// intersection-type =
//
//	; cbor-tag-intersection-type
//	#6.143([
//	  type: inline-type / nil,
//	  types: [* inline-type]
//	])
//
// intersection-type-value =
//
//	; cbor-tag-intersection-type-value
//	#6.191([
//	  type: type-value / nil,
//	  types: [* type-value]
//	])
//
// NOTE: decodeTypeFn is responsible for decoding inline-type or type-value.
func (d *Decoder) decodeIntersectionType(
	types *cadenceTypeByCCFTypeID,
	decodeTypeFn decodeTypeFn,
	decodeIntersectionTypeFn decodeTypeFn,
) (cadence.Type, error) {
	// Decode array of length 2.
	err := decodeCBORArrayWithKnownSize(d.dec, 2)
	if err != nil {
		return nil, err
	}

	// element 0: type
	typ, err := decodeTypeFn(types)
	if err != nil {
		return nil, err
	}

	// element 1: types
	typeCount, err := d.dec.DecodeArrayHead()
	if err != nil {
		return nil, err
	}

	intersectionTypeIDs := make(map[string]struct{}, typeCount)
	var previousIntersectionTypeID string

	intersectionTypes := make([]cadence.Type, typeCount)
	for i := 0; i < int(typeCount); i++ {
		// Decode type.
		intersectedType, err := decodeIntersectionTypeFn(types)
		if err != nil {
			return nil, err
		}

		if intersectedType == nil {
			return nil, errors.New("unexpected nil type as intersection type")
		}

		intersectionTypeID := intersectedType.ID()

		// "Valid CCF Encoding Requirements" in CCF specs:
		//
		//   "Elements MUST be unique in intersection-type or intersection-type-value."
		if _, ok := intersectionTypeIDs[intersectionTypeID]; ok {
			return nil, fmt.Errorf("found duplicate intersection type %s", intersectionTypeID)
		}

<<<<<<< HEAD
		// "Deterministic CCF Encoding Requirements" in CCF specs:
		//
		//   "intersection-type.types MUST be sorted by intersection's cadence-type-id"
		//   "intersection-type-value.types MUST be sorted by intersection's cadence-type-id."
		if !stringsAreSortedBytewise(previousIntersectionTypeID, intersectionTypeID) {
			return nil, fmt.Errorf("intersection types are not sorted (%s, %s)", previousIntersectionTypeID, intersectionTypeID)
=======
		if d.dm.enforceSortRestrictedTypes == EnforceSortBytewiseLexical {
			// "Deterministic CCF Encoding Requirements" in CCF specs:
			//
			//   "restricted-type.restrictions MUST be sorted by restriction's cadence-type-id"
			//   "restricted-type-value.restrictions MUST be sorted by restriction's cadence-type-id."
			if !stringsAreSortedBytewise(previousRestrictedTypeID, restrictedTypeID) {
				return nil, fmt.Errorf("restricted types are not sorted (%s, %s)", previousRestrictedTypeID, restrictedTypeID)
			}
>>>>>>> b1e6d380
		}

		intersectionTypeIDs[intersectionTypeID] = struct{}{}
		previousIntersectionTypeID = intersectionTypeID

		intersectionTypes[i] = intersectedType
	}

	return cadence.NewMeteredIntersectionType(
		d.gauge,
		typ,
		intersectionTypes,
	), nil
}

// decodeCCFTypeID decodes encoded id as
// language=CDDL
// id = bstr
func (d *Decoder) decodeCCFTypeID() (ccfTypeID, error) {
	b, err := d.dec.DecodeBytes()
	if err != nil {
		return 0, err
	}
	return newCCFTypeID(b), nil
}

// decodeCadenceTypeID decodes encoded cadence-type-id as
// language=CDDL
// cadence-type-id = tstr
func (d *Decoder) decodeCadenceTypeID() (cadenceTypeID, common.Location, string, error) {
	typeID, err := d.dec.DecodeString()
	if err != nil {
		return "", nil, "", err
	}

	location, identifier, err := common.DecodeTypeID(d.gauge, typeID)
	if err != nil {
		return cadenceTypeID(typeID), nil, "", fmt.Errorf("invalid type ID `%s`: %w", typeID, err)
	} else if location == nil && sema.NativeCompositeTypes[typeID] == nil {
		// If the location is nil and there is no native composite type with this ID, then it's an invalid type.
		// Note: This was moved out from the common.DecodeTypeID() to avoid the circular dependency.
		return cadenceTypeID(typeID), nil, "", fmt.Errorf("invalid type ID for built-in: `%s`", typeID)
	}

	return cadenceTypeID(typeID), location, identifier, nil
}

// decodeTypeRef decodes encoded type-ref as
// language=CDDL
// type-ref =
//
//	; cbor-tag-type-ref
//	#6.136(id)
func (d *Decoder) decodeTypeRef(types *cadenceTypeByCCFTypeID) (cadence.Type, error) {
	id, err := d.decodeCCFTypeID()
	if err != nil {
		return nil, err
	}

	// "Valid CCF Encoding Requirements" in CCF specs:
	//
	//   "type-ref.id MUST refer to composite-type.id."
	//   "type-value-ref.id MUST refer to composite-type-value.id in the same composite-type-value data item."
	t, err := types.typ(id)
	if err != nil {
		return nil, err
	}

	// Track referenced type definition so the decoder can detect
	// encoded but not referenced type definition (extraneous data).
	types.reference(id)

	return t, nil
}<|MERGE_RESOLUTION|>--- conflicted
+++ resolved
@@ -595,23 +595,14 @@
 			return nil, fmt.Errorf("found duplicate intersection type %s", intersectionTypeID)
 		}
 
-<<<<<<< HEAD
-		// "Deterministic CCF Encoding Requirements" in CCF specs:
-		//
-		//   "intersection-type.types MUST be sorted by intersection's cadence-type-id"
-		//   "intersection-type-value.types MUST be sorted by intersection's cadence-type-id."
-		if !stringsAreSortedBytewise(previousIntersectionTypeID, intersectionTypeID) {
-			return nil, fmt.Errorf("intersection types are not sorted (%s, %s)", previousIntersectionTypeID, intersectionTypeID)
-=======
 		if d.dm.enforceSortRestrictedTypes == EnforceSortBytewiseLexical {
 			// "Deterministic CCF Encoding Requirements" in CCF specs:
 			//
-			//   "restricted-type.restrictions MUST be sorted by restriction's cadence-type-id"
-			//   "restricted-type-value.restrictions MUST be sorted by restriction's cadence-type-id."
-			if !stringsAreSortedBytewise(previousRestrictedTypeID, restrictedTypeID) {
-				return nil, fmt.Errorf("restricted types are not sorted (%s, %s)", previousRestrictedTypeID, restrictedTypeID)
+			//   "intersection-type.types MUST be sorted by intersection's cadence-type-id"
+			//   "intersection-type-value.types MUST be sorted by intersection's cadence-type-id."
+			if !stringsAreSortedBytewise(previousIntersectionTypeID, intersectionTypeID) {
+				return nil, fmt.Errorf("restricted types are not sorted (%s, %s)", previousIntersectionTypeID, intersectionTypeID)
 			}
->>>>>>> b1e6d380
 		}
 
 		intersectionTypeIDs[intersectionTypeID] = struct{}{}
