--- conflicted
+++ resolved
@@ -642,8 +642,6 @@
 	}
 }
 
-<<<<<<< HEAD
-=======
 func prepareAuthorization(auth cadence.Authorization) jsonAuthorization {
 	var kind string
 	var entitlements []jsonNominalType
@@ -678,23 +676,6 @@
 	}
 }
 
-func preparePathLink(x cadence.PathLink) jsonValue {
-	return jsonValueObject{
-		Type: linkTypeStr,
-		Value: jsonPathLinkValue{
-			TargetPath: preparePath(x.TargetPath),
-			BorrowType: x.BorrowType,
-		},
-	}
-}
-
-func prepareAccountLink() jsonValue {
-	return jsonEmptyValueObject{
-		Type: accountLinkTypeStr,
-	}
-}
-
->>>>>>> 0e3b9d39
 func preparePath(x cadence.Path) jsonValue {
 	return jsonValueObject{
 		Type: pathTypeStr,
