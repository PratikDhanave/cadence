--- conflicted
+++ resolved
@@ -302,138 +302,11 @@
 	}
 }
 
-<<<<<<< HEAD
 func TestLocationCodec(t *testing.T) {
 	type testcase struct {
 		location common.Location
 		expected []byte
 	}
-=======
-	t.Run("EncodeLocation(nil)", func(t *testing.T) {
-		t.Parallel()
-
-		var w bytes.Buffer
-
-		err := common_codec.EncodeLocation(&w, nil)
-		require.NoError(t, err, "encoding error")
-
-		assert.Equal(t, w.Bytes(), []byte{common_codec.NilLocationPrefix[0]}, "encoded bytes differ")
-
-		output, err := common_codec.DecodeLocation(&w, 0xFFFFFFFF, nil)
-		require.NoError(t, err, "decoding error")
-
-		assert.Nil(t, output, "bad decoding")
-	})
-
-	t.Run("EncodeLocation(Address)", func(t *testing.T) {
-		t.Parallel()
-
-		location := common.AddressLocation{
-			Address: common.Address{12, 13, 14},
-			Name:    "foo-bar",
-		}
-
-		var w bytes.Buffer
-
-		err := common_codec.EncodeLocation(&w, location)
-		require.NoError(t, err, "encoding error")
-
-		assert.Equal(t, w.Bytes(), common_codec.Flatten(
-			[]byte{common.AddressLocationPrefix[0]},
-			location.Address.Bytes(),
-			[]byte{0, 0, 0, byte(len(location.Name))},
-			[]byte(location.Name),
-		), "encoded bytes differ")
-
-		output, err := common_codec.DecodeLocation(&w, 0xFFFFFFFF, nil)
-		require.NoError(t, err, "decoding error")
-
-		assert.Equal(t, location, output, "bad decoding")
-	})
-
-	t.Run("EncodeLocation(Identifier)", func(t *testing.T) {
-		t.Parallel()
-
-		location := common.IdentifierLocation("id \x01 \x00\n\rsomeid\n")
-
-		var w bytes.Buffer
-
-		err := common_codec.EncodeLocation(&w, location)
-		require.NoError(t, err, "encoding error")
-
-		assert.Equal(t, w.Bytes(), common_codec.Flatten(
-			[]byte{common.IdentifierLocationPrefix[0]},
-			[]byte{0, 0, 0, byte(len(location))},
-			[]byte(location),
-		), "encoded bytes differ")
-
-		output, err := common_codec.DecodeLocation(&w, 0xFFFFFFFF, nil)
-		require.NoError(t, err, "decoding error")
-
-		assert.Equal(t, location, output, "bad decoding")
-	})
-
-	t.Run("EncodeLocation(Script)", func(t *testing.T) {
-		t.Parallel()
-
-		location := common.ScriptLocation{'i', 'd', ' ', 1, 0, '\n', '\r', 's', 'o', 'm', 'e', 'i', 'd', '\n'}
-
-		var w bytes.Buffer
-
-		err := common_codec.EncodeLocation(&w, location)
-		require.NoError(t, err, "encoding error")
-
-		assert.Equal(t, w.Bytes(), common_codec.Flatten(
-			[]byte{common.ScriptLocationPrefix[0]},
-			location[:],
-		), "encoded bytes differ")
-
-		output, err := common_codec.DecodeLocation(&w, 0xFFFFFFFF, nil)
-		require.NoError(t, err, "decoding error")
-
-		assert.Equal(t, location, output, "bad decoding")
-	})
-
-	t.Run("EncodeLocation(String)", func(t *testing.T) {
-		t.Parallel()
-
-		location := common.StringLocation("id \x01 \x00\n\rsomeid\n")
-
-		var w bytes.Buffer
-
-		err := common_codec.EncodeLocation(&w, location)
-		require.NoError(t, err, "encoding error")
-
-		assert.Equal(t, w.Bytes(), common_codec.Flatten(
-			[]byte{common.StringLocationPrefix[0]},
-			[]byte{0, 0, 0, byte(len(location))},
-			[]byte(location),
-		), "encoded bytes differ")
-
-		output, err := common_codec.DecodeLocation(&w, 0xFFFFFFFF, nil)
-		require.NoError(t, err, "decoding error")
-
-		assert.Equal(t, location, output, "bad decoding")
-	})
-
-	t.Run("EncodeLocation(Transaction)", func(t *testing.T) {
-		t.Parallel()
-
-		location := common.TransactionLocation{'i', 'd', ' ', 1, 0, '\n', '\r', 's', 'o', 'm', 'e', 'i', 'd', '\n'}
-
-		var w bytes.Buffer
-
-		err := common_codec.EncodeLocation(&w, location)
-		require.NoError(t, err, "encoding error")
-
-		assert.Equal(t, w.Bytes(), common_codec.Flatten(
-			[]byte{common.TransactionLocationPrefix[0]},
-			location[:],
-		), "encoded bytes differ")
-
-		output, err := common_codec.DecodeLocation(&w, 0xFFFFFFFF, nil)
-		require.NoError(t, err, "decoding error")
->>>>>>> 95c349bf
 
 	addrLoc := common.AddressLocation{
 		Address: common.Address{12, 13, 14},
@@ -452,7 +325,7 @@
 		{nil, []byte{common_codec.NilLocationPrefix[0]}},
 		{
 			addrLoc,
-			common_codec.Concat(
+			common_codec.Flatten(
 				[]byte{common.AddressLocationPrefix[0]},
 				addrLoc.Address.Bytes(),
 				[]byte{0, 0, 0, byte(len(addrLoc.Name))},
@@ -461,7 +334,7 @@
 		},
 		{
 			identLoc,
-			common_codec.Concat(
+			common_codec.Flatten(
 				[]byte{common.IdentifierLocationPrefix[0]},
 				[]byte{0, 0, 0, byte(len(identLoc))},
 				[]byte(identLoc),
@@ -469,14 +342,14 @@
 		},
 		{
 			scriptLoc,
-			common_codec.Concat(
+			common_codec.Flatten(
 				[]byte{common.ScriptLocationPrefix[0]},
 				scriptLoc[:],
 			),
 		},
 		{
 			stringLoc,
-			common_codec.Concat(
+			common_codec.Flatten(
 				[]byte{common.StringLocationPrefix[0]},
 				[]byte{0, 0, 0, byte(len(stringLoc))},
 				[]byte(stringLoc),
@@ -484,7 +357,7 @@
 		},
 		{
 			txnLoc,
-			common_codec.Concat(
+			common_codec.Flatten(
 				[]byte{common.TransactionLocationPrefix[0]},
 				txnLoc[:],
 			),
@@ -510,20 +383,12 @@
 				err := common_codec.EncodeLocation(&w, tc.location)
 				require.NoError(t, err, "encoding error")
 
-<<<<<<< HEAD
-				assert.Equal(t, w.Bytes(), tc.expected, "encoded bytes differ")
-
-				output, err := common_codec.DecodeLocation(&w, nil)
+				assert.Equal(t, w.Bytes(), common_codec.Flatten(
+					[]byte{common.REPLLocationPrefix[0]},
+				), "encoded bytes differ")
+
+				output, err := common_codec.DecodeLocation(&w, 0xFFFFFFFF, nil)
 				require.NoError(t, err, "decoding error")
-=======
-		assert.Equal(t, w.Bytes(), common_codec.Flatten(
-			[]byte{common.REPLLocationPrefix[0]},
-		), "encoded bytes differ")
-
-		output, err := common_codec.DecodeLocation(&w, 0xFFFFFFFF, nil)
-		require.NoError(t, err, "decoding error")
->>>>>>> 95c349bf
-
 				assert.Equal(t, tc.location, output, "bad decoding")
 			})
 		}(tc)
