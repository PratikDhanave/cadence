/*
 * Cadence - The resource-oriented smart contract programming language
 *
 * Copyright Dapper Labs, Inc.
 *
 * Licensed under the Apache License, Version 2.0 (the "License");
 * you may not use this file except in compliance with the License.
 * You may obtain a copy of the License at
 *
 *   http://www.apache.org/licenses/LICENSE-2.0
 *
 * Unless required by applicable law or agreed to in writing, software
 * distributed under the License is distributed on an "AS IS" BASIS,
 * WITHOUT WARRANTIES OR CONDITIONS OF ANY KIND, either express or implied.
 * See the License for the specific language governing permissions and
 * limitations under the License.
 */

package cadence

import (
	"fmt"
	"reflect"
	"strings"
	"sync"

	"github.com/onflow/cadence/runtime/common"
	"github.com/onflow/cadence/runtime/interpreter"
	"github.com/onflow/cadence/runtime/sema"
)

type Type interface {
	isType()
	ID() string
	Equal(other Type) bool
}

// TypeID is a type which is only known by its type ID.
// This type should not be used when encoding values,
// and should only be used for decoding values that were encoded
// using an older format of the JSON encoding (<v0.3.0)
type TypeID string

func (TypeID) isType() {}

func (t TypeID) ID() string {
	return string(t)
}

func (t TypeID) Equal(other Type) bool {
	return t == other
}

// OptionalType

type OptionalType struct {
	Type   Type
	typeID string
}

var _ Type = &OptionalType{}

func NewOptionalType(typ Type) *OptionalType {
	return &OptionalType{Type: typ}
}

func NewMeteredOptionalType(gauge common.MemoryGauge, typ Type) *OptionalType {
	common.UseMemory(gauge, common.CadenceOptionalTypeMemoryUsage)
	return NewOptionalType(typ)
}

func (*OptionalType) isType() {}

func (t *OptionalType) ID() string {
	if len(t.typeID) == 0 {
		t.typeID = fmt.Sprintf("%s?", t.Type.ID())
	}
	return t.typeID
}

func (t *OptionalType) Equal(other Type) bool {
	otherOptional, ok := other.(*OptionalType)
	if !ok {
		return false
	}

	return t.Type.Equal(otherOptional.Type)
}

// BytesType

type BytesType struct{}

var TheBytesType = BytesType{}

func (BytesType) isType() {}

func (BytesType) ID() string {
	return "Bytes"
}

func (t BytesType) Equal(other Type) bool {
	return t == other
}

// PrimitiveType

type PrimitiveType interpreter.PrimitiveStaticType

var _ Type = PrimitiveType(interpreter.PrimitiveStaticTypeUnknown)

func (p PrimitiveType) isType() {}

func (p PrimitiveType) ID() string {
	return string(interpreter.PrimitiveStaticType(p).SemaType().ID())
}

func (p PrimitiveType) Equal(other Type) bool {
	otherP, ok := other.(PrimitiveType)
	return ok && p == otherP
}

var VoidType = PrimitiveType(interpreter.PrimitiveStaticTypeVoid)
var AnyType = PrimitiveType(interpreter.PrimitiveStaticTypeAny)
var NeverType = PrimitiveType(interpreter.PrimitiveStaticTypeNever)
var AnyStructType = PrimitiveType(interpreter.PrimitiveStaticTypeAnyStruct)
var AnyResourceType = PrimitiveType(interpreter.PrimitiveStaticTypeAnyResource)
var AnyStructAttachmentType = PrimitiveType(interpreter.PrimitiveStaticTypeAnyStructAttachment)
var AnyResourceAttachmentType = PrimitiveType(interpreter.PrimitiveStaticTypeAnyResourceAttachment)

var BoolType = PrimitiveType(interpreter.PrimitiveStaticTypeBool)
var AddressType = PrimitiveType(interpreter.PrimitiveStaticTypeAddress)
var StringType = PrimitiveType(interpreter.PrimitiveStaticTypeString)
var CharacterType = PrimitiveType(interpreter.PrimitiveStaticTypeCharacter)
var MetaType = PrimitiveType(interpreter.PrimitiveStaticTypeMetaType)
var BlockType = PrimitiveType(interpreter.PrimitiveStaticTypeBlock)

var NumberType = PrimitiveType(interpreter.PrimitiveStaticTypeNumber)
var SignedNumberType = PrimitiveType(interpreter.PrimitiveStaticTypeSignedNumber)

var IntegerType = PrimitiveType(interpreter.PrimitiveStaticTypeInteger)
var SignedIntegerType = PrimitiveType(interpreter.PrimitiveStaticTypeSignedInteger)

var FixedPointType = PrimitiveType(interpreter.PrimitiveStaticTypeFixedPoint)
var SignedFixedPointType = PrimitiveType(interpreter.PrimitiveStaticTypeSignedFixedPoint)

var IntType = PrimitiveType(interpreter.PrimitiveStaticTypeInt)
var Int8Type = PrimitiveType(interpreter.PrimitiveStaticTypeInt8)
var Int16Type = PrimitiveType(interpreter.PrimitiveStaticTypeInt16)
var Int32Type = PrimitiveType(interpreter.PrimitiveStaticTypeInt32)
var Int64Type = PrimitiveType(interpreter.PrimitiveStaticTypeInt64)
var Int128Type = PrimitiveType(interpreter.PrimitiveStaticTypeInt128)
var Int256Type = PrimitiveType(interpreter.PrimitiveStaticTypeInt256)

var UIntType = PrimitiveType(interpreter.PrimitiveStaticTypeUInt)
var UInt8Type = PrimitiveType(interpreter.PrimitiveStaticTypeUInt8)
var UInt16Type = PrimitiveType(interpreter.PrimitiveStaticTypeUInt16)
var UInt32Type = PrimitiveType(interpreter.PrimitiveStaticTypeUInt32)
var UInt64Type = PrimitiveType(interpreter.PrimitiveStaticTypeUInt64)
var UInt128Type = PrimitiveType(interpreter.PrimitiveStaticTypeUInt128)
var UInt256Type = PrimitiveType(interpreter.PrimitiveStaticTypeUInt256)

var Word8Type = PrimitiveType(interpreter.PrimitiveStaticTypeWord8)
var Word16Type = PrimitiveType(interpreter.PrimitiveStaticTypeWord16)
var Word32Type = PrimitiveType(interpreter.PrimitiveStaticTypeWord32)
var Word64Type = PrimitiveType(interpreter.PrimitiveStaticTypeWord64)
var Word128Type = PrimitiveType(interpreter.PrimitiveStaticTypeWord128)
var Word256Type = PrimitiveType(interpreter.PrimitiveStaticTypeWord256)

var Fix64Type = PrimitiveType(interpreter.PrimitiveStaticTypeFix64)
var UFix64Type = PrimitiveType(interpreter.PrimitiveStaticTypeUFix64)

var PathType = PrimitiveType(interpreter.PrimitiveStaticTypePath)
var CapabilityPathType = PrimitiveType(interpreter.PrimitiveStaticTypeCapabilityPath)
var StoragePathType = PrimitiveType(interpreter.PrimitiveStaticTypeStoragePath)
var PublicPathType = PrimitiveType(interpreter.PrimitiveStaticTypePublicPath)
var PrivatePathType = PrimitiveType(interpreter.PrimitiveStaticTypePrivatePath)

var DeployedContractType = PrimitiveType(interpreter.PrimitiveStaticTypeDeployedContract)

var StorageCapabilityControllerType = PrimitiveType(interpreter.PrimitiveStaticTypeStorageCapabilityController)
var AccountCapabilityControllerType = PrimitiveType(interpreter.PrimitiveStaticTypeAccountCapabilityController)

var AccountType = PrimitiveType(interpreter.PrimitiveStaticTypeAccount)
var Account_ContractsType = PrimitiveType(interpreter.PrimitiveStaticTypeAccount_Contracts)
var Account_KeysType = PrimitiveType(interpreter.PrimitiveStaticTypeAccount_Keys)
var Account_StorageType = PrimitiveType(interpreter.PrimitiveStaticTypeAccount_Storage)
var Account_InboxType = PrimitiveType(interpreter.PrimitiveStaticTypeAccount_Inbox)
var Account_CapabilitiesType = PrimitiveType(interpreter.PrimitiveStaticTypeAccount_Capabilities)
var Account_StorageCapabilitiesType = PrimitiveType(interpreter.PrimitiveStaticTypeAccount_StorageCapabilities)
var Account_AccountCapabilitiesType = PrimitiveType(interpreter.PrimitiveStaticTypeAccount_AccountCapabilities)

var MutateType = PrimitiveType(interpreter.PrimitiveStaticTypeMutate)
var InsertType = PrimitiveType(interpreter.PrimitiveStaticTypeInsert)
var RemoveType = PrimitiveType(interpreter.PrimitiveStaticTypeRemove)
var IdentityType = PrimitiveType(interpreter.PrimitiveStaticTypeIdentity)

var StorageType = PrimitiveType(interpreter.PrimitiveStaticTypeStorage)
var SaveValueType = PrimitiveType(interpreter.PrimitiveStaticTypeSaveValue)
var LoadValueType = PrimitiveType(interpreter.PrimitiveStaticTypeLoadValue)
var BorrowValueType = PrimitiveType(interpreter.PrimitiveStaticTypeBorrowValue)
var ContractsType = PrimitiveType(interpreter.PrimitiveStaticTypeContracts)
var AddContractType = PrimitiveType(interpreter.PrimitiveStaticTypeAddContract)
var UpdateContractType = PrimitiveType(interpreter.PrimitiveStaticTypeUpdateContract)
var RemoveContractType = PrimitiveType(interpreter.PrimitiveStaticTypeRemoveContract)
var KeysType = PrimitiveType(interpreter.PrimitiveStaticTypeKeys)
var AddKeyType = PrimitiveType(interpreter.PrimitiveStaticTypeAddKey)
var RevokeKeyType = PrimitiveType(interpreter.PrimitiveStaticTypeRevokeKey)
var InboxType = PrimitiveType(interpreter.PrimitiveStaticTypeInbox)
var PublishInboxCapabilityType = PrimitiveType(interpreter.PrimitiveStaticTypePublishInboxCapability)
var UnpublishInboxCapabilityType = PrimitiveType(interpreter.PrimitiveStaticTypeUnpublishInboxCapability)
var ClaimInboxCapabilityType = PrimitiveType(interpreter.PrimitiveStaticTypeClaimInboxCapability)
var CapabilitiesType = PrimitiveType(interpreter.PrimitiveStaticTypeCapabilities)
var StorageCapabilitiesType = PrimitiveType(interpreter.PrimitiveStaticTypeStorageCapabilities)
var AccountCapabilitiesType = PrimitiveType(interpreter.PrimitiveStaticTypeAccountCapabilities)
var PublishCapabilityType = PrimitiveType(interpreter.PrimitiveStaticTypePublishCapability)
var UnpublishCapabilityType = PrimitiveType(interpreter.PrimitiveStaticTypeUnpublishCapability)
var GetStorageCapabilityControllerType = PrimitiveType(interpreter.PrimitiveStaticTypeGetStorageCapabilityController)
var IssueStorageCapabilityControllerType = PrimitiveType(interpreter.PrimitiveStaticTypeIssueStorageCapabilityController)
var GetAccountCapabilityControllerType = PrimitiveType(interpreter.PrimitiveStaticTypeGetAccountCapabilityController)
var IssueAccountCapabilityControllerType = PrimitiveType(interpreter.PrimitiveStaticTypeIssueAccountCapabilityController)

var CapabilitiesMappingType = PrimitiveType(interpreter.PrimitiveStaticTypeCapabilitiesMapping)
var AccountMappingType = PrimitiveType(interpreter.PrimitiveStaticTypeAccountMapping)

type ArrayType interface {
	Type
	Element() Type
}

// VariableSizedArrayType

type VariableSizedArrayType struct {
	ElementType Type
	typeID      string
}

var _ Type = &VariableSizedArrayType{}

func NewVariableSizedArrayType(
	elementType Type,
) *VariableSizedArrayType {
	return &VariableSizedArrayType{ElementType: elementType}
}

func NewMeteredVariableSizedArrayType(
	gauge common.MemoryGauge,
	elementType Type,
) *VariableSizedArrayType {
	common.UseMemory(gauge, common.CadenceVariableSizedArrayTypeMemoryUsage)
	return NewVariableSizedArrayType(elementType)
}

func (*VariableSizedArrayType) isType() {}

func (t *VariableSizedArrayType) ID() string {
	if len(t.typeID) == 0 {
		t.typeID = fmt.Sprintf("[%s]", t.ElementType.ID())
	}
	return t.typeID
}

func (t *VariableSizedArrayType) Element() Type {
	return t.ElementType
}

func (t *VariableSizedArrayType) Equal(other Type) bool {
	otherType, ok := other.(*VariableSizedArrayType)
	if !ok {
		return false
	}

	return t.ElementType.Equal(otherType.ElementType)
}

// ConstantSizedArrayType

type ConstantSizedArrayType struct {
	ElementType Type
	Size        uint
	typeID      string
}

var _ Type = &ConstantSizedArrayType{}

func NewConstantSizedArrayType(
	size uint,
	elementType Type,
) *ConstantSizedArrayType {
	return &ConstantSizedArrayType{
		Size:        size,
		ElementType: elementType,
	}
}

func NewMeteredConstantSizedArrayType(
	gauge common.MemoryGauge,
	size uint,
	elementType Type,
) *ConstantSizedArrayType {
	common.UseMemory(gauge, common.CadenceConstantSizedArrayTypeMemoryUsage)
	return NewConstantSizedArrayType(size, elementType)
}

func (*ConstantSizedArrayType) isType() {}

func (t *ConstantSizedArrayType) ID() string {
	if len(t.typeID) == 0 {
		t.typeID = fmt.Sprintf("[%s;%d]", t.ElementType.ID(), t.Size)
	}
	return t.typeID
}

func (t *ConstantSizedArrayType) Element() Type {
	return t.ElementType
}

func (t *ConstantSizedArrayType) Equal(other Type) bool {
	otherType, ok := other.(*ConstantSizedArrayType)
	if !ok {
		return false
	}

	return t.ElementType.Equal(otherType.ElementType) &&
		t.Size == otherType.Size
}

// DictionaryType

type DictionaryType struct {
	KeyType     Type
	ElementType Type
	typeID      string
}

var _ Type = &DictionaryType{}

func NewDictionaryType(
	keyType Type,
	elementType Type,
) *DictionaryType {
	return &DictionaryType{
		KeyType:     keyType,
		ElementType: elementType,
	}
}

func NewMeteredDictionaryType(
	gauge common.MemoryGauge,
	keyType Type,
	elementType Type,
) *DictionaryType {
	common.UseMemory(gauge, common.CadenceDictionaryTypeMemoryUsage)
	return NewDictionaryType(keyType, elementType)
}

func (*DictionaryType) isType() {}

func (t *DictionaryType) ID() string {
	if len(t.typeID) == 0 {
		t.typeID = fmt.Sprintf(
			"{%s:%s}",
			t.KeyType.ID(),
			t.ElementType.ID(),
		)
	}
	return t.typeID
}

func (t *DictionaryType) Equal(other Type) bool {
	otherType, ok := other.(*DictionaryType)
	if !ok {
		return false
	}

	return t.KeyType.Equal(otherType.KeyType) &&
		t.ElementType.Equal(otherType.ElementType)
}

// Field

type Field struct {
	Type       Type
	Identifier string
}

// Fields are always created in an array, which must be metered ahead of time.
// So no metering here.
func NewField(identifier string, typ Type) Field {
	return Field{
		Identifier: identifier,
		Type:       typ,
	}
}

type HasFields interface {
	GetFields() []Field
	GetFieldValues() []Value
}

func GetFieldByName(v HasFields, fieldName string) Value {
	fieldValues := v.GetFieldValues()
	fields := v.GetFields()

	if fieldValues == nil || fields == nil {
		return nil
	}

	for i, field := range v.GetFields() {
		if field.Identifier == fieldName {
			return v.GetFieldValues()[i]
		}
	}
	return nil
}

func GetFieldsMappedByName(v HasFields) map[string]Value {
	fieldValues := v.GetFieldValues()
	fields := v.GetFields()

	if fieldValues == nil || fields == nil {
		return nil
	}

	fieldsMap := make(map[string]Value, len(fields))
	for i, field := range fields {
		fieldsMap[field.Identifier] = fieldValues[i]
	}
	return fieldsMap
}

// DecodeFields decodes a HasFields into a struct
func DecodeFields(hasFields HasFields, s interface{}) error {
	v := reflect.ValueOf(s)
	if !v.IsValid() || v.Kind() != reflect.Ptr || v.Elem().Kind() != reflect.Struct {
		return fmt.Errorf("s must be a pointer to a struct")
	}

	v = v.Elem()
	t := v.Type()

	fieldsMap := GetFieldsMappedByName(hasFields)

	for i := 0; i < v.NumField(); i++ {
		structField := t.Field(i)
		tag := structField.Tag
		fieldValue := v.Field(i)

		cadenceFieldNameTag := tag.Get("cadence")
		if cadenceFieldNameTag == "" {
			continue
		}

		if !fieldValue.IsValid() || !fieldValue.CanSet() {
			return fmt.Errorf("cannot set field %s", structField.Name)
		}

		cadenceField := fieldsMap[cadenceFieldNameTag]
		if cadenceField == nil {
			return fmt.Errorf("%s field not found", cadenceFieldNameTag)
		}

		cadenceFieldValue := reflect.ValueOf(cadenceField)

		var decodeSpecialFieldFunc func(p reflect.Type, value Value) (*reflect.Value, error)

		switch fieldValue.Kind() {
		case reflect.Ptr:
			decodeSpecialFieldFunc = decodeOptional
		case reflect.Map:
			decodeSpecialFieldFunc = decodeDict
		case reflect.Array, reflect.Slice:
			decodeSpecialFieldFunc = decodeSlice
		}

		if decodeSpecialFieldFunc != nil {
			cadenceFieldValuePtr, err := decodeSpecialFieldFunc(fieldValue.Type(), cadenceField)
			if err != nil {
				return fmt.Errorf("cannot decode %s field %s: %w", fieldValue.Kind(), structField.Name, err)
			}
			cadenceFieldValue = *cadenceFieldValuePtr
		}

		if !cadenceFieldValue.CanConvert(fieldValue.Type()) {
			return fmt.Errorf(
				"cannot convert cadence field %s of type %s to struct field %s of type %s",
				cadenceFieldNameTag,
				cadenceField.Type().ID(),
				structField.Name,
				fieldValue.Type(),
			)
		}

		fieldValue.Set(cadenceFieldValue.Convert(fieldValue.Type()))
	}

	return nil
}

func decodeOptional(valueType reflect.Type, cadenceField Value) (*reflect.Value, error) {
	optional, ok := cadenceField.(Optional)
	if !ok {
		return nil, fmt.Errorf("field is not an optional")
	}

	// if optional is nil, skip and default the field to nil
	if optional.ToGoValue() == nil {
		zeroValue := reflect.Zero(valueType)
		return &zeroValue, nil
	}

	optionalValue := reflect.ValueOf(optional.Value)

	// Check the type
	if valueType.Elem() != optionalValue.Type() && valueType.Elem().Kind() != reflect.Interface {
		return nil, fmt.Errorf("cannot set field: expected %v, got %v",
			valueType.Elem(), optionalValue.Type())
	}

	if valueType.Elem().Kind() == reflect.Interface {
		newInterfaceVal := reflect.New(reflect.TypeOf((*interface{})(nil)).Elem())
		newInterfaceVal.Elem().Set(optionalValue)

		return &newInterfaceVal, nil
	}

	// Create a new pointer for optionalValue
	newPtr := reflect.New(optionalValue.Type())
	newPtr.Elem().Set(optionalValue)

	return &newPtr, nil
}

func decodeDict(valueType reflect.Type, cadenceField Value) (*reflect.Value, error) {
	dict, ok := cadenceField.(Dictionary)
	if !ok {
		return nil, fmt.Errorf("field is not a dictionary")
	}

	mapKeyType := valueType.Key()
	mapValueType := valueType.Elem()

	mapValue := reflect.MakeMap(valueType)
	for _, pair := range dict.Pairs {

		// Convert key and value to their Go counterparts
		var key, value reflect.Value
		if mapKeyType.Kind() == reflect.Ptr {
			return nil, fmt.Errorf("map key cannot be a pointer (optional) type")
		}
		key = reflect.ValueOf(pair.Key)

		if mapValueType.Kind() == reflect.Ptr {
			// If the map value is a pointer type, unwrap it from optional
			valueOptional, err := decodeOptional(mapValueType, pair.Value)
			if err != nil {
				return nil, fmt.Errorf("cannot decode optional map value for key %s: %w", pair.Key.String(), err)
			}
			value = *valueOptional
		} else {
			value = reflect.ValueOf(pair.Value)
		}

		if mapKeyType != key.Type() {
			return nil, fmt.Errorf("map key type mismatch: expected %v, got %v", mapKeyType, key.Type())
		}
		if mapValueType != value.Type() && mapValueType.Kind() != reflect.Interface {
			return nil, fmt.Errorf("map value type mismatch: expected %v, got %v", mapValueType, value.Type())
		}

		// Add key-value pair to the map
		mapValue.SetMapIndex(key, value)
	}

	return &mapValue, nil
}

func decodeSlice(valueType reflect.Type, cadenceField Value) (*reflect.Value, error) {
	array, ok := cadenceField.(Array)
	if !ok {
		return nil, fmt.Errorf("field is not an array")
	}

	var arrayValue reflect.Value

	constantSizeArray, ok := array.ArrayType.(*ConstantSizedArrayType)
	if ok {
		arrayValue = reflect.New(reflect.ArrayOf(int(constantSizeArray.Size), valueType.Elem())).Elem()
	} else {
		// If the array is not constant sized, create a slice
		arrayValue = reflect.MakeSlice(valueType, len(array.Values), len(array.Values))
	}

	for i, value := range array.Values {
		var elementValue reflect.Value
		if valueType.Elem().Kind() == reflect.Ptr {
			// If the array value is a pointer type, unwrap it from optional
			valueOptional, err := decodeOptional(valueType.Elem(), value)
			if err != nil {
				return nil, fmt.Errorf("error decoding array element optional: %w", err)
			}
			elementValue = *valueOptional
		} else {
			elementValue = reflect.ValueOf(value)
		}
		if elementValue.Type() != valueType.Elem() && valueType.Elem().Kind() != reflect.Interface {
			return nil, fmt.Errorf(
				"array element type mismatch at index %d: expected %v, got %v",
				i,
				valueType.Elem(),
				elementValue.Type(),
			)
		}

		arrayValue.Index(i).Set(elementValue)
	}

	return &arrayValue, nil
}

// Parameter

type Parameter struct {
	Type       Type
	Label      string
	Identifier string
}

func NewParameter(
	label string,
	identifier string,
	typ Type,
) Parameter {
	return Parameter{
		Label:      label,
		Identifier: identifier,
		Type:       typ,
	}
}

// TypeParameter

type TypeParameter struct {
	Name      string
	TypeBound Type
}

func NewTypeParameter(
	name string,
	typeBound Type,
) TypeParameter {
	return TypeParameter{
		Name:      name,
		TypeBound: typeBound,
	}
}

// CompositeType

type CompositeType interface {
	Type
	isCompositeType()
	CompositeTypeLocation() common.Location
	CompositeTypeQualifiedIdentifier() string
	CompositeFields() []Field
	SetCompositeFields([]Field)
	CompositeInitializers() [][]Parameter
}

// StructType

type StructType struct {
	Location            common.Location
	QualifiedIdentifier string
	Fields              []Field
	Initializers        [][]Parameter
	typeID              string
}

func NewStructType(
	location common.Location,
	qualifiedIdentifier string,
	fields []Field,
	initializers [][]Parameter,
) *StructType {
	return &StructType{
		Location:            location,
		QualifiedIdentifier: qualifiedIdentifier,
		Fields:              fields,
		Initializers:        initializers,
	}
}

func NewMeteredStructType(
	gauge common.MemoryGauge,
	location common.Location,
	qualifiedIdentifier string,
	fields []Field,
	initializers [][]Parameter,
) *StructType {
	common.UseMemory(gauge, common.CadenceStructTypeMemoryUsage)
	return NewStructType(location, qualifiedIdentifier, fields, initializers)
}

func (*StructType) isType() {}

func (t *StructType) ID() string {
	if len(t.typeID) == 0 {
		t.typeID = string(common.NewTypeIDFromQualifiedName(nil, t.Location, t.QualifiedIdentifier))
	}
	return t.typeID
}

func (*StructType) isCompositeType() {}

func (t *StructType) CompositeTypeLocation() common.Location {
	return t.Location
}

func (t *StructType) CompositeTypeQualifiedIdentifier() string {
	return t.QualifiedIdentifier
}

func (t *StructType) CompositeFields() []Field {
	return t.Fields
}

func (t *StructType) SetCompositeFields(fields []Field) {
	t.Fields = fields
}

func (t *StructType) CompositeInitializers() [][]Parameter {
	return t.Initializers
}

func (t *StructType) Equal(other Type) bool {
	otherType, ok := other.(*StructType)
	if !ok {
		return false
	}

	return t.Location == otherType.Location &&
		t.QualifiedIdentifier == otherType.QualifiedIdentifier
}

// ResourceType

type ResourceType struct {
	Location            common.Location
	QualifiedIdentifier string
	Fields              []Field
	Initializers        [][]Parameter
	typeID              string
}

func NewResourceType(
	location common.Location,
	qualifiedIdentifier string,
	fields []Field,
	initializers [][]Parameter,
) *ResourceType {
	return &ResourceType{
		Location:            location,
		QualifiedIdentifier: qualifiedIdentifier,
		Fields:              fields,
		Initializers:        initializers,
	}
}

func NewMeteredResourceType(
	gauge common.MemoryGauge,
	location common.Location,
	qualifiedIdentifier string,
	fields []Field,
	initializers [][]Parameter,
) *ResourceType {
	common.UseMemory(gauge, common.CadenceResourceTypeMemoryUsage)
	return NewResourceType(location, qualifiedIdentifier, fields, initializers)
}

func (*ResourceType) isType() {}

func (t *ResourceType) ID() string {
	if len(t.typeID) == 0 {
		t.typeID = string(common.NewTypeIDFromQualifiedName(nil, t.Location, t.QualifiedIdentifier))
	}
	return t.typeID
}

func (*ResourceType) isCompositeType() {}

func (t *ResourceType) CompositeTypeLocation() common.Location {
	return t.Location
}

func (t *ResourceType) CompositeTypeQualifiedIdentifier() string {
	return t.QualifiedIdentifier
}

func (t *ResourceType) CompositeFields() []Field {
	return t.Fields
}

func (t *ResourceType) SetCompositeFields(fields []Field) {
	t.Fields = fields
}

func (t *ResourceType) CompositeInitializers() [][]Parameter {
	return t.Initializers
}

func (t *ResourceType) Equal(other Type) bool {
	otherType, ok := other.(*ResourceType)
	if !ok {
		return false
	}

	return t.Location == otherType.Location &&
		t.QualifiedIdentifier == otherType.QualifiedIdentifier
}

// AttachmentType
type AttachmentType struct {
	Location            common.Location
	BaseType            Type
	QualifiedIdentifier string
	Fields              []Field
	Initializers        [][]Parameter
	typeID              string
}

func NewAttachmentType(
	location common.Location,
	baseType Type,
	qualifiedIdentifier string,
	fields []Field,
	initializers [][]Parameter,
) *AttachmentType {
	return &AttachmentType{
		Location:            location,
		BaseType:            baseType,
		QualifiedIdentifier: qualifiedIdentifier,
		Fields:              fields,
		Initializers:        initializers,
	}
}

func NewMeteredAttachmentType(
	gauge common.MemoryGauge,
	location common.Location,
	baseType Type,
	qualifiedIdentifier string,
	fields []Field,
	initializers [][]Parameter,
) *AttachmentType {
<<<<<<< HEAD
	common.UseMemory(gauge, common.CadenceAttachmentTypeMemoryUsage)
=======
	common.UseMemory(gauge, common.CadenceStructTypeMemoryUsage)
>>>>>>> 3773020e
	return NewAttachmentType(
		location,
		baseType,
		qualifiedIdentifier,
		fields,
		initializers,
	)
}

func (*AttachmentType) isType() {}

func (t *AttachmentType) ID() string {
	if len(t.typeID) == 0 {
		t.typeID = string(common.NewTypeIDFromQualifiedName(nil, t.Location, t.QualifiedIdentifier))
	}
	return t.typeID
}

func (*AttachmentType) isCompositeType() {}

func (t *AttachmentType) CompositeTypeLocation() common.Location {
	return t.Location
}

func (t *AttachmentType) CompositeTypeQualifiedIdentifier() string {
	return t.QualifiedIdentifier
}

func (t *AttachmentType) CompositeFields() []Field {
	return t.Fields
}

func (t *AttachmentType) SetCompositeFields(fields []Field) {
	t.Fields = fields
}

func (t *AttachmentType) CompositeInitializers() [][]Parameter {
	return t.Initializers
}

func (t *AttachmentType) Base() Type {
	return t.BaseType
}

func (t *AttachmentType) Equal(other Type) bool {
	otherType, ok := other.(*AttachmentType)
	if !ok {
		return false
	}

	return t.Location == otherType.Location &&
		t.QualifiedIdentifier == otherType.QualifiedIdentifier
}

// EventType

type EventType struct {
	Location            common.Location
	QualifiedIdentifier string
	Fields              []Field
	Initializer         []Parameter
	typeID              string
}

func NewEventType(
	location common.Location,
	qualifiedIdentifier string,
	fields []Field,
	initializer []Parameter,
) *EventType {
	return &EventType{
		Location:            location,
		QualifiedIdentifier: qualifiedIdentifier,
		Fields:              fields,
		Initializer:         initializer,
	}
}

func NewMeteredEventType(
	gauge common.MemoryGauge,
	location common.Location,
	qualifiedIdentifier string,
	fields []Field,
	initializer []Parameter,
) *EventType {
	common.UseMemory(gauge, common.CadenceEventTypeMemoryUsage)
	return NewEventType(location, qualifiedIdentifier, fields, initializer)
}

func (*EventType) isType() {}

func (t *EventType) ID() string {
	if len(t.typeID) == 0 {
		t.typeID = string(common.NewTypeIDFromQualifiedName(nil, t.Location, t.QualifiedIdentifier))
	}
	return t.typeID
}

func (*EventType) isCompositeType() {}

func (t *EventType) CompositeTypeLocation() common.Location {
	return t.Location
}

func (t *EventType) CompositeTypeQualifiedIdentifier() string {
	return t.QualifiedIdentifier
}

func (t *EventType) CompositeFields() []Field {
	return t.Fields
}

func (t *EventType) SetCompositeFields(fields []Field) {
	t.Fields = fields
}

func (t *EventType) CompositeInitializers() [][]Parameter {
	return [][]Parameter{t.Initializer}
}

func (t *EventType) Equal(other Type) bool {
	otherType, ok := other.(*EventType)
	if !ok {
		return false
	}

	return t.Location == otherType.Location &&
		t.QualifiedIdentifier == otherType.QualifiedIdentifier
}

// ContractType

type ContractType struct {
	Location            common.Location
	QualifiedIdentifier string
	Fields              []Field
	Initializers        [][]Parameter
	typeID              string
}

func NewContractType(
	location common.Location,
	qualifiedIdentifier string,
	fields []Field,
	initializers [][]Parameter,
) *ContractType {
	return &ContractType{
		Location:            location,
		QualifiedIdentifier: qualifiedIdentifier,
		Fields:              fields,
		Initializers:        initializers,
	}
}

func NewMeteredContractType(
	gauge common.MemoryGauge,
	location common.Location,
	qualifiedIdentifier string,
	fields []Field,
	initializers [][]Parameter,
) *ContractType {
	common.UseMemory(gauge, common.CadenceContractTypeMemoryUsage)
	return NewContractType(location, qualifiedIdentifier, fields, initializers)
}

func (*ContractType) isType() {}

func (t *ContractType) ID() string {
	if len(t.typeID) == 0 {
		t.typeID = string(common.NewTypeIDFromQualifiedName(nil, t.Location, t.QualifiedIdentifier))
	}
	return t.typeID
}

func (*ContractType) isCompositeType() {}

func (t *ContractType) CompositeTypeLocation() common.Location {
	return t.Location
}

func (t *ContractType) CompositeTypeQualifiedIdentifier() string {
	return t.QualifiedIdentifier
}

func (t *ContractType) CompositeFields() []Field {
	return t.Fields
}

func (t *ContractType) SetCompositeFields(fields []Field) {
	t.Fields = fields
}

func (t *ContractType) CompositeInitializers() [][]Parameter {
	return t.Initializers
}

func (t *ContractType) Equal(other Type) bool {
	otherType, ok := other.(*ContractType)
	if !ok {
		return false
	}

	return t.Location == otherType.Location &&
		t.QualifiedIdentifier == otherType.QualifiedIdentifier
}

// InterfaceType

type InterfaceType interface {
	Type
	isInterfaceType()
	InterfaceTypeLocation() common.Location
	InterfaceTypeQualifiedIdentifier() string
	InterfaceFields() []Field
	SetInterfaceFields(fields []Field)
	InterfaceInitializers() [][]Parameter
}

// StructInterfaceType

type StructInterfaceType struct {
	Location            common.Location
	QualifiedIdentifier string
	Fields              []Field
	Initializers        [][]Parameter
	typeID              string
}

func NewStructInterfaceType(
	location common.Location,
	qualifiedIdentifier string,
	fields []Field,
	initializers [][]Parameter,
) *StructInterfaceType {
	return &StructInterfaceType{
		Location:            location,
		QualifiedIdentifier: qualifiedIdentifier,
		Fields:              fields,
		Initializers:        initializers,
	}
}

func NewMeteredStructInterfaceType(
	gauge common.MemoryGauge,
	location common.Location,
	qualifiedIdentifier string,
	fields []Field,
	initializers [][]Parameter,
) *StructInterfaceType {
	common.UseMemory(gauge, common.CadenceStructInterfaceTypeMemoryUsage)
	return NewStructInterfaceType(location, qualifiedIdentifier, fields, initializers)
}

func (*StructInterfaceType) isType() {}

func (t *StructInterfaceType) ID() string {
	if len(t.typeID) == 0 {
		t.typeID = string(common.NewTypeIDFromQualifiedName(nil, t.Location, t.QualifiedIdentifier))
	}
	return t.typeID
}

func (*StructInterfaceType) isInterfaceType() {}

func (t *StructInterfaceType) InterfaceTypeLocation() common.Location {
	return t.Location
}

func (t *StructInterfaceType) InterfaceTypeQualifiedIdentifier() string {
	return t.QualifiedIdentifier
}

func (t *StructInterfaceType) InterfaceFields() []Field {
	return t.Fields
}

func (t *StructInterfaceType) SetInterfaceFields(fields []Field) {
	t.Fields = fields
}

func (t *StructInterfaceType) InterfaceInitializers() [][]Parameter {
	return t.Initializers
}

func (t *StructInterfaceType) Equal(other Type) bool {
	otherType, ok := other.(*StructInterfaceType)
	if !ok {
		return false
	}

	return t.Location == otherType.Location &&
		t.QualifiedIdentifier == otherType.QualifiedIdentifier
}

// ResourceInterfaceType

type ResourceInterfaceType struct {
	Location            common.Location
	QualifiedIdentifier string
	Fields              []Field
	Initializers        [][]Parameter
	typeID              string
}

func NewResourceInterfaceType(
	location common.Location,
	qualifiedIdentifier string,
	fields []Field,
	initializers [][]Parameter,
) *ResourceInterfaceType {
	return &ResourceInterfaceType{
		Location:            location,
		QualifiedIdentifier: qualifiedIdentifier,
		Fields:              fields,
		Initializers:        initializers,
	}
}

func NewMeteredResourceInterfaceType(
	gauge common.MemoryGauge,
	location common.Location,
	qualifiedIdentifier string,
	fields []Field,
	initializers [][]Parameter,
) *ResourceInterfaceType {
	common.UseMemory(gauge, common.CadenceResourceInterfaceTypeMemoryUsage)
	return NewResourceInterfaceType(location, qualifiedIdentifier, fields, initializers)
}

func (*ResourceInterfaceType) isType() {}

func (t *ResourceInterfaceType) ID() string {
	if len(t.typeID) == 0 {
		t.typeID = string(common.NewTypeIDFromQualifiedName(nil, t.Location, t.QualifiedIdentifier))
	}
	return t.typeID
}

func (*ResourceInterfaceType) isInterfaceType() {}

func (t *ResourceInterfaceType) InterfaceTypeLocation() common.Location {
	return t.Location
}

func (t *ResourceInterfaceType) InterfaceTypeQualifiedIdentifier() string {
	return t.QualifiedIdentifier
}

func (t *ResourceInterfaceType) InterfaceFields() []Field {
	return t.Fields
}

func (t *ResourceInterfaceType) SetInterfaceFields(fields []Field) {
	t.Fields = fields
}

func (t *ResourceInterfaceType) InterfaceInitializers() [][]Parameter {
	return t.Initializers
}

func (t *ResourceInterfaceType) Equal(other Type) bool {
	otherType, ok := other.(*ResourceInterfaceType)
	if !ok {
		return false
	}

	return t.Location == otherType.Location &&
		t.QualifiedIdentifier == otherType.QualifiedIdentifier
}

// ContractInterfaceType

type ContractInterfaceType struct {
	Location            common.Location
	QualifiedIdentifier string
	Fields              []Field
	Initializers        [][]Parameter
	typeID              string
}

func NewContractInterfaceType(
	location common.Location,
	qualifiedIdentifier string,
	fields []Field,
	initializers [][]Parameter,
) *ContractInterfaceType {
	return &ContractInterfaceType{
		Location:            location,
		QualifiedIdentifier: qualifiedIdentifier,
		Fields:              fields,
		Initializers:        initializers,
	}
}

func NewMeteredContractInterfaceType(
	gauge common.MemoryGauge,
	location common.Location,
	qualifiedIdentifier string,
	fields []Field,
	initializers [][]Parameter,
) *ContractInterfaceType {
	common.UseMemory(gauge, common.CadenceContractInterfaceTypeMemoryUsage)
	return NewContractInterfaceType(location, qualifiedIdentifier, fields, initializers)
}

func (*ContractInterfaceType) isType() {}

func (t *ContractInterfaceType) ID() string {
	if len(t.typeID) == 0 {
		t.typeID = string(common.NewTypeIDFromQualifiedName(nil, t.Location, t.QualifiedIdentifier))
	}
	return t.typeID
}

func (*ContractInterfaceType) isInterfaceType() {}

func (t *ContractInterfaceType) InterfaceTypeLocation() common.Location {
	return t.Location
}

func (t *ContractInterfaceType) InterfaceTypeQualifiedIdentifier() string {
	return t.QualifiedIdentifier
}

func (t *ContractInterfaceType) InterfaceFields() []Field {
	return t.Fields
}

func (t *ContractInterfaceType) SetInterfaceFields(fields []Field) {
	t.Fields = fields
}

func (t *ContractInterfaceType) InterfaceInitializers() [][]Parameter {
	return t.Initializers
}

func (t *ContractInterfaceType) Equal(other Type) bool {
	otherType, ok := other.(*ContractInterfaceType)
	if !ok {
		return false
	}

	return t.Location == otherType.Location &&
		t.QualifiedIdentifier == otherType.QualifiedIdentifier
}

// Function

type FunctionPurity int

const (
	FunctionPurityUnspecified FunctionPurity = iota
	FunctionPurityView
)

type FunctionType struct {
	TypeParameters []TypeParameter
	Parameters     []Parameter
	ReturnType     Type
	Purity         FunctionPurity
	typeID         string
}

func NewFunctionType(
	purity FunctionPurity,
	typeParameters []TypeParameter,
	parameters []Parameter,
	returnType Type,
) *FunctionType {
	return &FunctionType{
		Purity:         purity,
		TypeParameters: typeParameters,
		Parameters:     parameters,
		ReturnType:     returnType,
	}
}

func NewMeteredFunctionType(
	gauge common.MemoryGauge,
	purity FunctionPurity,
	typeParameters []TypeParameter,
	parameters []Parameter,
	returnType Type,
) *FunctionType {
	common.UseMemory(gauge, common.CadenceFunctionTypeMemoryUsage)
	return NewFunctionType(purity, typeParameters, parameters, returnType)
}

func (*FunctionType) isType() {}

func (t *FunctionType) ID() string {
	if t.typeID == "" {

		var purity string
		if t.Purity == FunctionPurityView {
			purity = "view"
		}

		typeParameterCount := len(t.TypeParameters)
		var typeParameters []string
		if typeParameterCount > 0 {
			typeParameters = make([]string, typeParameterCount)
			for i, typeParameter := range t.TypeParameters {
				typeParameters[i] = typeParameter.Name
			}
		}

		parameterCount := len(t.Parameters)
		var parameters []string
		if parameterCount > 0 {
			parameters = make([]string, parameterCount)
			for i, parameter := range t.Parameters {
				parameters[i] = parameter.Type.ID()
			}
		}

		returnType := t.ReturnType.ID()

		t.typeID = sema.FormatFunctionTypeID(
			purity,
			typeParameters,
			parameters,
			returnType,
		)
	}
	return t.typeID
}

func (t *FunctionType) Equal(other Type) bool {
	otherType, ok := other.(*FunctionType)
	if !ok {
		return false
	}

	// Type parameters

	if len(t.TypeParameters) != len(otherType.TypeParameters) {
		return false
	}

	for i, typeParameter := range t.TypeParameters {
		otherTypeParameter := otherType.TypeParameters[i]

		if typeParameter.TypeBound == nil {
			if otherTypeParameter.TypeBound != nil {
				return false
			}
		} else if otherTypeParameter.TypeBound == nil ||
			!typeParameter.TypeBound.Equal(otherTypeParameter.TypeBound) {

			return false
		}
	}

	// Parameters

	if len(t.Parameters) != len(otherType.Parameters) {
		return false
	}

	for i, parameter := range t.Parameters {
		otherParameter := otherType.Parameters[i]
		if !parameter.Type.Equal(otherParameter.Type) {
			return false
		}
	}

	return t.ReturnType.Equal(otherType.ReturnType)
}

// Authorization

type Authorization interface {
	isAuthorization()
	ID() string
	Equal(auth Authorization) bool
}

type Unauthorized struct{}

var UnauthorizedAccess Authorization = Unauthorized{}

func (Unauthorized) isAuthorization() {}

func (Unauthorized) ID() string {
	return ""
}

func (Unauthorized) Equal(auth Authorization) bool {
	switch auth.(type) {
	case Unauthorized:
		return true
	}
	return false
}

type EntitlementSetKind uint8

const (
	Conjunction EntitlementSetKind = iota
	Disjunction
)

type EntitlementSetAuthorization struct {
	Entitlements []common.TypeID
	Kind         EntitlementSetKind
}

var _ Authorization = EntitlementSetAuthorization{}

func NewEntitlementSetAuthorization(gauge common.MemoryGauge, entitlements []common.TypeID, kind EntitlementSetKind) EntitlementSetAuthorization {
	common.UseMemory(gauge, common.MemoryUsage{
		Kind:   common.MemoryKindCadenceEntitlementSetAccess,
		Amount: uint64(len(entitlements)),
	})
	return EntitlementSetAuthorization{
		Entitlements: entitlements,
		Kind:         kind,
	}
}

func (EntitlementSetAuthorization) isAuthorization() {}

func (e EntitlementSetAuthorization) ID() string {
	var builder strings.Builder
	builder.WriteString("auth(")
	var separator string

	if e.Kind == Conjunction {
		separator = ", "
	} else if e.Kind == Disjunction {
		separator = " | "
	}

	for i, entitlement := range e.Entitlements {
		builder.WriteString(string(entitlement))
		if i < len(e.Entitlements) {
			builder.WriteString(separator)
		}
	}
	builder.WriteString(")")
	return builder.String()
}

func (e EntitlementSetAuthorization) Equal(auth Authorization) bool {
	switch auth := auth.(type) {
	case EntitlementSetAuthorization:
		if len(e.Entitlements) != len(auth.Entitlements) {
			return false
		}

		for i, entitlement := range e.Entitlements {
			if auth.Entitlements[i] != entitlement {
				return false
			}
		}
		return e.Kind == auth.Kind
	}
	return false
}

type EntitlementMapAuthorization struct {
	TypeID common.TypeID
}

var _ Authorization = EntitlementMapAuthorization{}

func NewEntitlementMapAuthorization(gauge common.MemoryGauge, id common.TypeID) EntitlementMapAuthorization {
	common.UseMemory(gauge, common.NewConstantMemoryUsage(common.MemoryKindCadenceEntitlementMapAccess))
	return EntitlementMapAuthorization{
		TypeID: id,
	}
}

func (EntitlementMapAuthorization) isAuthorization() {}

func (e EntitlementMapAuthorization) ID() string {
	return fmt.Sprintf("auth(%s)", e.TypeID)
}

func (e EntitlementMapAuthorization) Equal(auth Authorization) bool {
	switch auth := auth.(type) {
	case EntitlementMapAuthorization:
		return e.TypeID == auth.TypeID
	}
	return false
}

// ReferenceType

type ReferenceType struct {
	Type          Type
	Authorization Authorization
	typeID        string
}

var _ Type = &ReferenceType{}

func NewReferenceType(
	authorization Authorization,
	typ Type,
) *ReferenceType {
	return &ReferenceType{
		Authorization: authorization,
		Type:          typ,
	}
}

func NewMeteredReferenceType(
	gauge common.MemoryGauge,
	authorization Authorization,
	typ Type,
) *ReferenceType {
	common.UseMemory(gauge, common.CadenceReferenceTypeMemoryUsage)
	return NewReferenceType(authorization, typ)
}

func (*ReferenceType) isType() {}

func (t *ReferenceType) ID() string {
	if t.typeID == "" {
		t.typeID = fmt.Sprintf("%s&%s", t.Authorization.ID(), t.Type.ID())
	}
	return t.typeID
}

func (t *ReferenceType) Equal(other Type) bool {
	otherType, ok := other.(*ReferenceType)
	if !ok {
		return false
	}

	return t.Authorization.Equal(otherType.Authorization) &&
		t.Type.Equal(otherType.Type)
}

// IntersectionType

type IntersectionSet = map[Type]struct{}

type IntersectionType struct {
	typeID              string
	Types               []Type
	intersectionSet     IntersectionSet
	intersectionSetOnce sync.Once
}

func NewIntersectionType(
	types []Type,
) *IntersectionType {
	return &IntersectionType{
		Types: types,
	}
}

func NewMeteredIntersectionType(
	gauge common.MemoryGauge,
	types []Type,
) *IntersectionType {
	common.UseMemory(gauge, common.CadenceIntersectionTypeMemoryUsage)
	return NewIntersectionType(types)
}

func (*IntersectionType) isType() {}

func (t *IntersectionType) ID() string {
	if t.typeID == "" {
		var typeStrings []string
		typeCount := len(t.Types)
		if typeCount > 0 {
			typeStrings = make([]string, 0, typeCount)
			for _, typ := range t.Types {
				typeStrings = append(typeStrings, typ.ID())
			}
		}
		t.typeID = sema.FormatIntersectionTypeID(typeStrings)
	}
	return t.typeID
}

func (t *IntersectionType) Equal(other Type) bool {
	otherType, ok := other.(*IntersectionType)
	if !ok {
		return false
	}

	intersectionSet := t.IntersectionSet()
	otherIntersectionSet := otherType.IntersectionSet()

	if len(intersectionSet) != len(otherIntersectionSet) {
		return false
	}

	for typ := range intersectionSet { //nolint:maprange
		_, ok := otherIntersectionSet[typ]
		if !ok {
			return false
		}
	}

	return true
}

func (t *IntersectionType) initializeIntersectionSet() {
	t.intersectionSetOnce.Do(func() {
		t.intersectionSet = make(IntersectionSet, len(t.Types))
		for _, typ := range t.Types {
			t.intersectionSet[typ] = struct{}{}
		}
	})
}

func (t *IntersectionType) IntersectionSet() IntersectionSet {
	t.initializeIntersectionSet()
	return t.intersectionSet
}

// CapabilityType

type CapabilityType struct {
	BorrowType Type
	typeID     string
}

var _ Type = &CapabilityType{}

func NewCapabilityType(borrowType Type) *CapabilityType {
	return &CapabilityType{BorrowType: borrowType}
}

func NewMeteredCapabilityType(
	gauge common.MemoryGauge,
	borrowType Type,
) *CapabilityType {
	common.UseMemory(gauge, common.CadenceCapabilityTypeMemoryUsage)
	return NewCapabilityType(borrowType)
}

func (*CapabilityType) isType() {}

func (t *CapabilityType) ID() string {
	if t.typeID == "" {
		var borrowTypeString string
		borrowType := t.BorrowType
		if borrowType != nil {
			borrowTypeString = borrowType.ID()
		}
		t.typeID = sema.FormatCapabilityTypeID(borrowTypeString)
	}
	return t.typeID
}

func (t *CapabilityType) Equal(other Type) bool {
	otherType, ok := other.(*CapabilityType)
	if !ok {
		return false
	}

	if t.BorrowType == nil {
		return otherType.BorrowType == nil
	}

	return t.BorrowType.Equal(otherType.BorrowType)
}

// EnumType
type EnumType struct {
	Location            common.Location
	QualifiedIdentifier string
	RawType             Type
	Fields              []Field
	Initializers        [][]Parameter
	typeID              string
}

func NewEnumType(
	location common.Location,
	qualifiedIdentifier string,
	rawType Type,
	fields []Field,
	initializers [][]Parameter,
) *EnumType {
	return &EnumType{
		Location:            location,
		QualifiedIdentifier: qualifiedIdentifier,
		RawType:             rawType,
		Fields:              fields,
		Initializers:        initializers,
	}
}

func NewMeteredEnumType(
	gauge common.MemoryGauge,
	location common.Location,
	qualifiedIdentifier string,
	rawType Type,
	fields []Field,
	initializers [][]Parameter,
) *EnumType {
	common.UseMemory(gauge, common.CadenceEnumTypeMemoryUsage)
	return NewEnumType(location, qualifiedIdentifier, rawType, fields, initializers)
}

func (*EnumType) isType() {}

func (t *EnumType) ID() string {
	if len(t.typeID) == 0 {
		t.typeID = string(common.NewTypeIDFromQualifiedName(nil, t.Location, t.QualifiedIdentifier))
	}
	return t.typeID
}

func (*EnumType) isCompositeType() {}

func (t *EnumType) CompositeTypeLocation() common.Location {
	return t.Location
}

func (t *EnumType) CompositeTypeQualifiedIdentifier() string {
	return t.QualifiedIdentifier
}

func (t *EnumType) CompositeFields() []Field {
	return t.Fields
}

func (t *EnumType) SetCompositeFields(fields []Field) {
	t.Fields = fields
}

func (t *EnumType) CompositeInitializers() [][]Parameter {
	return t.Initializers
}

func (t *EnumType) Equal(other Type) bool {
	otherType, ok := other.(*EnumType)
	if !ok {
		return false
	}

	return t.Location == otherType.Location &&
		t.QualifiedIdentifier == otherType.QualifiedIdentifier
}

<<<<<<< HEAD
func generateTypeID(location common.Location, identifier string) string {
	if location == nil {
		return identifier
	}

	return string(location.TypeID(nil, identifier))
=======
// AuthAccountType
type AuthAccountType struct{}

var TheAuthAccountType = AuthAccountType{}

func NewAuthAccountType() AuthAccountType {
	return TheAuthAccountType
}

func (AuthAccountType) isType() {}

func (AuthAccountType) ID() string {
	return "AuthAccount"
}

func (t AuthAccountType) Equal(other Type) bool {
	return t == other
}

// PublicAccountType
type PublicAccountType struct{}

var ThePublicAccountType = PublicAccountType{}

func NewPublicAccountType() PublicAccountType {
	return ThePublicAccountType
}

func (PublicAccountType) isType() {}

func (PublicAccountType) ID() string {
	return "PublicAccount"
}

func (t PublicAccountType) Equal(other Type) bool {
	return t == other
}

// DeployedContractType
type DeployedContractType struct{}

var TheDeployedContractType = DeployedContractType{}

func NewDeployedContractType() DeployedContractType {
	return TheDeployedContractType
}

func (DeployedContractType) isType() {}

func (DeployedContractType) ID() string {
	return "DeployedContract"
}

func (t DeployedContractType) Equal(other Type) bool {
	return t == other
}

// AuthAccountContractsType
type AuthAccountContractsType struct{}

var TheAuthAccountContractsType = AuthAccountContractsType{}

func NewAuthAccountContractsType() AuthAccountContractsType {
	return TheAuthAccountContractsType
}

func (AuthAccountContractsType) isType() {}

func (AuthAccountContractsType) ID() string {
	return "AuthAccount.Contracts"
}

func (t AuthAccountContractsType) Equal(other Type) bool {
	return t == other
}

// PublicAccountContractsType
type PublicAccountContractsType struct{}

var ThePublicAccountContractsType = PublicAccountContractsType{}

func NewPublicAccountContractsType() PublicAccountContractsType {
	return ThePublicAccountContractsType
}

func (PublicAccountContractsType) isType() {}

func (PublicAccountContractsType) ID() string {
	return "PublicAccount.Contracts"
}

func (t PublicAccountContractsType) Equal(other Type) bool {
	return t == other
}

// AuthAccountKeysType
type AuthAccountKeysType struct{}

var TheAuthAccountKeysType = AuthAccountKeysType{}

func NewAuthAccountKeysType() AuthAccountKeysType {
	return TheAuthAccountKeysType
}

func (AuthAccountKeysType) isType() {}

func (AuthAccountKeysType) ID() string {
	return "AuthAccount.Keys"
}

func (t AuthAccountKeysType) Equal(other Type) bool {
	return t == other
}

// PublicAccountKeysType
type PublicAccountKeysType struct{}

var ThePublicAccountKeysType = PublicAccountKeysType{}

func NewPublicAccountKeysType() PublicAccountKeysType {
	return ThePublicAccountKeysType
}

func (PublicAccountKeysType) isType() {}

func (PublicAccountKeysType) ID() string {
	return "PublicAccount.Keys"
}

func (t PublicAccountKeysType) Equal(other Type) bool {
	return t == other
}

// AccountKeyType
type AccountKeyType struct{}

var TheAccountKeyType = AccountKeyType{}

func NewAccountKeyType() AccountKeyType {
	return TheAccountKeyType
}

func (AccountKeyType) isType() {}

func (AccountKeyType) ID() string {
	return "AccountKey"
}

func (t AccountKeyType) Equal(other Type) bool {
	return t == other
>>>>>>> 3773020e
}

// TypeWithCachedTypeID recursively caches type ID of type t.
// This is needed because each type ID is lazily cached on
// its first use in ID() to avoid performance penalty.
func TypeWithCachedTypeID(t Type) Type {
	if t == nil {
		return t
	}

	// Cache type ID by calling ID()
	t.ID()

	switch t := t.(type) {

	case CompositeType:
		fields := t.CompositeFields()
		for _, f := range fields {
			TypeWithCachedTypeID(f.Type)
		}

		initializers := t.CompositeInitializers()
		for _, params := range initializers {
			for _, p := range params {
				TypeWithCachedTypeID(p.Type)
			}
		}

	case *IntersectionType:
		for _, typ := range t.Types {
			TypeWithCachedTypeID(typ)
		}
	}

	return t
}<|MERGE_RESOLUTION|>--- conflicted
+++ resolved
@@ -853,11 +853,7 @@
 	fields []Field,
 	initializers [][]Parameter,
 ) *AttachmentType {
-<<<<<<< HEAD
 	common.UseMemory(gauge, common.CadenceAttachmentTypeMemoryUsage)
-=======
-	common.UseMemory(gauge, common.CadenceStructTypeMemoryUsage)
->>>>>>> 3773020e
 	return NewAttachmentType(
 		location,
 		baseType,
@@ -1802,167 +1798,6 @@
 		t.QualifiedIdentifier == otherType.QualifiedIdentifier
 }
 
-<<<<<<< HEAD
-func generateTypeID(location common.Location, identifier string) string {
-	if location == nil {
-		return identifier
-	}
-
-	return string(location.TypeID(nil, identifier))
-=======
-// AuthAccountType
-type AuthAccountType struct{}
-
-var TheAuthAccountType = AuthAccountType{}
-
-func NewAuthAccountType() AuthAccountType {
-	return TheAuthAccountType
-}
-
-func (AuthAccountType) isType() {}
-
-func (AuthAccountType) ID() string {
-	return "AuthAccount"
-}
-
-func (t AuthAccountType) Equal(other Type) bool {
-	return t == other
-}
-
-// PublicAccountType
-type PublicAccountType struct{}
-
-var ThePublicAccountType = PublicAccountType{}
-
-func NewPublicAccountType() PublicAccountType {
-	return ThePublicAccountType
-}
-
-func (PublicAccountType) isType() {}
-
-func (PublicAccountType) ID() string {
-	return "PublicAccount"
-}
-
-func (t PublicAccountType) Equal(other Type) bool {
-	return t == other
-}
-
-// DeployedContractType
-type DeployedContractType struct{}
-
-var TheDeployedContractType = DeployedContractType{}
-
-func NewDeployedContractType() DeployedContractType {
-	return TheDeployedContractType
-}
-
-func (DeployedContractType) isType() {}
-
-func (DeployedContractType) ID() string {
-	return "DeployedContract"
-}
-
-func (t DeployedContractType) Equal(other Type) bool {
-	return t == other
-}
-
-// AuthAccountContractsType
-type AuthAccountContractsType struct{}
-
-var TheAuthAccountContractsType = AuthAccountContractsType{}
-
-func NewAuthAccountContractsType() AuthAccountContractsType {
-	return TheAuthAccountContractsType
-}
-
-func (AuthAccountContractsType) isType() {}
-
-func (AuthAccountContractsType) ID() string {
-	return "AuthAccount.Contracts"
-}
-
-func (t AuthAccountContractsType) Equal(other Type) bool {
-	return t == other
-}
-
-// PublicAccountContractsType
-type PublicAccountContractsType struct{}
-
-var ThePublicAccountContractsType = PublicAccountContractsType{}
-
-func NewPublicAccountContractsType() PublicAccountContractsType {
-	return ThePublicAccountContractsType
-}
-
-func (PublicAccountContractsType) isType() {}
-
-func (PublicAccountContractsType) ID() string {
-	return "PublicAccount.Contracts"
-}
-
-func (t PublicAccountContractsType) Equal(other Type) bool {
-	return t == other
-}
-
-// AuthAccountKeysType
-type AuthAccountKeysType struct{}
-
-var TheAuthAccountKeysType = AuthAccountKeysType{}
-
-func NewAuthAccountKeysType() AuthAccountKeysType {
-	return TheAuthAccountKeysType
-}
-
-func (AuthAccountKeysType) isType() {}
-
-func (AuthAccountKeysType) ID() string {
-	return "AuthAccount.Keys"
-}
-
-func (t AuthAccountKeysType) Equal(other Type) bool {
-	return t == other
-}
-
-// PublicAccountKeysType
-type PublicAccountKeysType struct{}
-
-var ThePublicAccountKeysType = PublicAccountKeysType{}
-
-func NewPublicAccountKeysType() PublicAccountKeysType {
-	return ThePublicAccountKeysType
-}
-
-func (PublicAccountKeysType) isType() {}
-
-func (PublicAccountKeysType) ID() string {
-	return "PublicAccount.Keys"
-}
-
-func (t PublicAccountKeysType) Equal(other Type) bool {
-	return t == other
-}
-
-// AccountKeyType
-type AccountKeyType struct{}
-
-var TheAccountKeyType = AccountKeyType{}
-
-func NewAccountKeyType() AccountKeyType {
-	return TheAccountKeyType
-}
-
-func (AccountKeyType) isType() {}
-
-func (AccountKeyType) ID() string {
-	return "AccountKey"
-}
-
-func (t AccountKeyType) Equal(other Type) bool {
-	return t == other
->>>>>>> 3773020e
-}
-
 // TypeWithCachedTypeID recursively caches type ID of type t.
 // This is needed because each type ID is lazily cached on
 // its first use in ID() to avoid performance penalty.
