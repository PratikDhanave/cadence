--- conflicted
+++ resolved
@@ -1,10 +1,6 @@
 {
   "name": "@onflow/cadence-parser",
-<<<<<<< HEAD
-  "version": "0.39.9",
-=======
   "version": "0.39.11",
->>>>>>> 18e4921a
   "description": "The Cadence parser",
   "homepage": "https://github.com/onflow/cadence",
   "repository": {
