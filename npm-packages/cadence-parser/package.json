{
  "name": "@onflow/cadence-parser",
<<<<<<< HEAD
  "version": "0.39.9-patch.1",
=======
  "version": "0.39.12",
>>>>>>> 7c9d5db3
  "description": "The Cadence parser",
  "homepage": "https://github.com/onflow/cadence",
  "repository": {
    "type": "git",
    "url": "https://github.com/onflow/cadence.git"
  },
  "main": "./dist/cjs/index.js",
  "module": "./dist/esm/index.js",
  "types": "./dist/types/index.d.ts",
  "exports": {
    ".": {
      "require": "./dist/cjs/index.js",
      "import": "./dist/esm/index.js",
      "types": "./dist/types/index.d.ts"
    }
  },
  "scripts": {
    "build": "npm run build:types && npm run build:esm && npm run build:cjs && GOARCH=wasm GOOS=js go build -o ./dist/cadence-parser.wasm ../../runtime/cmd/parse",
    "build:types": "tsc --emitDeclarationOnly --module system --outDir dist/types",
    "build:esm": "tsc --module es6 --target es6 --outDir dist/esm --declaration false",
    "build:cjs": "tsc --module commonjs --target es6 --outDir dist/cjs --declaration false",
    "test": "jest"
  },
  "license": "Apache-2.0",
  "devDependencies": {
    "@types/jest": "^28.1.4",
    "@types/node": "^18.0.3",
    "jest": "^28.1.2",
    "node-fetch": "^2.6.1",
    "ts-jest": "^28.0.5",
    "typescript": "^4.7.4"
  },
  "files": [
    "dist/**/*"
  ],
  "dependencies": {
    "get-random-values": "^2.0.0"
  }
}<|MERGE_RESOLUTION|>--- conflicted
+++ resolved
@@ -1,10 +1,6 @@
 {
   "name": "@onflow/cadence-parser",
-<<<<<<< HEAD
-  "version": "0.39.9-patch.1",
-=======
   "version": "0.39.12",
->>>>>>> 7c9d5db3
   "description": "The Cadence parser",
   "homepage": "https://github.com/onflow/cadence",
   "repository": {
