---
title: Accounts
---

Every account can be accessed through two types, `PublicAccount` and `AuthAccount`.

## `PublicAccount`

**Public Account** objects have the type `PublicAccount`,
which represents the publicly available portion of an account.

```cadence
struct PublicAccount {

    let address: Address
    // The FLOW balance of the default vault of this account
    let balance: UFix64
    // The FLOW balance of the default vault of this account that is available to be moved
    let availableBalance: UFix64
    // Amount of storage used by the account, in bytes
    let storageUsed: UInt64
    // storage capacity of the account, in bytes
    let storageCapacity: UInt64

    // Contracts deployed to the account
    let contracts: PublicAccount.Contracts

    // Keys assigned to the account
    let keys: PublicAccount.Keys

    // The public paths associated with this account
    let publicPaths: [PublicPath]

    // Storage operations

    fun getCapability<T>(_ path: PublicPath): Capability<T>
    fun getLinkTarget(_ path: CapabilityPath): Path?

<<<<<<< HEAD
      // Storage iteration
      fun forEachPublic(_ function: fun(PublicPath, Type): Bool)
=======
    // Storage iteration  
    fun forEachPublic(_ function: ((PublicPath, Type): Bool))
>>>>>>> 0f76c23c

    struct Contracts {

        let names: [String]

        fun get(name: String): DeployedContract?

        fun borrow<T: &Any>(name: String): T?
    }

    struct Keys {
        // Returns the key at the given index, if it exists.
        // Revoked keys are always returned, but they have \`isRevoked\` field set to true.
        fun get(keyIndex: Int): AccountKey?

<<<<<<< HEAD
          // Iterate over all unrevoked keys in this account,
          // passing each key in turn to the provided function.
          // Iteration is stopped early if the function returns `false`.
          // The order of iteration is undefined.
          fun forEach(function: fun(AccountKey): Bool): Void
=======
        // Iterate over all unrevoked keys in this account,
        // passing each key in turn to the provided function.
        // Iteration is stopped early if the function returns `false`.
        // The order of iteration is undefined.
        fun forEach(function: ((AccountKey): Bool)): Void
>>>>>>> 0f76c23c

        // The total number of unrevoked keys in this account.
        let count: UInt64
    }
}
```

  Any code can get the `PublicAccount` for an account address
  using the built-in `getAccount` function:

  ```cadence
  fun getAccount(_ address: Address): PublicAccount
  ```

## `AuthAccount`

**Authorized Account** object have the type `AuthAccount`,
which represents the authorized portion of an account.

Access to an `AuthAccount` means having full access to its [storage](#account-storage),
public keys, and code.

Only [signed transactions](transactions) can get the `AuthAccount` for an account.
For each signer of the transaction that signs as an authorizer, the corresponding `AuthAccount` object is passed
to the `prepare` phase of the transaction.

  ```cadence
  struct AuthAccount {

      let address: Address
      // The FLOW balance of the default vault of this account
      let balance: UFix64
      // The FLOW balance of the default vault of this account that is available to be moved
      let availableBalance: UFix64
      // Amount of storage used by the account, in bytes
      let storageUsed: UInt64
      // storage capacity of the account, in bytes
      let storageCapacity: UInt64

      // Contracts deployed to the account

      let contracts: AuthAccount.Contracts

      // Key management API

      let keys: AuthAccount.Keys

      // Provides a API for bootstrapping (sending and receiving) capabilities

      let inbox: AuthAccount.Inbox

      // All the paths associated with this account
      let publicPaths: [PublicPath]
      let privatePaths: [PrivatePath]
      let storagePaths: [StoragePath]

      // Account storage API (see the section below for documentation)

      fun save<T>(_ value: T, to: StoragePath)
      fun type(at path: StoragePath): Type?
      fun load<T>(from: StoragePath): T?
      fun copy<T: AnyStruct>(from: StoragePath): T?

      fun borrow<T: &Any>(from: StoragePath): T?

      fun link<T: &Any>(_ newCapabilityPath: CapabilityPath, target: Path): Capability<T>?
      fun getCapability<T>(_ path: CapabilityPath): Capability<T>
      fun getLinkTarget(_ path: CapabilityPath): Path?
      fun unlink(_ path: CapabilityPath)

      // All the paths associated with this account

      let publicPaths: [PublicPath]
      let privatePaths: [PrivatePath]
      let storagePaths: [StoragePath]

      // Storage iteration

      fun forEachPublic(_ function: fun(PublicPath, Type): Bool)
      fun forEachPrivate(_ function: fun(PrivatePath, Type): Bool)
      fun forEachStored(_ function: fun(StoragePath, Type): Bool)

      struct Contracts {

          // The names of each contract deployed to the account
          let names: [String]

          fun add(
              name: String,
              code: [UInt8],
              ... contractInitializerArguments
          ): DeployedContract

          fun update__experimental(name: String, code: [UInt8]): DeployedContract

          fun get(name: String): DeployedContract?

          fun remove(name: String): DeployedContract?

          fun borrow<T: &Any>(name: String): T?
      }

      struct Keys {
          // Adds a new key with the given hashing algorithm and a weight, and returns the added key.
          fun add(
              publicKey: PublicKey,
              hashAlgorithm: HashAlgorithm,
              weight: UFix64
          ): AccountKey

          // Returns the key at the given index, if it exists, or nil otherwise.
          // Revoked keys are always returned, but they have `isRevoked` field set to true.
          fun get(keyIndex: Int): AccountKey?

          // Marks the key at the given index revoked, but does not delete it.
          // Returns the revoked key if it exists, or nil otherwise.
          fun revoke(keyIndex: Int): AccountKey?

          // Iterate over all unrevoked keys in this account,
          // passing each key in turn to the provided function.
          // Iteration is stopped early if the function returns `false`.
          // The order of iteration is undefined.
          fun forEach(function: fun(AccountKey): Bool): Void

          // The total number of unrevoked keys in this account.
          let count: UInt64
      }

      struct Inbox {
        // Publishes a new Capability under the given name, to be claimed by the specified recipient
        fun publish(_ value: Capability, name: String, recipient: Address)

        // Unpublishes a Capability previously published by this account.
        // Returns `nil` if no Capability is published under the given name.
        // Errors if the Capability under that name does not match the provided type.
        fun unpublish<T: &Any>(_ name: String): Capability<T>?

        // Claims a Capability previously published by the specified provider.
        // Returns `nil` if no Capability is published under the given name, or if this account is not its intended recipient.
        // Errors if the Capability under that name does not match the provided type.
        fun claim<T: &Any>(_ name: String, provider: Address): Capability<T>?
    }
  }

  struct DeployedContract {
      let name: String
      let code: [UInt8]

      // Returns an array of `Type` objects representing all the public type declarations in this contract (e.g. structs, resources, enums)
      //
      // For example, given a contract
      // ```
      // contract Foo {
      //       pub struct Bar {...}
      //       pub resource Qux {...}
      // }
      // ```
      // then `.publicTypes()` will return an array equivalent to the expression `[Type<Bar>(), Type<Qux>()]`

      fun publicTypes(): [Type]
  }
  ```

  A script can get the `AuthAccount` for an account address using the built-in `getAuthAccount` function:

  ```cadence
  fun getAuthAccount(_ address: Address): AuthAccount
  ```

  This `AuthAccount` object can perform all operations associated with authorized accounts,
  and as such this function is only available in scripts,
  which discard their changes upon completion.
  Attempting to use this function outside of a script will cause a type error.

## Account Creation

Accounts can be created by calling the `AuthAccount` constructor
and passing the account that should pay for the account creation for the `payer` parameter.

The `payer` must have enough funds to be able to create an account.
If the account does not have the required funds, the program aborts.

```cadence
transaction() {
    prepare(signer: AuthAccount) {
        let account = AuthAccount(payer: signer)
    }
}
```

## Account Keys

An account (both `PublicAccount` and `AuthAccount`) has keys associated with it.
An account key has the following structure.

```cadence
struct AccountKey {
    let keyIndex: Int
    let publicKey: PublicKey
    let hashAlgorithm: HashAlgorithm
    let weight: UFix64
    let isRevoked: Bool
}
```

Refer to the [`PublicKey` section](crypto#publickey) for more details on the creation and validity of public keys.

### Account Key API
Account key API provides a set of functions to manage account keys.

#### Add Account Keys
To authorize access to the account, keys can be added using the `add()` function.
Keys can only be added to an `AuthAccount`.

For example, to create an account and have the signer of the transaction pay for the account
creation, and authorize one key to access the account:

```cadence
transaction(publicKey: [UInt8]) {
    prepare(signer: AuthAccount) {
        let key = PublicKey(
            publicKey: publicKey,
            signatureAlgorithm: SignatureAlgorithm.ECDSA_P256
        )

        let account = AuthAccount(payer: signer)

        account.keys.add(
            publicKey: key,
            hashAlgorithm: HashAlgorithm.SHA3_256,
            weight: 10.0
        )
    }
}
```

To add a public key to an existing account, which signed the transaction:
```cadence
transaction(publicKey: [UInt8]) {
    prepare(signer: AuthAccount) {
        let key = PublicKey(
            publicKey: publicKey,
            signatureAlgorithm: SignatureAlgorithm.ECDSA_P256
        )

        signer.keys.add(
            publicKey: key,
            hashAlgorithm: HashAlgorithm.SHA3_256,
            weight: 10.0
        )
    }
}
```

#### Get Account Keys

Keys that are added to an account can be retrieved using `get()` function, using the index of the key.
Revoked keys are always returned, but they have `isRevoked` field set to true.
Returns `nil` if there is no key available at the given index.
Keys can be retrieved from both `PublicAccout` and `AuthAccount`.

```cadence
transaction() {
    prepare(signer: AuthAccount) {
        // Get a key from an auth account.
        let keyA = signer.keys.get(keyIndex: 2)

        // Get a key from the public aacount.
        let publicAccount = getAccount(0x42)
        let keyB = publicAccount.keys.get(keyIndex: 2)
    }
}
```

#### Revoke Account Keys

Keys that have been added to an account can be revoked using `revoke()` function.
Revoke function only marks the key at the given index as revoked, but never deletes it.
Keys can only be revoked from an `AuthAccount`.

```cadence
transaction() {
    prepare(signer: AuthAccount) {
        // Get a key from an auth account.
        let keyA = signer.keys.revoke(keyIndex: 2)
    }
}
```

## Account Inbox

Accounts also possess an `Inbox` that can be used to make [Capabilities](capability-based-access-control) available to specific accounts.
The functions in this `Inbox` provide a convenient means to "bootstrap" Capabilities,
setting up an initial connection between two accounts that will later allow them to transfer data or permissions through a Capability.

### Publishing a Capability

An account (the provider) that would like to provide a Capability to another account (the recipient) can do so using the `publish` function:

```cadence
fun publish(_ value: Capability, name: String, recipient: Address)
```

This publishes the specified Capability using the provided string as an identifier, to be later claimed by the recipient.
Note, however, that until the recipient does claim this Capability, it is stored on the provider's account,
and contributes towards their Account Storage total.

Calling this function emits an event, `InboxValuePublished`,
that includes the address of both the provider and the recipient, as well as the name and the type of the published Capability.
Refer to the [`Core Events` section](core-events#inbox-value-published) for more details on this event.

### Claiming a Capability

The intended recipient of a Capability can claim that Capability from the provider using the `claim` function:

```cadence
fun claim<T: &Any>(_ name: String, provider: Address): Capability<T>?
```

This looks up the specified name in the provider's inbox, returning it to the recipient if it is present,
conforms to the provided type argument, and is intended for the calling recipient.
If the provider has no Capability stored under the provided name,
or if the calling recipient is not the intended recipient of the Capability, the function returns `nil`.
If the borrow type of the Capability is not a subtype of the provided type argument, the function will error at runtime.

Upon successful completion of the `claim` function, the claimed Capability is removed from the provider's inbox.
Note that this means a given Capability can only be claimed once.

Calling this function emits an event, `InboxValueClaimed`,
that includes the address of both the provider and the recipient, as well as the name of the claimed Capability.
Refer to the [`Core Events` section](core-events#inbox-value-claimed) for more details on this event.

### Unpublishing a Capability

If the provider of a Capability no longer wishes for it to be published for some reason (e.g. they no longer wish to pay for its storage costs),
they can unpublish it using the `unpublish` function:

```cadence
fun unpublish<T: &Any>(_ name: String): Capability<T>?
```

This looks up the specified name in the provider's inbox, returning it to the provider if it is present and conforms to the provided type argument.
If the provider has no Capability stored under the provided name, the function returns `nil`.
If the borrow type of the Capability is not a subtype of the provided type argument, the function will error at runtime.

Upon successful completion of the `unpublish` function, the unpublished Capability is removed from the provider's inbox.

Calling this function emits an event, `InboxValueUnpublished`,
that includes the address of the provider, and the name of the claimed Capability.
Refer to the [`Core Events` section](core-events#inbox-value-unpublished) for more details on this event.

## Account Storage

All accounts have storage.
Both resources and structures can be stored in account storage.

### Paths

Objects are stored under paths.
Paths consist of a domain and an identifier.

Paths start with the character `/`, followed by the domain, the path separator `/`,
and finally the identifier.
For example, the path `/storage/test` has the domain `storage` and the identifier `test`.

There are only three valid domains: `storage`, `private`, and `public`.

Objects in storage are always stored in the `storage` domain.

Paths in the storage domain have type `StoragePath`,
in the private domain `PrivatePath`,
and in the public domain `PublicPath`.

`PrivatePath` and `PublicPath` are subtypes of `CapabilityPath`.

Both `StoragePath` and `CapabilityPath` are subtypes of `Path`.

<table>
  <tr>
    <td colspan="3">Path</td>
  </tr>
  <tr>
    <td colspan="2">CapabilityPath</td>
    <td colspan="2" rowspan="2">StoragePath</td>
  </tr>
  <tr>
    <td>PrivatePath</td>
    <td>PublicPath</td>
  </tr>
</table>

#### Path Functions

```cadence
fun toString(): String
````

Returns the string representation of the path.

```cadence
let storagePath = /storage/path

storagePath.toString()  // is "/storage/path"
```

There are also utilities to produce paths from strings:

```cadence
fun PublicPath(identifier: string): PublicPath?
fun PrivatePath(identifier: string): PrivatePath?
fun StoragePath(identifier: string): StoragePath?
```

Each of these functions take an identifier and produce a path of the appropriate domain:

```cadence
let pathID = "foo"
let path = PublicPath(identifier: pathID) // is /public/foo
```

### Account Storage API

Account storage is accessed through the following functions of `AuthAccount`.
This means that any code that has access to the authorized account has access
to all its stored objects.
 
```cadence
fun save<T>(_ value: T, to: StoragePath)
```

Saves an object to account storage.
Resources are moved into storage, and structures are copied.

`T` is the type parameter for the object type.
It can be inferred from the argument's type.

If there is already an object stored under the given path, the program aborts.

The path must be a storage path, i.e., only the domain `storage` is allowed.


```cadence
fun type(at path: StoragePath): Type?
```

Reads the type of an object from the account's storage which is stored under the given path, or nil if no object is stored under the given path.

If there is an object stored, the type of the object is returned without modifying the stored object.

The path must be a storage path, i.e., only the domain `storage` is allowed


```cadence
fun load<T>(from: StoragePath): T?
```

Loads an object from account storage.
If no object is stored under the given path, the function returns `nil`.
If there is an object stored, the stored resource or structure is moved
out of storage and returned as an optional.
When the function returns, the storage no longer contains an object
under the given path.

`T` is the type parameter for the object type.
A type argument for the parameter must be provided explicitly.

The type `T` must be a supertype of the type of the loaded object.
If it is not, execution will abort with an error.
The given type does not necessarily need to be exactly the same as the type of the loaded object.

The path must be a storage path, i.e., only the domain `storage` is allowed.


```cadence
fun copy<T: AnyStruct>(from: StoragePath): T?
```

Returns a copy of a structure stored in account storage, without removing it from storage.

If no structure is stored under the given path, the function returns `nil`.
If there is a structure stored, it is copied.
The structure stays stored in storage after the function returns.

`T` is the type parameter for the structure type.
A type argument for the parameter must be provided explicitly.

The type `T` must be a supertype of the type of the copied structure.
If it is not, execution will abort with an error.
The given type does not necessarily need to be exactly the same as
the type of the copied structure.

The path must be a storage path, i.e., only the domain `storage` is allowed.

```cadence
// Declare a resource named `Counter`.
//
resource Counter {
    pub var count: Int

    pub init(count: Int) {
        self.count = count
    }
}

// In this example an authorized account is available through the constant `authAccount`.

// Create a new instance of the resource type `Counter`
// and save it in the storage of the account.
//
// The path `/storage/counter` is used to refer to the stored value.
// Its identifier `counter` was chosen freely and could be something else.
//
authAccount.save(<-create Counter(count: 42), to: /storage/counter)

// Run-time error: Storage already contains an object under path `/storage/counter`
//
authAccount.save(<-create Counter(count: 123), to: /storage/counter)

// Load the `Counter` resource from storage path `/storage/counter`.
//
// The new constant `counter` has the type `Counter?`, i.e., it is an optional,
// and its value is the counter resource, that was saved at the beginning
// of the example.
//
let counter <- authAccount.load<@Counter>(from: /storage/counter)

// The storage is now empty, there is no longer an object stored
// under the path `/storage/counter`.

// Load the `Counter` resource again from storage path `/storage/counter`.
//
// The new constant `counter2` has the type `Counter?` and is `nil`,
// as nothing is stored under the path `/storage/counter` anymore,
// because the previous load moved the counter out of storage.
//
let counter2 <- authAccount.load<@Counter>(from: /storage/counter)

// Create another new instance of the resource type `Counter`
// and save it in the storage of the account.
//
// The path `/storage/otherCounter` is used to refer to the stored value.
//
authAccount.save(<-create Counter(count: 123), to: /storage/otherCounter)

// Load the `Vault` resource from storage path `/storage/otherCounter`.
//
// The new constant `vault` has the type `Vault?` and its value is `nil`,
// as there is a resource with type `Counter` stored under the path,
// which is not a subtype of the requested type `Vault`.
//
let vault <- authAccount.load<@Vault>(from: /storage/otherCounter)

// The storage still stores a `Counter` resource under the path `/storage/otherCounter`.

// Save the string "Hello, World" in storage
// under the path `/storage/helloWorldMessage`.

authAccount.save("Hello, world!", to: /storage/helloWorldMessage)

// Copy the stored message from storage.
//
// After the copy, the storage still stores the string under the path.
// Unlike `load`, `copy` does not remove the object from storage.
//
let message = authAccount.copy<String>(from: /storage/helloWorldMessage)

// Create a new instance of the resource type `Vault`
// and save it in the storage of the account.
//
authAccount.save(<-createEmptyVault(), to: /storage/vault)

// Invalid: Cannot copy a resource, as this would allow arbitrary duplication.
//
let vault <- authAccount.copy<@Vault>(from: /storage/vault)
```

As it is convenient to work with objects in storage
without having to move them out of storage,
as it is necessary for resources,
it is also possible to create references to objects in storage:
This is possible using the `borrow` function of an `AuthAccount`:

```cadence
fun borrow<T: &Any>(from: StoragePath): T?
```

Returns a reference to an object in storage without removing it from storage.
If no object is stored under the given path, the function returns `nil`.
If there is an object stored, a reference is returned as an optional.

`T` is the type parameter for the object type.
A type argument for the parameter must be provided explicitly.
The type argument must be a reference to any type (`&Any`; `Any` is the supertype of all types).
It must be possible to create the given reference type `T` for the stored /  borrowed object.
If it is not, execution will abort with an error.
The given type does not necessarily need to be exactly the same as the type of the borrowed object.

The path must be a storage path, i.e., only the domain `storage` is allowed.

```cadence
// Declare a resource interface named `HasCount`, that has a field `count`
//
resource interface HasCount {
    count: Int
}

// Declare a resource named `Counter` that conforms to `HasCount`
//
resource Counter: HasCount {
    pub var count: Int

    pub init(count: Int) {
        self.count = count
    }
}

// In this example an authorized account is available through the constant `authAccount`.

// Create a new instance of the resource type `Counter`
// and save it in the storage of the account.
//
// The path `/storage/counter` is used to refer to the stored value.
// Its identifier `counter` was chosen freely and could be something else.
//
authAccount.save(<-create Counter(count: 42), to: /storage/counter)

// Create a reference to the object stored under path `/storage/counter`,
// typed as `&Counter`.
//
// `counterRef` has type `&Counter?` and is a valid reference, i.e. non-`nil`,
// because the borrow succeeded:
//
// There is an object stored under path `/storage/counter`
// and it has type `Counter`, so it can be borrowed as `&Counter`
//
let counterRef = authAccount.borrow<&Counter>(from: /storage/counter)

counterRef?.count // is `42`

// Create a reference to the object stored under path `/storage/counter`,
// typed as `&{HasCount}`.
//
// `hasCountRef` is non-`nil`, as there is an object stored under path `/storage/counter`,
// and the stored value of type `Counter` conforms to the requested type `{HasCount}`:
// the type `Counter` implements the restricted type's restriction `HasCount`

let hasCountRef = authAccount.borrow<&{HasCount}>(from: /storage/counter)

// Create a reference to the object stored under path `/storage/counter`,
// typed as `&{SomethingElse}`.
//
// `otherRef` is `nil`, as there is an object stored under path `/storage/counter`,
// but the stored value of type `Counter` does not conform to the requested type `{Other}`:
// the type `Counter` does not implement the restricted type's restriction `Other`

let otherRef = authAccount.borrow<&{Other}>(from: /storage/counter)

// Create a reference to the object stored under path `/storage/nonExistent`,
// typed as `&{HasCount}`.
//
// `nonExistentRef` is `nil`, as there is nothing stored under path `/storage/nonExistent`
//
let nonExistentRef = authAccount.borrow<&{HasCount}>(from: /storage/nonExistent)
```

## Storage Iteration

It is possible to iterate over an account's storage using the following iteration functions:

```cadence
fun forEachPublic(_ function: fun(PublicPath, Type): Bool)
fun forEachPrivate(_ function: fun(PrivatePath, Type): Bool)
fun forEachStored(_ function: fun(StoragePath, Type): Bool)
```

Each of these iterates over every element in the specified domain (public, private, and storage),
applying the function argument to each.
The first argument of the function is the path of the element, and the second is its runtime type.
In the case of the `private` and `public` path iteration functions,
this is the runtime type of the capability linked at that path.
The `Bool` return value determines whether iteration continues;
`true` will proceed to the next stored element,
while `false` will terminate iteration.
The specific order in which the objects are iterated over is undefined,
as is the behavior when a path is added or removed from storage.

<Callout type="warning">
The order of iteration is undefined. Do not rely on any particular behaviour.

Saving to or removing from storage during iteration can cause the order in which values are stored to change arbitrarily.

Continuing to iterate after such an operation will cause Cadence to panic and abort execution.
In order to avoid such errors, we recommend not modifying storage during iteration.
If you do, return `false` from the iteration callback to cause iteration to end after the mutation like so:

```cadence
account.save(1, to: /storage/foo1)
account.save(2, to: /storage/foo2)
account.save(3, to: /storage/foo3)
account.save("qux", to: /storage/foo4)

account.forEachStored(fun (path: StoragePath, type: Type): Bool {
    if type == Type<String>() {
        account.save("bar", to: /storage/foo5)
        // returning false here ends iteration after storage is modified, preventing a panic
        return false
    }
    return true
})
```

</Callout>

<Callout type="info">
    The iteration will skip any broken elements in the storage.
    An element could be broken due to invalid types associated with the stored value.
    e.g: A value belongs to type `T` of a contract with syntax/semantic errors.
</Callout>

## Storage limit

An account's storage is limited by its storage capacity.

An account's storage used is the sum of the size of all the data that is stored in an account (in MB).
An account's storage capacity is a value that is calculated from the amount of FLOW
that is stored in the account's main FLOW token vault.

At the end of every transaction, the storage used is compared to the storage capacity.
For all accounts involved in the transaction, if the account's storage used is greater than its storage capacity, the transaction will fail.

An account's storage used and storage capacity can be checked using the `storageUsed` and `storageCapacity` fields.
The fields represent current values of storage which means this would be true:

```cadence
let storageUsedBefore = authAccount.storageUsed
authAccount.save(<-create Counter(count: 123), to: /storage/counter)
let storageUsedAfter = authAccount.storageUsed

let storageUsedChanged = storageUsedBefore != storageUsedAfter // is true
```<|MERGE_RESOLUTION|>--- conflicted
+++ resolved
@@ -36,13 +36,8 @@
     fun getCapability<T>(_ path: PublicPath): Capability<T>
     fun getLinkTarget(_ path: CapabilityPath): Path?
 
-<<<<<<< HEAD
-      // Storage iteration
-      fun forEachPublic(_ function: fun(PublicPath, Type): Bool)
-=======
     // Storage iteration  
-    fun forEachPublic(_ function: ((PublicPath, Type): Bool))
->>>>>>> 0f76c23c
+    fun forEachPublic(_ function: fun(PublicPath, Type): Bool)
 
     struct Contracts {
 
@@ -58,19 +53,11 @@
         // Revoked keys are always returned, but they have \`isRevoked\` field set to true.
         fun get(keyIndex: Int): AccountKey?
 
-<<<<<<< HEAD
-          // Iterate over all unrevoked keys in this account,
-          // passing each key in turn to the provided function.
-          // Iteration is stopped early if the function returns `false`.
-          // The order of iteration is undefined.
-          fun forEach(function: fun(AccountKey): Bool): Void
-=======
         // Iterate over all unrevoked keys in this account,
         // passing each key in turn to the provided function.
         // Iteration is stopped early if the function returns `false`.
         // The order of iteration is undefined.
-        fun forEach(function: ((AccountKey): Bool)): Void
->>>>>>> 0f76c23c
+        fun forEach(function: fun(AccountKey): Bool): Void
 
         // The total number of unrevoked keys in this account.
         let count: UInt64
