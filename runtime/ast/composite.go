/*
 * Cadence - The resource-oriented smart contract programming language
 *
 * Copyright 2019-2022 Dapper Labs, Inc.
 *
 * Licensed under the Apache License, Version 2.0 (the "License");
 * you may not use this file except in compliance with the License.
 * You may obtain a copy of the License at
 *
 *   http://www.apache.org/licenses/LICENSE-2.0
 *
 * Unless required by applicable law or agreed to in writing, software
 * distributed under the License is distributed on an "AS IS" BASIS,
 * WITHOUT WARRANTIES OR CONDITIONS OF ANY KIND, either express or implied.
 * See the License for the specific language governing permissions and
 * limitations under the License.
 */

package ast

import (
	"encoding/json"

	"github.com/turbolent/prettier"

	"github.com/onflow/cadence/runtime/common"
	"github.com/onflow/cadence/runtime/errors"
)

// CompositeDeclaration

// NOTE: For events, only an empty initializer is declared

type CompositeLikeDeclaration interface {
	Element
	Declaration
	Statement
	Kind() common.CompositeKind
	ConformanceList() []*NominalType
}

type CompositeDeclaration struct {
	Access        Access
	CompositeKind common.CompositeKind
	Identifier    Identifier
	Conformances  []*NominalType
	Members       *Members
	DocString     string
	Range
}

var _ CompositeLikeDeclaration = &CompositeDeclaration{}

func NewCompositeDeclaration(
	memoryGauge common.MemoryGauge,
	access Access,
	compositeKind common.CompositeKind,
	identifier Identifier,
	conformances []*NominalType,
	members *Members,
	docString string,
	declarationRange Range,
) *CompositeDeclaration {
	common.UseMemory(memoryGauge, common.CompositeDeclarationMemoryUsage)

	return &CompositeDeclaration{
		Access:        access,
		CompositeKind: compositeKind,
		Identifier:    identifier,
		Conformances:  conformances,
		Members:       members,
		DocString:     docString,
		Range:         declarationRange,
	}
}

func (*CompositeDeclaration) ElementType() ElementType {
	return ElementTypeCompositeDeclaration
}

func (d *CompositeDeclaration) Walk(walkChild func(Element)) {
	walkDeclarations(walkChild, d.Members.declarations)
}

func (*CompositeDeclaration) isDeclaration() {}

// NOTE: statement, so it can be represented in the AST,
// but will be rejected in semantic analysis
func (*CompositeDeclaration) isStatement() {}

func (d *CompositeDeclaration) DeclarationIdentifier() *Identifier {
	return &d.Identifier
}

func (d *CompositeDeclaration) DeclarationKind() common.DeclarationKind {
	return d.CompositeKind.DeclarationKind(false)
}

func (d *CompositeDeclaration) DeclarationAccess() Access {
	return d.Access
}

func (d *CompositeDeclaration) DeclarationMembers() *Members {
	return d.Members
}

func (d *CompositeDeclaration) DeclarationDocString() string {
	return d.DocString
}

func (d *CompositeDeclaration) MarshalJSON() ([]byte, error) {
	type Alias CompositeDeclaration
	return json.Marshal(&struct {
		Type string
		*Alias
	}{
		Type:  "CompositeDeclaration",
		Alias: (*Alias)(d),
	})
}

func (d *CompositeDeclaration) Doc() prettier.Doc {

	if d.CompositeKind == common.CompositeKindEvent {
		return d.EventDoc()
	}

	return CompositeDocument(
		d.Access,
		d.CompositeKind,
		false,
		d.Identifier.Identifier,
		d.Conformances,
		d.Members,
	)
}

func (d *CompositeDeclaration) EventDoc() prettier.Doc {
	var doc prettier.Concat

	if d.Access != AccessNotSpecified {
		doc = append(
			doc,
			prettier.Text(d.Access.Keyword()),
			prettier.Space,
		)
	}

	doc = append(
		doc,
		prettier.Text(d.CompositeKind.Keyword()),
		prettier.Space,
		prettier.Text(d.Identifier.Identifier),
	)

	initializers := d.Members.Initializers()
	if len(initializers) != 1 {
		return nil
	}

	initializer := initializers[0]
	paramsDoc := initializer.FunctionDeclaration.ParameterList.Doc()

	return append(doc, paramsDoc)
}

func (d *CompositeDeclaration) String() string {
	return Prettier(d)
}

var interfaceKeywordSpaceDoc = prettier.Text("interface ")
var compositeConformancesSeparatorDoc = prettier.Text(":")
var compositeConformanceSeparatorDoc prettier.Doc = prettier.Concat{
	prettier.Text(","),
	prettier.Line{},
}

func CompositeDocument(
	access Access,
	kind common.CompositeKind,
	isInterface bool,
	identifier string,
	conformances []*NominalType,
	members *Members,
) prettier.Doc {

	var doc prettier.Concat

	if access != AccessNotSpecified {
		doc = append(
			doc,
			prettier.Text(access.Keyword()),
			prettier.Space,
		)
	}

	doc = append(
		doc,
		prettier.Text(kind.Keyword()),
		prettier.Space,
	)

	if isInterface {
		doc = append(
			doc,
			interfaceKeywordSpaceDoc,
		)
	}

	doc = append(
		doc,
		prettier.Text(identifier),
	)

	if len(conformances) > 0 {

		conformancesDoc := prettier.Concat{
			prettier.Line{},
		}

		for i, conformance := range conformances {
			if i > 0 {
				conformancesDoc = append(
					conformancesDoc,
					compositeConformanceSeparatorDoc,
				)
			}

			conformancesDoc = append(
				conformancesDoc,
				conformance.Doc(),
			)
		}

		conformancesDoc = append(
			conformancesDoc,
			prettier.Dedent{
				Doc: prettier.Concat{
					prettier.Line{},
					members.Doc(),
				},
			},
		)

		doc = append(
			doc,
			compositeConformancesSeparatorDoc,
			prettier.Group{
				Doc: prettier.Indent{
					Doc: conformancesDoc,
				},
			},
		)

	} else {
		doc = append(
			doc,
			prettier.Space,
			members.Doc(),
		)
	}

	return doc
}

<<<<<<< HEAD
func (d *CompositeDeclaration) Kind() common.CompositeKind {
	return d.CompositeKind
}

func (d *CompositeDeclaration) ConformanceList() []*NominalType {
	return d.Conformances
}
=======
// FieldDeclarationFlags

type FieldDeclarationFlags uint8

const (
	FieldDeclarationFlagsIsStatic FieldDeclarationFlags = 1 << iota
	FieldDeclarationFlagsIsNative
)
>>>>>>> 68503c06

// FieldDeclaration

type FieldDeclaration struct {
	Access         Access
	Flags          FieldDeclarationFlags
	VariableKind   VariableKind
	Identifier     Identifier
	TypeAnnotation *TypeAnnotation
	DocString      string
	Range
}

var _ Element = &FieldDeclaration{}
var _ Declaration = &FieldDeclaration{}

func NewFieldDeclaration(
	memoryGauge common.MemoryGauge,
	access Access,
	isStatic bool,
	isNative bool,
	variableKind VariableKind,
	identifier Identifier,
	typeAnnotation *TypeAnnotation,
	docString string,
	declRange Range,
) *FieldDeclaration {
	common.UseMemory(memoryGauge, common.FieldDeclarationMemoryUsage)

	var flags FieldDeclarationFlags
	if isStatic {
		flags |= FieldDeclarationFlagsIsStatic
	}
	if isNative {
		flags |= FieldDeclarationFlagsIsNative
	}

	return &FieldDeclaration{
		Access:         access,
		Flags:          flags,
		VariableKind:   variableKind,
		Identifier:     identifier,
		TypeAnnotation: typeAnnotation,
		DocString:      docString,
		Range:          declRange,
	}
}

func (*FieldDeclaration) ElementType() ElementType {
	return ElementTypeFieldDeclaration
}

func (d *FieldDeclaration) Walk(_ func(Element)) {
	// NO-OP
	// TODO: walk type
}

func (*FieldDeclaration) isDeclaration() {}

func (d *FieldDeclaration) DeclarationIdentifier() *Identifier {
	return &d.Identifier
}

func (d *FieldDeclaration) DeclarationKind() common.DeclarationKind {
	return common.DeclarationKindField
}

func (d *FieldDeclaration) DeclarationAccess() Access {
	return d.Access
}

func (d *FieldDeclaration) DeclarationMembers() *Members {
	return nil
}

func (d *FieldDeclaration) DeclarationDocString() string {
	return d.DocString
}

func (d *FieldDeclaration) MarshalJSON() ([]byte, error) {
	type Alias FieldDeclaration
	return json.Marshal(&struct {
		Type     string
		Flags    FieldDeclarationFlags `json:",omitempty"`
		IsStatic bool
		IsNative bool
		*Alias
	}{
		Type:     "FieldDeclaration",
		Alias:    (*Alias)(d),
		IsStatic: d.IsStatic(),
		IsNative: d.IsNative(),
		Flags:    0,
	})
}

func VariableKindDoc(kind VariableKind) prettier.Doc {
	switch kind {
	case VariableKindNotSpecified:
		return nil
	case VariableKindConstant:
		return letKeywordDoc
	case VariableKindVariable:
		return varKeywordDoc
	default:
		panic(errors.NewUnreachableError())
	}
}

var staticKeywordDoc prettier.Doc = prettier.Text("static")
var nativeKeywordDoc prettier.Doc = prettier.Text("native")

func (d *FieldDeclaration) Doc() prettier.Doc {
	identifierTypeDoc := prettier.Concat{
		prettier.Text(d.Identifier.Identifier),
	}

	if d.TypeAnnotation != nil {
		identifierTypeDoc = append(
			identifierTypeDoc,
			typeSeparatorSpaceDoc,
			d.TypeAnnotation.Doc(),
		)
	}

	var docs []prettier.Doc

	if d.Access != AccessNotSpecified {
		docs = append(
			docs,
			prettier.Text(d.Access.Keyword()),
		)
	}

	if d.IsStatic() {
		docs = append(
			docs,
			staticKeywordDoc,
		)
	}

	if d.IsNative() {
		docs = append(
			docs,
			nativeKeywordDoc,
		)
	}

	keywordDoc := VariableKindDoc(d.VariableKind)

	if keywordDoc != nil {
		docs = append(
			docs,
			keywordDoc,
		)
	}

	var doc prettier.Doc

	if len(docs) > 0 {
		docs = append(
			docs,
			prettier.Group{
				Doc: identifierTypeDoc,
			},
		)

		doc = prettier.Join(prettier.Space, docs...)
	} else {
		doc = identifierTypeDoc
	}

	return prettier.Group{
		Doc: doc,
	}
}

func (d *FieldDeclaration) String() string {
	return Prettier(d)
}

func (d *FieldDeclaration) IsStatic() bool {
	return d.Flags&FieldDeclarationFlagsIsStatic != 0
}

func (d *FieldDeclaration) IsNative() bool {
	return d.Flags&FieldDeclarationFlagsIsNative != 0
}

// EnumCaseDeclaration

type EnumCaseDeclaration struct {
	Access     Access
	Identifier Identifier
	DocString  string
	StartPos   Position `json:"-"`
}

var _ Element = &EnumCaseDeclaration{}
var _ Declaration = &EnumCaseDeclaration{}

func NewEnumCaseDeclaration(
	memoryGauge common.MemoryGauge,
	access Access,
	identifier Identifier,
	docString string,
	startPos Position,
) *EnumCaseDeclaration {
	common.UseMemory(memoryGauge, common.EnumCaseDeclarationMemoryUsage)

	return &EnumCaseDeclaration{
		Access:     access,
		Identifier: identifier,
		DocString:  docString,
		StartPos:   startPos,
	}
}

func (*EnumCaseDeclaration) ElementType() ElementType {
	return ElementTypeEnumCaseDeclaration
}

func (*EnumCaseDeclaration) Walk(_ func(Element)) {
	// NO-OP
}

func (*EnumCaseDeclaration) isDeclaration() {}

func (d *EnumCaseDeclaration) DeclarationIdentifier() *Identifier {
	return &d.Identifier
}

func (d *EnumCaseDeclaration) DeclarationKind() common.DeclarationKind {
	return common.DeclarationKindEnumCase
}

func (d *EnumCaseDeclaration) DeclarationAccess() Access {
	return d.Access
}

func (d *EnumCaseDeclaration) StartPosition() Position {
	return d.StartPos
}

func (d *EnumCaseDeclaration) EndPosition(memoryGauge common.MemoryGauge) Position {
	return d.Identifier.EndPosition(memoryGauge)
}

func (d *EnumCaseDeclaration) DeclarationMembers() *Members {
	return nil
}

func (d *EnumCaseDeclaration) DeclarationDocString() string {
	return d.DocString
}

func (d *EnumCaseDeclaration) MarshalJSON() ([]byte, error) {
	type Alias EnumCaseDeclaration
	return json.Marshal(&struct {
		Type string
		Range
		*Alias
	}{
		Type:  "EnumCaseDeclaration",
		Range: NewUnmeteredRangeFromPositioned(d),
		Alias: (*Alias)(d),
	})
}

const enumCaseKeywordSpaceDoc = prettier.Text("case ")

func (d *EnumCaseDeclaration) Doc() prettier.Doc {
	var doc prettier.Concat

	if d.Access != AccessNotSpecified {
		doc = append(
			doc,
			prettier.Text(d.Access.Keyword()),
			prettier.Space,
		)
	}

	return append(
		doc,
		enumCaseKeywordSpaceDoc,
		prettier.Text(d.Identifier.Identifier),
	)
}

func (d *EnumCaseDeclaration) String() string {
	return Prettier(d)
}<|MERGE_RESOLUTION|>--- conflicted
+++ resolved
@@ -263,7 +263,6 @@
 	return doc
 }
 
-<<<<<<< HEAD
 func (d *CompositeDeclaration) Kind() common.CompositeKind {
 	return d.CompositeKind
 }
@@ -271,7 +270,7 @@
 func (d *CompositeDeclaration) ConformanceList() []*NominalType {
 	return d.Conformances
 }
-=======
+
 // FieldDeclarationFlags
 
 type FieldDeclarationFlags uint8
@@ -280,7 +279,6 @@
 	FieldDeclarationFlagsIsStatic FieldDeclarationFlags = 1 << iota
 	FieldDeclarationFlagsIsNative
 )
->>>>>>> 68503c06
 
 // FieldDeclaration
 
