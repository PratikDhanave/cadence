--- conflicted
+++ resolved
@@ -41,9 +41,8 @@
 	Range
 }
 
-<<<<<<< HEAD
 var _ Declaration = &CompositeDeclaration{}
-=======
+
 func NewCompositeDeclaration(
 	memoryGauge common.MemoryGauge,
 	access Access,
@@ -66,7 +65,6 @@
 		Range:         declarationRange,
 	}
 }
->>>>>>> e002d924
 
 func (d *CompositeDeclaration) Accept(visitor Visitor) Repr {
 	return visitor.VisitCompositeDeclaration(d)
@@ -269,9 +267,8 @@
 	Range
 }
 
-<<<<<<< HEAD
 var _ Declaration = &FieldDeclaration{}
-=======
+
 func NewFieldDeclaration(
 	memoryGauge common.MemoryGauge,
 	access Access,
@@ -292,7 +289,6 @@
 		Range:          declRange,
 	}
 }
->>>>>>> e002d924
 
 func (d *FieldDeclaration) Accept(visitor Visitor) Repr {
 	return visitor.VisitFieldDeclaration(d)
@@ -413,9 +409,8 @@
 	StartPos   Position `json:"-"`
 }
 
-<<<<<<< HEAD
 var _ Declaration = &EnumCaseDeclaration{}
-=======
+
 func NewEnumCaseDeclaration(
 	memoryGauge common.MemoryGauge,
 	access Access,
@@ -432,7 +427,6 @@
 		StartPos:   startPos,
 	}
 }
->>>>>>> e002d924
 
 func (d *EnumCaseDeclaration) Accept(visitor Visitor) Repr {
 	return visitor.VisitEnumCaseDeclaration(d)
