--- conflicted
+++ resolved
@@ -33,16 +33,10 @@
 
 var _ Location = TransactionLocation{}
 
-<<<<<<< HEAD
-func NewTransactionLocation(gauge MemoryGauge, script []byte) TransactionLocation {
-	UseMemory(gauge, NewBytesMemoryUsage(len(script)))
-	return TransactionLocation(script)
-=======
 func NewTransactionLocation(gauge MemoryGauge, identifier []byte) (location TransactionLocation) {
 	UseMemory(gauge, NewBytesMemoryUsage(len(identifier)))
 	copy(location[:], identifier)
 	return
->>>>>>> 3ff43d0e
 }
 
 func (l TransactionLocation) ID() LocationID {
@@ -81,7 +75,7 @@
 }
 
 func (l TransactionLocation) Description() string {
-	return fmt.Sprintf("transaction with ID %s", hex.EncodeToString(l))
+	return fmt.Sprintf("transaction with ID %s", hex.EncodeToString(l[:]))
 }
 
 func (l TransactionLocation) MarshalJSON() ([]byte, error) {
