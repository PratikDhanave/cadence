/*
 * Cadence - The resource-oriented smart contract programming language
 *
 * Copyright Dapper Labs, Inc.
 *
 * Licensed under the Apache License, Version 2.0 (the "License");
 * you may not use this file except in compliance with the License.
 * You may obtain a copy of the License at
 *
 *   http://www.apache.org/licenses/LICENSE-2.0
 *
 * Unless required by applicable law or agreed to in writing, software
 * distributed under the License is distributed on an "AS IS" BASIS,
 * WITHOUT WARRANTIES OR CONDITIONS OF ANY KIND, either express or implied.
 * See the License for the specific language governing permissions and
 * limitations under the License.
 */

package runtime

import (
	"encoding/hex"
	"fmt"
	"testing"

	"github.com/stretchr/testify/require"

	"github.com/onflow/cadence/runtime/tests/utils"

	"github.com/onflow/cadence"
	"github.com/onflow/cadence/encoding/json"
	"github.com/onflow/cadence/runtime/common"
)

func TestRuntimeMissingMemberFabricant(t *testing.T) {

	t.Parallel()

	runtime := newTestInterpreterRuntime()

	testAddress, err := common.HexToAddress("0x1")
	require.NoError(t, err)

	contractsAddress, err := common.HexToAddress("0x5a76b4858ce34b2f")
	require.NoError(t, err)

	ftAddress, err := common.HexToAddress("0x9a0766d93b6608b7")
	require.NoError(t, err)

	flowTokenAddress, err := common.HexToAddress("0x7e60df042a9c0868")
	require.NoError(t, err)

	nftAddress, err := common.HexToAddress("0x631e88ae7f1d7c20")
	require.NoError(t, err)

	const flowTokenContract = `
import FungibleToken from 0x9a0766d93b6608b7

access(all) contract FlowToken: FungibleToken {

   // Total supply of Flow tokens in existence
   access(all) var totalSupply: UFix64

   // Event that is emitted when the contract is created
   access(all) event TokensInitialized(initialSupply: UFix64)

   // Event that is emitted when tokens are withdrawn from a Vault
   access(all) event TokensWithdrawn(amount: UFix64, from: Address?)

   // Event that is emitted when tokens are deposited to a Vault
   access(all) event TokensDeposited(amount: UFix64, to: Address?)

   // Event that is emitted when new tokens are minted
   access(all) event TokensMinted(amount: UFix64)

   // Event that is emitted when tokens are destroyed
   access(all) event TokensBurned(amount: UFix64)

   // Event that is emitted when a new minter resource is created
   access(all) event MinterCreated(allowedAmount: UFix64)

   // Event that is emitted when a new burner resource is created
   access(all) event BurnerCreated()

   // Vault
   //
   // Each user stores an instance of only the Vault in their storage
   // The functions in the Vault and governed by the pre and post conditions
   // in FungibleToken when they are called.
   // The checks happen at runtime whenever a function is called.
   //
   // Resources can only be created in the context of the contract that they
   // are defined in, so there is no way for a malicious user to create Vaults
   // out of thin air. A special Minter resource needs to be defined to mint
   // new tokens.
   //
   access(all) resource Vault: FungibleToken.Provider, FungibleToken.Receiver, FungibleToken.Balance {

       // holds the balance of a users tokens
       access(all) var balance: UFix64

       // initialize the balance at resource creation time
       init(balance: UFix64) {
           self.balance = balance
       }

       // withdraw
       //
       // Function that takes an integer amount as an argument
       // and withdraws that amount from the Vault.
       // It creates a new temporary Vault that is used to hold
       // the money that is being transferred. It returns the newly
       // created Vault to the context that called so it can be deposited
       // elsewhere.
       //
       access(all) fun withdraw(amount: UFix64): @FungibleToken.Vault {
           self.balance = self.balance - amount
           emit TokensWithdrawn(amount: amount, from: self.owner?.address)
           return <-create Vault(balance: amount)
       }

       // deposit
       //
       // Function that takes a Vault object as an argument and adds
       // its balance to the balance of the owners Vault.
       // It is allowed to destroy the sent Vault because the Vault
       // was a temporary holder of the tokens. The Vault's balance has
       // been consumed and therefore can be destroyed.
       access(all) fun deposit(from: @FungibleToken.Vault) {
           let vault <- from as! @FlowToken.Vault
           self.balance = self.balance + vault.balance
           emit TokensDeposited(amount: vault.balance, to: self.owner?.address)
           vault.balance = 0.0
           destroy vault
       }

       destroy() {
           FlowToken.totalSupply = FlowToken.totalSupply - self.balance
       }
   }

   // createEmptyVault
   //
   // Function that creates a new Vault with a balance of zero
   // and returns it to the calling context. A user must call this function
   // and store the returned Vault in their storage in order to allow their
   // account to be able to receive deposits of this token type.
   //
   access(all) fun createEmptyVault(): @FungibleToken.Vault {
       return <-create Vault(balance: 0.0)
   }

   access(all) resource Administrator {
       // createNewMinter
       //
       // Function that creates and returns a new minter resource
       //
       access(all) fun createNewMinter(allowedAmount: UFix64): @Minter {
           emit MinterCreated(allowedAmount: allowedAmount)
           return <-create Minter(allowedAmount: allowedAmount)
       }

       // createNewBurner
       //
       // Function that creates and returns a new burner resource
       //
       access(all) fun createNewBurner(): @Burner {
           emit BurnerCreated()
           return <-create Burner()
       }
   }

   // Minter
   //
   // Resource object that token admin accounts can hold to mint new tokens.
   //
   access(all) resource Minter {

       // the amount of tokens that the minter is allowed to mint
       access(all) var allowedAmount: UFix64

       // mintTokens
       //
       // Function that mints new tokens, adds them to the total supply,
       // and returns them to the calling context.
       //
       access(all) fun mintTokens(amount: UFix64): @FlowToken.Vault {
           pre {
               amount > UFix64(0): "Amount minted must be greater than zero"
               amount <= self.allowedAmount: "Amount minted must be less than the allowed amount"
           }
           FlowToken.totalSupply = FlowToken.totalSupply + amount
           self.allowedAmount = self.allowedAmount - amount
           emit TokensMinted(amount: amount)
           return <-create Vault(balance: amount)
       }

       init(allowedAmount: UFix64) {
           self.allowedAmount = allowedAmount
       }
   }

   // Burner
   //
   // Resource object that token admin accounts can hold to burn tokens.
   //
   access(all) resource Burner {

       // burnTokens
       //
       // Function that destroys a Vault instance, effectively burning the tokens.
       //
       // Note: the burned tokens are automatically subtracted from the
       // total supply in the Vault destructor.
       //
       access(all) fun burnTokens(from: @FungibleToken.Vault) {
           let vault <- from as! @FlowToken.Vault
           let amount = vault.balance
           destroy vault
           emit TokensBurned(amount: amount)
       }
   }

   init(adminAccount: AuthAccount) {
       self.totalSupply = 0.0

       // Create the Vault with the total supply of tokens and save it in storage
       //
       let vault <- create Vault(balance: self.totalSupply)
       adminAccount.save(<-vault, to: /storage/flowTokenVault)

       // Create a public capability to the stored Vault that only exposes
       // the deposit method through the Receiver interface
       //
       adminAccount.link<&FlowToken.Vault{FungibleToken.Receiver}>(
           /public/flowTokenReceiver,
           target: /storage/flowTokenVault
       )

       // Create a public capability to the stored Vault that only exposes
       // the balance field through the Balance interface
       //
       adminAccount.link<&FlowToken.Vault{FungibleToken.Balance}>(
           /public/flowTokenBalance,
           target: /storage/flowTokenVault
       )

       let admin <- create Administrator()
       adminAccount.save(<-admin, to: /storage/flowTokenAdmin)

       // Emit an event that shows that the contract was initialized
       emit TokensInitialized(initialSupply: self.totalSupply)
   }
}

`

	const fbrcContract = `
import FungibleToken from 0x9a0766d93b6608b7

access(all) contract FBRC: FungibleToken {

   // Total supply of Flow tokens in existence
   access(all) var totalSupply: UFix64

   // Event that is emitted when the contract is created
   access(all) event TokensInitialized(initialSupply: UFix64)

   // Event that is emitted when tokens are withdrawn from a Vault
   access(all) event TokensWithdrawn(amount: UFix64, from: Address?)

   // Event that is emitted when tokens are deposited to a Vault
   access(all) event TokensDeposited(amount: UFix64, to: Address?)

   // Event that is emitted when new tokens are minted
   access(all) event TokensMinted(amount: UFix64)

   // Event that is emitted when tokens are destroyed
   access(all) event TokensBurned(amount: UFix64)

   // Event that is emitted when a new minter resource is created
   access(all) event MinterCreated(allowedAmount: UFix64)

   // Event that is emitted when a new burner resource is created
   access(all) event BurnerCreated()

   // Contains standard storage and public paths of resources
   access(all) let CollectionStoragePath: StoragePath

   access(all) let CollectionReceiverPath: PublicPath

   access(all) let CollectionBalancePath: PublicPath

   access(all) let AdminStoragePath: StoragePath
   // Vault
   //
   // Each user stores an instance of only the Vault in their storage
   // The functions in the Vault and governed by the pre and post conditions
   // in FungibleToken when they are called.
   // The checks happen at runtime whenever a function is called.
   //
   // Resources can only be created in the context of the contract that they
   // are defined in, so there is no way for a malicious user to create Vaults
   // out of thin air. A special Minter resource needs to be defined to mint
   // new tokens.
   //
   access(all) resource Vault: FungibleToken.Provider, FungibleToken.Receiver, FungibleToken.Balance {

       // holds the balance of a users tokens
       access(all) var balance: UFix64

       // initialize the balance at resource creation time
       init(balance: UFix64) {
           self.balance = balance
       }

       // withdraw
       //
       // Function that takes an integer amount as an argument
       // and withdraws that amount from the Vault.
       // It creates a new temporary Vault that is used to hold
       // the money that is being transferred. It returns the newly
       // created Vault to the context that called so it can be deposited
       // elsewhere.
       //
       access(all) fun withdraw(amount: UFix64): @FungibleToken.Vault {
           self.balance = self.balance - amount
           emit TokensWithdrawn(amount: amount, from: self.owner?.address)
           return <-create Vault(balance: amount)
       }

       // deposit
       //
       // Function that takes a Vault object as an argument and adds
       // its balance to the balance of the owners Vault.
       // It is allowed to destroy the sent Vault because the Vault
       // was a temporary holder of the tokens. The Vault's balance has
       // been consumed and therefore can be destroyed.
       access(all) fun deposit(from: @FungibleToken.Vault) {
           let vault <- from as! @FBRC.Vault
           self.balance = self.balance + vault.balance
           emit TokensDeposited(amount: vault.balance, to: self.owner?.address)
           vault.balance = 0.0
           destroy vault
       }

       destroy() {
           FBRC.totalSupply = FBRC.totalSupply - self.balance
       }
   }

   // createEmptyVault
   //
   // Function that creates a new Vault with a balance of zero
   // and returns it to the calling context. A user must call this function
   // and store the returned Vault in their storage in order to allow their
   // account to be able to receive deposits of this token type.
   //
   access(all) fun createEmptyVault(): @FungibleToken.Vault {
       return <-create Vault(balance: 0.0)
   }

   access(all) resource Administrator {
       // createNewMinter
       //
       // Function that creates and returns a new minter resource
       //
       access(all) fun createNewMinter(allowedAmount: UFix64): @Minter {
           emit MinterCreated(allowedAmount: allowedAmount)
           return <-create Minter(allowedAmount: allowedAmount)
       }

       // createNewBurner
       //
       // Function that creates and returns a new burner resource
       //
       access(all) fun createNewBurner(): @Burner {
           emit BurnerCreated()
           return <-create Burner()
       }
   }

   // Minter
   //
   // Resource object that token admin accounts can hold to mint new tokens.
   //
   access(all) resource Minter {

       // the amount of tokens that the minter is allowed to mint
       access(all) var allowedAmount: UFix64

       // mintTokens
       //
       // Function that mints new tokens, adds them to the total supply,
       // and returns them to the calling context.
       //
       access(all) fun mintTokens(amount: UFix64): @FBRC.Vault {
           pre {
               amount > 0.0: "Amount minted must be greater than zero"
               amount <= self.allowedAmount: "Amount minted must be less than the allowed amount"
           }
           FBRC.totalSupply = FBRC.totalSupply + amount
           self.allowedAmount = self.allowedAmount - amount
           emit TokensMinted(amount: amount)
           return <-create Vault(balance: amount)
       }

       init(allowedAmount: UFix64) {
           self.allowedAmount = allowedAmount
       }
   }

   // Burner
   //
   // Resource object that token admin accounts can hold to burn tokens.
   //
   access(all) resource Burner {

       // burnTokens
       //
       // Function that destroys a Vault instance, effectively burning the tokens.
       //
       // Note: the burned tokens are automatically subtracted from the
       // total supply in the Vault destructor.
       //
       access(all) fun burnTokens(from: @FungibleToken.Vault) {
           let vault <- from as! @FBRC.Vault
           let amount = vault.balance
           destroy vault
           emit TokensBurned(amount: amount)
       }
   }

   init() {
       self.totalSupply = 0.0

       self.CollectionStoragePath = /storage/FbrcVault0007
       self.CollectionReceiverPath = /public/FbrcReceiver0007
       self.CollectionBalancePath = /public/FbrcBalance0007
       self.AdminStoragePath = /storage/FbrcAdmin0007

       // Create the Vault with the total supply of tokens and save it in storage
       //
       let vault <- create Vault(balance: self.totalSupply)
       self.account.save(<-vault, to: self.CollectionStoragePath)

       // Create a public capability to the stored Vault that only exposes
       // the deposit method through the Receiver interface
       //
       self.account.link<&FBRC.Vault{FungibleToken.Receiver}>(
           self.CollectionReceiverPath,
           target: self.CollectionStoragePath
       )

       // Create a public capability to the stored Vault that only exposes
       // the balance field through the Balance interface
       //
       self.account.link<&FBRC.Vault{FungibleToken.Balance}>(
           self.CollectionBalancePath,
           target: self.CollectionStoragePath
       )

       let admin <- create Administrator()
       self.account.save(<-admin, to: self.AdminStoragePath)

       // Emit an event that shows that the contract was initialized
       emit TokensInitialized(initialSupply: self.totalSupply)
   }
}
`

	const garmentContract = `
import NonFungibleToken from 0x631e88ae7f1d7c20
import FungibleToken from 0x9a0766d93b6608b7
import FBRC from 0x5a76b4858ce34b2f

access(all) contract GarmentNFT: NonFungibleToken {

   // -----------------------------------------------------------------------
   // GarmentNFT contract Events
   // -----------------------------------------------------------------------

   // Emitted when the Garment contract is created
   access(all) event ContractInitialized()

   // Emitted when a new GarmentData struct is created
   access(all) event GarmentDataCreated(garmentDataID: UInt32, mainImage: String, images: [String], name: String, artist: String, description: String)

   // Emitted when a Garment is minted
   access(all) event GarmentMinted(garmentID: UInt64, garmentDataID: UInt32, serialNumber: UInt32)

   // Emitted when the contract's royalty percentage is changed
   access(all) event RoyaltyPercentageChanged(newRoyaltyPercentage: UFix64)

   access(all) event GarmentDataIDRetired(garmentDataID: UInt32)

   // Events for Collection-related actions
   //
   // Emitted when a Garment is withdrawn from a Collection
   access(all) event Withdraw(id: UInt64, from: Address?)

   // Emitted when a Garment is deposited into a Collection
   access(all) event Deposit(id: UInt64, to: Address?)

   // Emitted when a Garment is destroyed
   access(all) event GarmentDestroyed(id: UInt64)

   // -----------------------------------------------------------------------
   // contract-level fields.
   // These contain actual values that are stored in the smart contract.
   // -----------------------------------------------------------------------

   // Contains standard storage and public paths of resources
   access(all) let CollectionStoragePath: StoragePath

   access(all) let CollectionPublicPath: PublicPath

   access(all) let AdminStoragePath: StoragePath

   // Variable size dictionary of Garment structs
   access(self) var garmentDatas: {UInt32: GarmentData}

   // Dictionary with GarmentDataID as key and number of NFTs with GarmentDataID are minted
   access(self) var numberMintedPerGarment: {UInt32: UInt32}

   // Dictionary of garmentDataID to  whether they are retired
   access(self) var isGarmentDataRetired: {UInt32: Bool}

   // Keeps track of how many unique GarmentData's are created
   access(all) var nextGarmentDataID: UInt32

   access(all) var royaltyPercentage: UFix64

   access(all) var totalSupply: UInt64

   access(all) struct GarmentData {

       // The unique ID for the Garment Data
       access(all) let garmentDataID: UInt32

       //stores link to image
       access(all) let mainImage: String
       //stores link to supporting images
       access(all) let images: [String]
       access(all) let name: String
       access(all) let artist: String
       //description of design
       access(all) let description: String

       init(
           mainImage: String,
           images: [String],
           name: String,
           artist: String,
           description: String,
       ){
           self.garmentDataID = GarmentNFT.nextGarmentDataID
           self.mainImage = mainImage
           self.images = images
           self.name = name
           self.artist = artist
           self.description = description

           GarmentNFT.isGarmentDataRetired[self.garmentDataID] = false

           // Increment the ID so that it isn't used again
           GarmentNFT.nextGarmentDataID = GarmentNFT.nextGarmentDataID + 1 as UInt32

           emit GarmentDataCreated(garmentDataID: self.garmentDataID, mainImage: self.mainImage, images: self.images, name: self.name, artist: self.artist, description: self.description)
       }
   }

   access(all) struct Garment {

       // The ID of the GarmentData that the Garment references
       access(all) let garmentDataID: UInt32

       // The N'th NFT with 'GarmentDataID' minted
       access(all) let serialNumber: UInt32

       init(garmentDataID: UInt32) {
           self.garmentDataID = garmentDataID

           // Increment the ID so that it isn't used again
           GarmentNFT.numberMintedPerGarment[garmentDataID] = GarmentNFT.numberMintedPerGarment[garmentDataID]! + 1 as UInt32

           self.serialNumber = GarmentNFT.numberMintedPerGarment[garmentDataID]!
       }
   }

   // The resource that represents the Garment NFTs
   //
   access(all) resource NFT: NonFungibleToken.INFT {

       // Global unique Garment ID
       access(all) let id: UInt64

       // struct of Garment
       access(all) let garment: Garment

       // Royalty capability which NFT will use
       access(all) let royaltyVault: Capability<&FBRC.Vault{FungibleToken.Receiver}>

       init(serialNumber: UInt32, garmentDataID: UInt32, royaltyVault: Capability<&FBRC.Vault{FungibleToken.Receiver}>) {
           GarmentNFT.totalSupply = GarmentNFT.totalSupply + 1 as UInt64

           self.id = GarmentNFT.totalSupply

           self.garment = Garment(garmentDataID: garmentDataID)

           self.royaltyVault = royaltyVault

           // Emitted when a Garment is minted
           emit GarmentMinted(garmentID: self.id, garmentDataID: garmentDataID, serialNumber: serialNumber)
       }

       destroy() {
           emit GarmentDestroyed(id: self.id)
       }

   }

   // Admin is a special authorization resource that
   // allows the owner to perform important functions to modify the
   // various aspects of the Garment and NFTs
   //
   access(all) resource Admin {

       access(all) fun createGarmentData(
           mainImage: String,
           images: [String],
           name: String,
           artist: String,
           description: String,
       ): UInt32 {
           // Create the new GarmentData
           var newGarment = GarmentData(
               mainImage: mainImage,
               images: images,
               name: name,
               artist: artist,
               description: description,
           )

           let newID = newGarment.garmentDataID

           // Store it in the contract storage
           GarmentNFT.garmentDatas[newID] = newGarment

           GarmentNFT.numberMintedPerGarment[newID] = 0 as UInt32

           return newID
       }

       // createNewAdmin creates a new Admin resource
       //
       access(all) fun createNewAdmin(): @Admin {
           return <-create Admin()
       }

       // Mint the new Garment
       access(all) fun mintNFT(garmentDataID: UInt32, royaltyVault: Capability<&FBRC.Vault{FungibleToken.Receiver}>): @NFT {
           pre {
               royaltyVault.check():
                   "Royalty capability is invalid!"
           }

           if (GarmentNFT.isGarmentDataRetired[garmentDataID]! == nil) {
               panic("Cannot mint Garment. garmentData not found")
           }

           if (GarmentNFT.isGarmentDataRetired[garmentDataID]!) {
               panic("Cannot mint garment. garmentDataID retired")
           }

           let numInGarment = GarmentNFT.numberMintedPerGarment[garmentDataID]??
               panic("Cannot mint Garment. garmentData not found")

           let newGarment: @NFT <- create NFT(serialNumber: numInGarment + 1, garmentDataID: garmentDataID, royaltyVault: royaltyVault)

           return <-newGarment
       }

       access(all) fun batchMintNFT(garmentDataID: UInt32, royaltyVault: Capability<&FBRC.Vault{FungibleToken.Receiver}>, quantity: UInt64): @Collection {
           let newCollection <- create Collection()

           var i: UInt64 = 0
           while i < quantity {
               newCollection.deposit(token: <-self.mintNFT(garmentDataID: garmentDataID, royaltyVault: royaltyVault))
               i = i + 1 as UInt64
           }

           return <-newCollection
       }

       // Change the royalty percentage of the contract
       access(all) fun changeRoyaltyPercentage(newRoyaltyPercentage: UFix64) {
           GarmentNFT.royaltyPercentage = newRoyaltyPercentage

           emit RoyaltyPercentageChanged(newRoyaltyPercentage: newRoyaltyPercentage)
       }

       // Retire garmentData so that it cannot be used to mint anymore
       access(all) fun retireGarmentData(garmentDataID: UInt32) {
           pre {
               GarmentNFT.isGarmentDataRetired[garmentDataID] != nil: "Cannot retire Garment: Garment doesn't exist!"
           }

           if !GarmentNFT.isGarmentDataRetired[garmentDataID]! {
               GarmentNFT.isGarmentDataRetired[garmentDataID] = true

               emit GarmentDataIDRetired(garmentDataID: garmentDataID)
           }
       }
   }

   // This is the interface users can cast their Garment Collection as
   // to allow others to deposit into their Collection. It also allows for reading
   // the IDs of Garment in the Collection.
   access(all) resource interface GarmentCollectionPublic {
       access(all) fun deposit(token: @NonFungibleToken.NFT)
       access(all) fun batchDeposit(tokens: @NonFungibleToken.Collection)
       access(all) fun getIDs(): [UInt64]
       access(all) fun borrowNFT(id: UInt64): &NonFungibleToken.NFT
       access(all) fun borrowGarment(id: UInt64): &GarmentNFT.NFT? {
           // If the result isn't nil, the id of the returned reference
           // should be the same as the argument to the function
           post {
               (result == nil) || (result?.id == id):
                   "Cannot borrow Garment reference: The ID of the returned reference is incorrect"
           }
       }
   }

   // Collection is a resource that every user who owns NFTs
   // will store in their account to manage their NFTS
   //
   access(all) resource Collection: GarmentCollectionPublic, NonFungibleToken.Provider, NonFungibleToken.Receiver, NonFungibleToken.CollectionPublic {
       // Dictionary of Garment conforming tokens
       // NFT is a resource type with a UInt64 ID field
       access(all) var ownedNFTs: @{UInt64: NonFungibleToken.NFT}

       init() {
           self.ownedNFTs <- {}
       }

       // withdraw removes an Garment from the Collection and moves it to the caller
       //
       // Parameters: withdrawID: The ID of the NFT
       // that is to be removed from the Collection
       //
       // returns: @NonFungibleToken.NFT the token that was withdrawn
       access(all) fun withdraw(withdrawID: UInt64): @NonFungibleToken.NFT {
           // Remove the nft from the Collection
           let token <- self.ownedNFTs.remove(key: withdrawID)
               ?? panic("Cannot withdraw: Garment does not exist in the collection")

           emit Withdraw(id: token.id, from: self.owner?.address)

           // Return the withdrawn token
           return <-token
       }

       // batchWithdraw withdraws multiple tokens and returns them as a Collection
       //
       // Parameters: ids: An array of IDs to withdraw
       //
       // Returns: @NonFungibleToken.Collection: A collection that contains
       //                                        the withdrawn Garment
       //
       access(all) fun batchWithdraw(ids: [UInt64]): @NonFungibleToken.Collection {
           // Create a new empty Collection
           var batchCollection <- create Collection()

           // Iterate through the ids and withdraw them from the Collection
           for id in ids {
               batchCollection.deposit(token: <-self.withdraw(withdrawID: id))
           }

           // Return the withdrawn tokens
           return <-batchCollection
       }

       // deposit takes a Garment and adds it to the Collections dictionary
       //
       // Parameters: token: the NFT to be deposited in the collection
       //
       access(all) fun deposit(token: @NonFungibleToken.NFT) {
           // Cast the deposited token as NFT to make sure
           // it is the correct type
           let token <- token as! @GarmentNFT.NFT

           // Get the token's ID
           let id = token.id

           // Add the new token to the dictionary
           let oldToken <- self.ownedNFTs[id] <- token

           // Only emit a deposit event if the Collection
           // is in an account's storage
           if self.owner?.address != nil {
               emit Deposit(id: id, to: self.owner?.address)
           }

           // Destroy the empty old token tGarment was "removed"
           destroy oldToken
       }

       // batchDeposit takes a Collection object as an argument
       // and deposits each contained NFT into this Collection
       access(all) fun batchDeposit(tokens: @NonFungibleToken.Collection) {
           // Get an array of the IDs to be deposited
           let keys = tokens.getIDs()

           // Iterate through the keys in the collection and deposit each one
           for key in keys {
               self.deposit(token: <-tokens.withdraw(withdrawID: key))
           }

           // Destroy the empty Collection
           destroy tokens
       }

       // getIDs returns an array of the IDs that are in the Collection
       access(all) fun getIDs(): [UInt64] {
           return self.ownedNFTs.keys
       }

       // borrowNFT Returns a borrowed reference to a Garment in the Collection
       // so tGarment the caller can read its ID
       //
       // Parameters: id: The ID of the NFT to get the reference for
       //
       // Returns: A reference to the NFT
       //
       // Note: This only allows the caller to read the ID of the NFT,
       // not an specific data. Please use borrowGarment to
       // read Garment data.
       //
       access(all) fun borrowNFT(id: UInt64): &NonFungibleToken.NFT {
           return (&self.ownedNFTs[id] as &NonFungibleToken.NFT?)!
       }

       // Parameters: id: The ID of the NFT to get the reference for
       //
       // Returns: A reference to the NFT
       access(all) fun borrowGarment(id: UInt64): &GarmentNFT.NFT? {
           if self.ownedNFTs[id] != nil {
               let ref = &self.ownedNFTs[id] as &NonFungibleToken.NFT?
               return ref as! &GarmentNFT.NFT?
           } else {
               return nil
           }
       }

       // If a transaction destroys the Collection object,
       // All the NFTs contained within are also destroyed!
       //
       destroy() {
           destroy self.ownedNFTs
       }
   }

   // -----------------------------------------------------------------------
   // Garment contract-level function definitions
   // -----------------------------------------------------------------------

   // createEmptyCollection creates a new, empty Collection object so that
   // a user can store it in their account storage.
   // Once they have a Collection in their storage, they are able to receive
   // Garment in transactions.
   //
   access(all) fun createEmptyCollection(): @NonFungibleToken.Collection {
       return <-create GarmentNFT.Collection()
   }

   // get dictionary of numberMintedPerGarment
   access(all) fun getNumberMintedPerGarment(): {UInt32: UInt32} {
       return GarmentNFT.numberMintedPerGarment
   }

   // get how many Garments with garmentDataID are minted
   access(all) fun getGarmentNumberMinted(id: UInt32): UInt32 {
       let numberMinted = GarmentNFT.numberMintedPerGarment[id]??
           panic("garmentDataID not found")
       return numberMinted
   }

   // get the garmentData of a specific id
   access(all) fun getGarmentData(id: UInt32): GarmentData {
       let garmentData = GarmentNFT.garmentDatas[id]??
           panic("garmentDataID not found")
       return garmentData
   }

   // get all garmentDatas created
   access(all) fun getGarmentDatas(): {UInt32: GarmentData} {
       return GarmentNFT.garmentDatas
   }

   access(all) fun getGarmentDatasRetired(): {UInt32: Bool} {
       return GarmentNFT.isGarmentDataRetired
   }

   access(all) fun getGarmentDataRetired(garmentDataID: UInt32): Bool {
       let isGarmentDataRetired = GarmentNFT.isGarmentDataRetired[garmentDataID]??
           panic("garmentDataID not found")
       return isGarmentDataRetired
   }

   // -----------------------------------------------------------------------
   // initialization function
   // -----------------------------------------------------------------------
   //
   init() {
       // Initialize contract fields
       self.garmentDatas = {}
       self.numberMintedPerGarment = {}
       self.nextGarmentDataID = 1
       self.royaltyPercentage = 0.10
       self.isGarmentDataRetired = {}
       self.totalSupply = 0
       self.CollectionPublicPath = /public/GarmentCollection0007
       self.CollectionStoragePath = /storage/GarmentCollection0007
       self.AdminStoragePath = /storage/GarmentAdmin0007

       // Put a new Collection in storage
       self.account.save<@Collection>(<- create Collection(), to: self.CollectionStoragePath)

       // Create a public capability for the Collection
       self.account.link<&{GarmentCollectionPublic}>(self.CollectionPublicPath, target: self.CollectionStoragePath)

       // Put the Minter in storage
       self.account.save<@Admin>(<- create Admin(), to: self.AdminStoragePath)

       emit ContractInitialized()
   }
}
`

	const materialContract = `
import NonFungibleToken from 0x631e88ae7f1d7c20
import FungibleToken from 0x9a0766d93b6608b7
import FBRC from 0x5a76b4858ce34b2f

access(all) contract MaterialNFT: NonFungibleToken {

   // -----------------------------------------------------------------------
   // MaterialNFT contract Events
   // -----------------------------------------------------------------------

   // Emitted when the Material contract is created
   access(all) event ContractInitialized()

   // Emitted when a new MaterialData struct is created
   access(all) event MaterialDataCreated(materialDataID: UInt32, mainImage: String, secondImage: String, name: String, description: String)

   // Emitted when a Material is minted
   access(all) event MaterialMinted(materialID: UInt64, materialDataID: UInt32, serialNumber: UInt32)

   // Emitted when the contract's royalty percentage is changed
   access(all) event RoyaltyPercentageChanged(newRoyaltyPercentage: UFix64)

   access(all) event MaterialDataIDRetired(materialDataID: UInt32)

   // Events for Collection-related actions
   //
   // Emitted when a Material is withdrawn from a Collection
   access(all) event Withdraw(id: UInt64, from: Address?)

   // Emitted when a Material is deposited into a Collection
   access(all) event Deposit(id: UInt64, to: Address?)

   // Emitted when a Material is destroyed
   access(all) event MaterialDestroyed(id: UInt64)

   // -----------------------------------------------------------------------
   // contract-level fields.
   // These contain actual values that are stored in the smart contract.
   // -----------------------------------------------------------------------

   // Contains standard storage and public paths of resources
   access(all) let CollectionStoragePath: StoragePath

   access(all) let CollectionPublicPath: PublicPath

   access(all) let AdminStoragePath: StoragePath

   // Variable size dictionary of Material structs
   access(self) var materialDatas: {UInt32: MaterialData}

   // Dictionary with MaterialDataID as key and number of NFTs with MaterialDataID are minted
   access(self) var numberMintedPerMaterial: {UInt32: UInt32}

   // Dictionary of materialDataID to  whether they are retired
   access(self) var isMaterialDataRetired: {UInt32: Bool}

   // Keeps track of how many unique MaterialData's are created
   access(all) var nextMaterialDataID: UInt32

   access(all) var royaltyPercentage: UFix64

   access(all) var totalSupply: UInt64

   access(all) struct MaterialData {

       // The unique ID for the Material Data
       access(all) let materialDataID: UInt32

       //stores link to image
       access(all) let mainImage: String
       access(all) let secondImage: String
       access(all) let name: String
       access(all) let description: String

       init(
           mainImage: String,
           secondImage: String,
           name: String,
           description: String
       ){
           self.materialDataID = MaterialNFT.nextMaterialDataID
           self.mainImage = mainImage
           self.secondImage = secondImage
           self.name = name
           self.description = description

           MaterialNFT.isMaterialDataRetired[self.materialDataID] = false

           // Increment the ID so that it isn't used again
           MaterialNFT.nextMaterialDataID = MaterialNFT.nextMaterialDataID + 1 as UInt32

           emit MaterialDataCreated(materialDataID: self.materialDataID, mainImage: self.mainImage, secondImage: self.secondImage, name: self.name, description: self.description)
       }
   }

   access(all) struct Material {

       // The ID of the MaterialData that the Material references
       access(all) let materialDataID: UInt32

       // The N'th NFT with 'MaterialDataID' minted
       access(all) let serialNumber: UInt32

       init(materialDataID: UInt32) {
           self.materialDataID = materialDataID

           // Increment the ID so that it isn't used again
           MaterialNFT.numberMintedPerMaterial[materialDataID] = MaterialNFT.numberMintedPerMaterial[materialDataID]! + 1 as UInt32

           self.serialNumber = MaterialNFT.numberMintedPerMaterial[materialDataID]!
       }
   }

   // The resource that represents the Material NFTs
   //
   access(all) resource NFT: NonFungibleToken.INFT {

       // Global unique Material ID
       access(all) let id: UInt64

       // struct of Material
       access(all) let material: Material

       // Royalty capability which NFT will use
       access(all) let royaltyVault: Capability<&FBRC.Vault{FungibleToken.Receiver}>

       init(serialNumber: UInt32, materialDataID: UInt32, royaltyVault: Capability<&FBRC.Vault{FungibleToken.Receiver}>) {
           MaterialNFT.totalSupply = MaterialNFT.totalSupply + 1 as UInt64

           self.id = MaterialNFT.totalSupply

           self.material = Material(materialDataID: materialDataID)

           self.royaltyVault = royaltyVault

           // Emitted when a Material is minted
           emit MaterialMinted(materialID: self.id, materialDataID: materialDataID, serialNumber: serialNumber)
       }

       destroy() {
           emit MaterialDestroyed(id: self.id)
       }

   }

   // Admin is a special authorization resource that
   // allows the owner to perform important functions to modify the
   // various aspects of the Material and NFTs
   //
   access(all) resource Admin {

       access(all) fun createMaterialData(
           mainImage: String,
           secondImage: String,
           name: String,
           description: String
       ): UInt32 {
           // Create the new MaterialData
           var newMaterial = MaterialData(
               mainImage: mainImage,
               secondImage: secondImage,
               name: name,
               description: description
           )

           let newID = newMaterial.materialDataID

           // Store it in the contract storage
           MaterialNFT.materialDatas[newID] = newMaterial

           MaterialNFT.numberMintedPerMaterial[newID] = 0 as UInt32

           return newID
       }

       // createNewAdmin creates a new Admin resource
       //
       access(all) fun createNewAdmin(): @Admin {
           return <-create Admin()
       }

       // Mint the new Material
       access(all) fun mintNFT(materialDataID: UInt32, royaltyVault: Capability<&FBRC.Vault{FungibleToken.Receiver}>): @NFT {
           pre {
               royaltyVault.check():
                   "Royalty capability is invalid!"
           }

           if (MaterialNFT.isMaterialDataRetired[materialDataID]! == nil) {
               panic("Cannot mint Material. materialData not found")
           }

           if (MaterialNFT.isMaterialDataRetired[materialDataID]!) {
               panic("Cannot mint material. materialDataID retired")
           }

           let numInMaterial = MaterialNFT.numberMintedPerMaterial[materialDataID]??
               panic("no materialDataID found")

           let newMaterial: @NFT <- create NFT(serialNumber: numInMaterial + 1, materialDataID: materialDataID, royaltyVault: royaltyVault)

           return <-newMaterial
       }

       access(all) fun batchMintNFT(materialDataID: UInt32, royaltyVault: Capability<&FBRC.Vault{FungibleToken.Receiver}>, quantity: UInt64): @Collection {
           let newCollection <- create Collection()

           var i: UInt64 = 0
           while i < quantity {
               newCollection.deposit(token: <-self.mintNFT(materialDataID: materialDataID, royaltyVault: royaltyVault))
               i = i + 1 as UInt64
           }

           return <-newCollection
       }

       // Change the royalty percentage of the contract
       access(all) fun changeRoyaltyPercentage(newRoyaltyPercentage: UFix64) {
           MaterialNFT.royaltyPercentage = newRoyaltyPercentage

           emit RoyaltyPercentageChanged(newRoyaltyPercentage: newRoyaltyPercentage)
       }

       // Retire materialData so that it cannot be used to mint anymore
       access(all) fun retireMaterialData(materialDataID: UInt32) {
           pre {
               MaterialNFT.isMaterialDataRetired[materialDataID] != nil: "Cannot retire Material: Material doesn't exist!"
           }

           if !MaterialNFT.isMaterialDataRetired[materialDataID]! {
               MaterialNFT.isMaterialDataRetired[materialDataID] = true

               emit MaterialDataIDRetired(materialDataID: materialDataID)
           }
       }
   }

   // This is the interface users can cast their Material Collection as
   // to allow others to deposit into their Collection. It also allows for reading
   // the IDs of Material in the Collection.
   access(all) resource interface MaterialCollectionPublic {
       access(all) fun deposit(token: @NonFungibleToken.NFT)
       access(all) fun batchDeposit(tokens: @NonFungibleToken.Collection)
       access(all) fun getIDs(): [UInt64]
       access(all) fun borrowNFT(id: UInt64): &NonFungibleToken.NFT
       access(all) fun borrowMaterial(id: UInt64): &MaterialNFT.NFT? {
           // If the result isn't nil, the id of the returned reference
           // should be the same as the argument to the function
           post {
               (result == nil) || (result?.id == id):
                   "Cannot borrow Material reference: The ID of the returned reference is incorrect"
           }
       }
   }

   // Collection is a resource that every user who owns NFTs
   // will store in their account to manage their NFTS
   //
   access(all) resource Collection: MaterialCollectionPublic, NonFungibleToken.Provider, NonFungibleToken.Receiver, NonFungibleToken.CollectionPublic {
       // Dictionary of Material conforming tokens
       // NFT is a resource type with a UInt64 ID field
       access(all) var ownedNFTs: @{UInt64: NonFungibleToken.NFT}

       init() {
           self.ownedNFTs <- {}
       }

       // withdraw removes an Material from the Collection and moves it to the caller
       //
       // Parameters: withdrawID: The ID of the NFT
       // that is to be removed from the Collection
       //
       // returns: @NonFungibleToken.NFT the token that was withdrawn
       access(all) fun withdraw(withdrawID: UInt64): @NonFungibleToken.NFT {
           // Remove the nft from the Collection
           let token <- self.ownedNFTs.remove(key: withdrawID)
               ?? panic("Cannot withdraw: Material does not exist in the collection")

           emit Withdraw(id: token.id, from: self.owner?.address)

           // Return the withdrawn token
           return <-token
       }

       // batchWithdraw withdraws multiple tokens and returns them as a Collection
       //
       // Parameters: ids: An array of IDs to withdraw
       //
       // Returns: @NonFungibleToken.Collection: A collection that contains
       //                                        the withdrawn Material
       //
       access(all) fun batchWithdraw(ids: [UInt64]): @NonFungibleToken.Collection {
           // Create a new empty Collection
           var batchCollection <- create Collection()

           // Iterate through the ids and withdraw them from the Collection
           for id in ids {
               batchCollection.deposit(token: <-self.withdraw(withdrawID: id))
           }

           // Return the withdrawn tokens
           return <-batchCollection
       }

       // deposit takes a Material and adds it to the Collections dictionary
       //
       // Parameters: token: the NFT to be deposited in the collection
       //
       access(all) fun deposit(token: @NonFungibleToken.NFT) {
           // Cast the deposited token as NFT to make sure
           // it is the correct type
           let token <- token as! @MaterialNFT.NFT

           // Get the token's ID
           let id = token.id

           // Add the new token to the dictionary
           let oldToken <- self.ownedNFTs[id] <- token

           // Only emit a deposit event if the Collection
           // is in an account's storage
           if self.owner?.address != nil {
               emit Deposit(id: id, to: self.owner?.address)
           }

           // Destroy the empty old token tMaterial was "removed"
           destroy oldToken
       }

       // batchDeposit takes a Collection object as an argument
       // and deposits each contained NFT into this Collection
       access(all) fun batchDeposit(tokens: @NonFungibleToken.Collection) {
           // Get an array of the IDs to be deposited
           let keys = tokens.getIDs()

           // Iterate through the keys in the collection and deposit each one
           for key in keys {
               self.deposit(token: <-tokens.withdraw(withdrawID: key))
           }

           // Destroy the empty Collection
           destroy tokens
       }

       // getIDs returns an array of the IDs that are in the Collection
       access(all) fun getIDs(): [UInt64] {
           return self.ownedNFTs.keys
       }

       // borrowNFT Returns a borrowed reference to a Material in the Collection
       // so tMaterial the caller can read its ID
       //
       // Parameters: id: The ID of the NFT to get the reference for
       //
       // Returns: A reference to the NFT
       //
       // Note: This only allows the caller to read the ID of the NFT,
       // not an specific data. Please use borrowMaterial to
       // read Material data.
       //
       access(all) fun borrowNFT(id: UInt64): &NonFungibleToken.NFT {
           return (&self.ownedNFTs[id] as &NonFungibleToken.NFT?)!
       }

       // Parameters: id: The ID of the NFT to get the reference for
       //
       // Returns: A reference to the NFT
       access(all) fun borrowMaterial(id: UInt64): &MaterialNFT.NFT? {
           if self.ownedNFTs[id] != nil {
               let ref = (&self.ownedNFTs[id] as &NonFungibleToken.NFT?)!
               return ref as! &MaterialNFT.NFT
           } else {
               return nil
           }
       }

       // If a transaction destroys the Collection object,
       // All the NFTs contained within are also destroyed!
       //
       destroy() {
           destroy self.ownedNFTs
       }
   }

   // -----------------------------------------------------------------------
   // Material contract-level function definitions
   // -----------------------------------------------------------------------

   // createEmptyCollection creates a new, empty Collection object so that
   // a user can store it in their account storage.
   // Once they have a Collection in their storage, they are able to receive
   // Material in transactions.
   //
   access(all) fun createEmptyCollection(): @NonFungibleToken.Collection {
       return <-create MaterialNFT.Collection()
   }

   // get dictionary of numberMintedPerMaterial
   access(all) fun getNumberMintedPerMaterial(): {UInt32: UInt32} {
       return MaterialNFT.numberMintedPerMaterial
   }

   // get how many Materials with materialDataID are minted
   access(all) fun getMaterialNumberMinted(id: UInt32): UInt32 {
       let numberMinted = MaterialNFT.numberMintedPerMaterial[id]??
           panic("materialDataID not found")
       return numberMinted
   }

   // get the materialData of a specific id
   access(all) fun getMaterialData(id: UInt32): MaterialData {
       let materialData = MaterialNFT.materialDatas[id]??
           panic("materialDataID not found")
       return materialData
   }

   // get all materialDatas created
   access(all) fun getMaterialDatas(): {UInt32: MaterialData} {
       return MaterialNFT.materialDatas
   }

   access(all) fun getMaterialDatasRetired(): {UInt32: Bool} {
       return MaterialNFT.isMaterialDataRetired
   }

   access(all) fun getMaterialDataRetired(materialDataID: UInt32): Bool {
       let isMaterialDataRetired = MaterialNFT.isMaterialDataRetired[materialDataID]??
           panic("materialDataID not found")
       return isMaterialDataRetired
   }

   // -----------------------------------------------------------------------
   // initialization function
   // -----------------------------------------------------------------------
   //
   init() {
       // Initialize contract fields
       self.materialDatas = {}
       self.numberMintedPerMaterial = {}
       self.nextMaterialDataID = 1
       self.royaltyPercentage = 0.10
       self.isMaterialDataRetired = {}
       self.totalSupply = 0
       self.CollectionPublicPath = /public/MaterialCollection0007
       self.CollectionStoragePath = /storage/MaterialCollection0007
       self.AdminStoragePath = /storage/MaterialAdmin0007

       // Put a new Collection in storage
       self.account.save<@Collection>(<- create Collection(), to: self.CollectionStoragePath)

       // Create a public capability for the Collection
       self.account.link<&{MaterialCollectionPublic}>(self.CollectionPublicPath, target: self.CollectionStoragePath)

       // Put the Minter in storage
       self.account.save<@Admin>(<- create Admin(), to: self.AdminStoragePath)

       emit ContractInitialized()
   }
}
`

	const itemContract = `
import NonFungibleToken from 0x631e88ae7f1d7c20
import FungibleToken from 0x9a0766d93b6608b7
import GarmentNFT from 0x5a76b4858ce34b2f
import MaterialNFT from 0x5a76b4858ce34b2f
import FBRC from 0x5a76b4858ce34b2f

access(all) contract ItemNFT: NonFungibleToken {

   // -----------------------------------------------------------------------
   // ItemNFT contract Events
   // -----------------------------------------------------------------------

   // Emitted when the Item contract is created
   access(all) event ContractInitialized()

   // Emitted when a new ItemData struct is created
   access(all) event ItemDataCreated(itemDataID: UInt32, mainImage: String, images: [String])

   // Emitted when a Item is mintee
   access(all) event ItemMinted(itemID: UInt64, itemDataID: UInt32, serialNumber: UInt32)

   // Emitted when a Item' name is changed
   access(all) event ItemNameChanged(id: UInt64, name: String)

   // Emitted when the contract's royalty percentage is changed
   access(all) event RoyaltyPercentageChanged(newRoyaltyPercentage: UFix64)

   access(all) event ItemDataAllocated(garmentDataID: UInt32, materialDataID: UInt32, itemDataID: UInt32)

   // Emitted when the items are set to be splittable
   access(all) event ItemNFTNowSplittable()

   access(all) event numberItemDataMintableChanged(number: UInt32)

   access(all) event ItemDataIDRetired(itemDataID: UInt32)

   // Events for Collection-related actions
   //
   // Emitted when a Item is withdrawn from a Collection
   access(all) event Withdraw(id: UInt64, from: Address?)

   // Emitted when a Item is deposited into a Collection
   access(all) event Deposit(id: UInt64, to: Address?)

   // Emitted when a Item is destroyed
   access(all) event ItemDestroyed(id: UInt64)

   // -----------------------------------------------------------------------
   // contract-level fields.
   // These contain actual values that are stored in the smart contract.
   // -----------------------------------------------------------------------

   access(all) let CollectionStoragePath: StoragePath

   access(all) let CollectionPublicPath: PublicPath

   access(all) let AdminStoragePath: StoragePath

   // Dictionary with ItemDataID as key and number of NFTs with that ItemDataID are minted
   access(self) var numberMintedPerItem: {UInt32: UInt32}

   // Variable size dictionary of Item structs
   access(self) var itemDatas: {UInt32: ItemData}

   // ItemData of item minted is based on garmentDataID of garment and materialDataID of material used {materialDataID: {garmentDataID: itemDataID}
   access(self) var itemDataAllocation: {UInt32: {UInt32: UInt32}}

   // Dictionary of itemDataID to  whether they are retired
   access(self) var isItemDataRetired: {UInt32: Bool}

   // Keeps track of how many unique ItemData's are created
   access(all) var nextItemDataID: UInt32

   access(all) var nextItemDataAllocation: UInt32

   // Are garment and material removable from item
   access(all) var isSplittable: Bool

   // The maximum number of items with itemDataID mintable
   access(all) var numberItemDataMintable: UInt32

   access(all) var royaltyPercentage: UFix64

   access(all) var totalSupply: UInt64

   access(all) struct ItemData {

       // The unique ID for the Item Data
       access(all) let itemDataID: UInt32
       //stores link to image
       access(all) let mainImage: String
       //stores link to supporting images
       access(all) let images: [String]

       init(
           mainImage: String,
           images: [String],
       ){
           self.itemDataID = ItemNFT.nextItemDataID
           self.mainImage = mainImage
           self.images = images

           ItemNFT.isItemDataRetired[self.itemDataID] = false

           // Increment the ID so that it isn't used again
           ItemNFT.nextItemDataID = ItemNFT.nextItemDataID + 1 as UInt32

           emit ItemDataCreated(itemDataID: self.itemDataID, mainImage: self.mainImage, images: self.images)
       }
   }

   access(all) struct Item {

       // The ID of the itemData that the item references
       access(all) let itemDataID: UInt32

       // The N'th NFT with 'ItemDataID' minted
       access(all) let serialNumber: UInt32

       init(itemDataID: UInt32) {
           pre {
               //Only one Item with 'ItemDataID' can be minted
               ItemNFT.numberMintedPerItem[itemDataID] == ItemNFT.numberItemDataMintable - 1 as UInt32: "ItemNFT with itemDataID already minted"
           }

           self.itemDataID = itemDataID

           // Increment the ID so that it isn't used again
           ItemNFT.numberMintedPerItem[itemDataID] = ItemNFT.numberMintedPerItem[itemDataID]! + 1 as UInt32

           self.serialNumber = ItemNFT.numberMintedPerItem[itemDataID]!

       }
   }

   // The resource that represents the Item NFTs
   //
   access(all) resource NFT: NonFungibleToken.INFT {

       // Global unique Item ID
       access(all) let id: UInt64

       // struct of Item
       access(all) let item: Item

       // name of nft, can be changed
       access(all) var name: String

       // Royalty capability which NFT will use
       access(all) let royaltyVault: Capability<&FBRC.Vault{FungibleToken.Receiver}>

       // after you remove the garment and material from the item, the ItemNFT will be considered "dead".
       // accounts will be unable to deposit, withdraw or call functions of the nft.
       access(all) var isDead : Bool

       // this is where the garment nft is stored, it cannot be moved out
       access(self) var garment: @GarmentNFT.NFT?

       // this is where the material nft is stored, it cannot be moved out
       access(self) var material: @MaterialNFT.NFT?


       init(serialNumber: UInt32, name: String, itemDataID: UInt32, royaltyVault: Capability<&FBRC.Vault{FungibleToken.Receiver}>, garment: @GarmentNFT.NFT, material: @MaterialNFT.NFT) {

           ItemNFT.totalSupply = ItemNFT.totalSupply + 1 as UInt64

           self.id = ItemNFT.totalSupply

           self.name = name

           self.royaltyVault = royaltyVault

           self.isDead = false

           self.garment <- garment

           self.material <- material

           self.item = Item(itemDataID: itemDataID)

           // Emitted when a Item is minted
           emit ItemMinted(itemID: self.id, itemDataID: itemDataID, serialNumber: serialNumber)

       }

       destroy() {
           emit ItemDestroyed(id: self.id)
           //destroy self.items
           destroy self.garment
           destroy self.material
       }

       //Make Item considered dead. Deposit garment and material to respective vaults
       access(all) fun split(garmentCap: Capability<&{GarmentNFT.GarmentCollectionPublic}>, materialCap: Capability<&{MaterialNFT.MaterialCollectionPublic}>) {
           pre {
               !self.isDead:
               "Cannot split. Item is dead"
               ItemNFT.isSplittable:
               "Item is set to unsplittable"
               garmentCap.check():
               "Garment Capability is invalid"
               materialCap.check():
               "Material Capability is invalid"
           }
           let garmentOptional <- self.garment <- nil
           let materialOptional <- self.material <- nil
           let garmentRecipient = garmentCap.borrow()!
           let materialRecipient = materialCap.borrow()!
           let garment <- garmentOptional!
           let material <- materialOptional!
           let garmentNFT <- garment as! @NonFungibleToken.NFT
           let materialNFT <- material as! @NonFungibleToken.NFT
           garmentRecipient.deposit(token: <- garmentNFT)
           materialRecipient.deposit(token: <- materialNFT)
           ItemNFT.numberMintedPerItem[self.item.itemDataID] = ItemNFT.numberMintedPerItem[self.item.itemDataID]! - 1 as UInt32
           self.isDead = true
       }

       // get a reference to the garment that item stores
       access(all) fun borrowGarment(): &GarmentNFT.NFT? {
           return &self.garment as &GarmentNFT.NFT?
       }

       // get a reference to the material that item stores
       access(all) fun borrowMaterial(): &MaterialNFT.NFT?  {
           return &self.material as &MaterialNFT.NFT?
       }

       // change name of item nft
       access(all) fun changeName(name: String) {
           pre {
               !self.isDead:
               "Cannot change garment name. Item is dead"
           }
           self.name = name;

          emit ItemNameChanged(id: self.id, name: self.name)
       }
   }

   //destroy item if it is considered dead
   access(all) fun cleanDeadItems(item: @ItemNFT.NFT) {
       pre {
           item.isDead:
           "Cannot destroy, item not dead"
       }
       destroy item
   }

   // mint the NFT, combining a garment and boot.
   // The itemData that is used to mint the Item is based on the garment and material' garmentDataID and materialDataID
   access(all) fun mintNFT(name: String, royaltyVault: Capability<&FBRC.Vault{FungibleToken.Receiver}>, garment: @GarmentNFT.NFT, material: @MaterialNFT.NFT): @NFT {
       pre {
           royaltyVault.check():
               "Royalty capability is invalid!"
       }

       let garmentDataID = garment.garment.garmentDataID

       let materialDataID = material.material.materialDataID

       let isValidGarmentMaterialPair = ItemNFT.itemDataAllocation[garmentDataID]??
           panic("garment and material dataID pair not allocated")

       // get the itemdataID of the item to be minted based on garment and material dataIDs
       let itemDataID = isValidGarmentMaterialPair[materialDataID]??
           panic("itemDataID not allocated")

       if (ItemNFT.isItemDataRetired[itemDataID]! == nil) {
           panic("Cannot mint Item. ItemData not found")
       }

       if (ItemNFT.isItemDataRetired[itemDataID]!) {
           panic("Cannot mint Item. ItemDataID retired")
       }

       let numInItem = ItemNFT.numberMintedPerItem[itemDataID]??
           panic("itemDataID not found")

       let item <-create NFT(serialNumber: numInItem + 1, name: name, itemDataID: itemDataID, royaltyVault: royaltyVault, garment: <- garment, material: <- material)

       return <- item
   }

   // This is the interface that users can cast their Item Collection as
   // to allow others to deposit Items into their Collection. It also allows for reading
   // the IDs of Items in the Collection.
   access(all) resource interface ItemCollectionPublic {
       access(all) fun deposit(token: @NonFungibleToken.NFT)
       access(all) fun batchDeposit(tokens: @NonFungibleToken.Collection)
       access(all) fun getIDs(): [UInt64]
       access(all) fun borrowNFT(id: UInt64): &NonFungibleToken.NFT
       access(all) fun borrowItem(id: UInt64): &ItemNFT.NFT? {
           // If the result isn't nil, the id of the returned reference
           // should be the same as the argument to the function
           post {
               (result == nil) || (result?.id == id):
                   "Cannot borrow Item reference: The ID of the returned reference is incorrect"
           }
       }
   }

   // Collection is a resource that every user who owns NFTs
   // will store in their account to manage their NFTS
   //
   access(all) resource Collection: ItemCollectionPublic, NonFungibleToken.Provider, NonFungibleToken.Receiver, NonFungibleToken.CollectionPublic {
       // Dictionary of Item conforming tokens
       // NFT is a resource type with a UInt64 ID field
       access(all) var ownedNFTs: @{UInt64: NonFungibleToken.NFT}

       init() {
           self.ownedNFTs <- {}
       }

       // withdraw removes an Item from the Collection and moves it to the caller
       //
       // Parameters: withdrawID: The ID of the NFT
       // that is to be removed from the Collection
       //
       // returns: @NonFungibleToken.NFT the token that was withdrawn
       access(all) fun withdraw(withdrawID: UInt64): @NonFungibleToken.NFT {
           // Remove the nft from the Collection
           let token <- self.ownedNFTs.remove(key: withdrawID)
               ?? panic("Cannot withdraw: Item does not exist in the collection")

           emit Withdraw(id: token.id, from: self.owner?.address)

           // Return the withdrawn token
           return <-token
       }

       // batchWithdraw withdraws multiple tokens and returns them as a Collection
       //
       // Parameters: ids: An array of IDs to withdraw
       //
       // Returns: @NonFungibleToken.Collection: A collection that contains
       //                                        the withdrawn Items
       //
       access(all) fun batchWithdraw(ids: [UInt64]): @NonFungibleToken.Collection {
           // Create a new empty Collection
           var batchCollection <- create Collection()

           // Iterate through the ids and withdraw them from the Collection
           for id in ids {
               batchCollection.deposit(token: <-self.withdraw(withdrawID: id))
           }

           // Return the withdrawn tokens
           return <-batchCollection
       }

       // deposit takes a Item and adds it to the Collections dictionary
       //
       // Parameters: token: the NFT to be deposited in the collection
       //
       access(all) fun deposit(token: @NonFungibleToken.NFT) {
           //todo: someFunction that transfers royalty
           // Cast the deposited token as  NFT to make sure
           // it is the correct type
           let token <- token as! @ItemNFT.NFT

           // Get the token's ID
           let id = token.id

           // Add the new token to the dictionary
           let oldToken <- self.ownedNFTs[id] <- token

           // Only emit a deposit event if the Collection
           // is in an account's storage
           if self.owner?.address != nil {
               emit Deposit(id: id, to: self.owner?.address)
           }

           // Destroy the empty old token that was "removed"
           destroy oldToken
       }

       // batchDeposit takes a Collection object as an argument
       // and deposits each contained NFT into this Collection
       access(all) fun batchDeposit(tokens: @NonFungibleToken.Collection) {
           // Get an array of the IDs to be deposited
           let keys = tokens.getIDs()

           // Iterate through the keys in the collection and deposit each one
           for key in keys {
               self.deposit(token: <-tokens.withdraw(withdrawID: key))
           }

           // Destroy the empty Collection
           destroy tokens
       }

       // getIDs returns an array of the IDs that are in the Collection
       access(all) fun getIDs(): [UInt64] {
           return self.ownedNFTs.keys
       }

       // borrowNFT Returns a borrowed reference to a Item in the Collection
       // so that the caller can read its ID
       //
       // Parameters: id: The ID of the NFT to get the reference for
       //
       // Returns: A reference to the NFT
       //
       // Note: This only allows the caller to read the ID of the NFT,
       // not an specific data. Please use borrowItem to
       // read Item data.
       //
       access(all) fun borrowNFT(id: UInt64): &NonFungibleToken.NFT {
           return (&self.ownedNFTs[id] as &NonFungibleToken.NFT?)!
       }

       // Parameters: id: The ID of the NFT to get the reference for
       //
       // Returns: A reference to the NFT
       access(all) fun borrowItem(id: UInt64): &ItemNFT.NFT? {
           if self.ownedNFTs[id] != nil {
               let ref = (&self.ownedNFTs[id] as &NonFungibleToken.NFT?)!
               return ref as! &ItemNFT.NFT
           } else {
               return nil
           }
       }

       // If a transaction destroys the Collection object,
       // All the NFTs contained within are also destroyed!
       //
       destroy() {
           destroy self.ownedNFTs
       }
   }

   // Admin is a special authorization resource that
   // allows the owner to perform important functions to modify the
   // various aspects of the Items and NFTs
   //
   access(all) resource Admin {

       // create itemdataid allocation from the garmentdataid and materialdataid
       access(all) fun createItemDataAllocation(garmentDataID: UInt32, materialDataID: UInt32){

           if(ItemNFT.itemDataAllocation[garmentDataID] != nil) {
               if(ItemNFT.itemDataAllocation[garmentDataID]![materialDataID] != nil){
                   panic("ItemData already allocated")
               } else {
                   let dict = ItemNFT.itemDataAllocation[garmentDataID]!
                   dict[materialDataID] = ItemNFT.nextItemDataAllocation
                   ItemNFT.itemDataAllocation[garmentDataID] = dict
               }
           } else {
               let dict: {UInt32: UInt32} = {}
               dict[materialDataID] = ItemNFT.nextItemDataAllocation
               ItemNFT.itemDataAllocation[garmentDataID] = dict
           }
           emit ItemDataAllocated(garmentDataID: garmentDataID, materialDataID: materialDataID, itemDataID: ItemNFT.nextItemDataAllocation)
           ItemNFT.nextItemDataAllocation = ItemNFT.nextItemDataAllocation + 1 as UInt32

       }

       access(all) fun createItemData(mainImage: String, images: [String]): UInt32 {
           // Create the new Item
           var newItem = ItemData(mainImage: mainImage, images: images)

           let newID = newItem.itemDataID

           // Store it in the contract storage
           ItemNFT.itemDatas[newID] = newItem

           ItemNFT.numberMintedPerItem[newID] = 0 as UInt32
           return newID
       }

       // createNewAdmin creates a new Admin resource
       //
       access(all) fun createNewAdmin(): @Admin {
           return <-create Admin()
       }

       // Change the royalty percentage of the contract
       access(all) fun changeRoyaltyPercentage(newRoyaltyPercentage: UFix64) {
           ItemNFT.royaltyPercentage = newRoyaltyPercentage

           emit RoyaltyPercentageChanged(newRoyaltyPercentage: newRoyaltyPercentage)
       }

       // Change the royalty percentage of the contract
       access(all) fun makeSplittable() {
           ItemNFT.isSplittable = true

           emit ItemNFTNowSplittable()
       }

       // Change the royalty percentage of the contract
       access(all) fun changeItemDataNumberMintable(number: UInt32) {
           ItemNFT.numberItemDataMintable = number

           emit numberItemDataMintableChanged(number: number)
       }

       // Retire itemData so that it cannot be used to mint anymore
       access(all) fun retireItemData(itemDataID: UInt32) {
           pre {
               ItemNFT.isItemDataRetired[itemDataID] != nil: "Cannot retire item: Item doesn't exist!"
           }

           if !ItemNFT.isItemDataRetired[itemDataID]! {
               ItemNFT.isItemDataRetired[itemDataID] = true

               emit ItemDataIDRetired(itemDataID: itemDataID)
           }


       }
   }
   // -----------------------------------------------------------------------
   // Item contract-level function definitions
   // -----------------------------------------------------------------------

   // createEmptyCollection creates a new, empty Collection object so that
   // a user can store it in their account storage.
   // Once they have a Collection in their storage, they are able to receive
   // Items in transactions.
   //
   access(all) fun createEmptyCollection(): @NonFungibleToken.Collection {
       return <-create ItemNFT.Collection()
   }

   // get dictionary of numberMintedPerItem
   access(all) fun getNumberMintedPerItem(): {UInt32: UInt32} {
       return ItemNFT.numberMintedPerItem
   }

   // get how many Items with itemDataID are minted
   access(all) fun getItemNumberMinted(id: UInt32): UInt32 {
       let numberMinted = ItemNFT.numberMintedPerItem[id]??
           panic("itemDataID not found")
       return numberMinted
   }

   // get the ItemData of a specific id
   access(all) fun getItemData(id: UInt32): ItemData {
       let itemData = ItemNFT.itemDatas[id]??
           panic("itemDataID not found")
       return itemData
   }

   // get the map of item data allocations
   access(all) fun getItemDataAllocations(): {UInt32: {UInt32: UInt32}} {
       let itemDataAllocation = ItemNFT.itemDataAllocation
       return itemDataAllocation
   }

   // get the itemData allocation from the garment and material dataID
   access(all) fun getItemDataAllocation(garmentDataID: UInt32, materialDataID: UInt32): UInt32 {
       let isValidGarmentMaterialPair = ItemNFT.itemDataAllocation[garmentDataID]??
           panic("garment and material dataID pair not allocated")

       // get the itemdataID of the item to be minted based on garment and material dataIDs
       let itemDataAllocation = isValidGarmentMaterialPair[materialDataID]??
           panic("itemDataID not allocated")

       return itemDataAllocation
   }
   // get all ItemDatas created
   access(all) fun getItemDatas(): {UInt32: ItemData} {
       return ItemNFT.itemDatas
   }

   // get dictionary of itemdataids and whether they are retired
   access(all) fun getItemDatasRetired(): {UInt32: Bool} {
       return ItemNFT.isItemDataRetired
   }

   // get bool of if itemdataid is retired
   access(all) fun getItemDataRetired(itemDataID: UInt32): Bool? {
       return ItemNFT.isItemDataRetired[itemDataID]!
   }


   // -----------------------------------------------------------------------
   // initialization function
   // -----------------------------------------------------------------------
   //
   init() {
       self.itemDatas = {}
       self.itemDataAllocation = {}
       self.numberMintedPerItem = {}
       self.nextItemDataID = 1
       self.nextItemDataAllocation = 1
       self.isSplittable = false
       self.numberItemDataMintable = 1
       self.isItemDataRetired = {}
       self.royaltyPercentage = 0.10
       self.totalSupply = 0

       self.CollectionPublicPath = /public/ItemCollection0007
       self.CollectionStoragePath = /storage/ItemCollection0007
       self.AdminStoragePath = /storage/ItemAdmin0007

       // Put a new Collection in storage
       self.account.save<@Collection>(<- create Collection(), to: self.CollectionStoragePath)

       // Create a public capability for the Collection
       self.account.link<&{ItemCollectionPublic}>(self.CollectionPublicPath, target: self.CollectionStoragePath)

       // Put the Minter in storage
       self.account.save<@Admin>(<- create Admin(), to: self.AdminStoragePath)

       emit ContractInitialized()
   }
}
`

	accountCodes := map[Location][]byte{
		common.AddressLocation{
			Address: ftAddress,
			Name:    "FungibleToken",
		}: []byte(realFungibleTokenContractInterface),
		common.AddressLocation{
			Address: nftAddress,
			Name:    "NonFungibleToken",
		}: []byte(realNonFungibleTokenInterface),
	}

	var events []cadence.Event

	var signerAddress common.Address

	storage := newTestLedger(nil, nil)

	runtimeInterface := &testRuntimeInterface{
		getCode: func(location Location) (bytes []byte, err error) {
			return accountCodes[location], nil
		},
		storage: storage,
		getSigningAccounts: func() ([]Address, error) {
			return []Address{signerAddress}, nil
		},
		resolveLocation: singleIdentifierLocationResolver(t),
		getAccountContractCode: func(location common.AddressLocation) (code []byte, err error) {
			return accountCodes[location], nil
		},
		updateAccountContractCode: func(location common.AddressLocation, code []byte) error {
			accountCodes[location] = code
			return nil
		},
		emitEvent: func(event cadence.Event) error {
			events = append(events, event)
			return nil
		},
		meterMemory: func(_ common.MemoryUsage) error {
			return nil
		},
	}
	runtimeInterface.decodeArgument = func(b []byte, t cadence.Type) (value cadence.Value, err error) {
		return json.Decode(runtimeInterface, b)
	}

	nextTransactionLocation := newTransactionLocationGenerator()

	// Deploy contracts

	signerAddress = contractsAddress

	for _, contract := range []struct {
		name string
		code string
	}{
		{"FBRC", fbrcContract},
		{"GarmentNFT", garmentContract},
		{"MaterialNFT", materialContract},
		{"ItemNFT", itemContract},
	} {

		err = runtime.ExecuteTransaction(
			Script{
				Source: utils.DeploymentTransaction(
					contract.name,
					[]byte(contract.code),
				),
			},
			Context{
				Interface: runtimeInterface,
				Location:  nextTransactionLocation(),
			},
		)
		require.NoError(t, err)
	}

	// Deploy FlowToken contract

	signerAddress = flowTokenAddress

	err = runtime.ExecuteTransaction(
		Script{
			Source: []byte(fmt.Sprintf(
				`
                 transaction {

                     prepare(signer: AuthAccount) {
                         signer.contracts.add(name: "FlowToken", code: "%s".decodeHex(), signer)
                     }
                 }
               `,
				hex.EncodeToString([]byte(flowTokenContract)),
			)),
		},
		Context{
			Interface: runtimeInterface,
			Location:  nextTransactionLocation(),
		},
	)
	require.NoError(t, err)

	// Initialize test account

	const initializeAccount = `
import GarmentNFT from 0x5a76b4858ce34b2f
import MaterialNFT from 0x5a76b4858ce34b2f
import ItemNFT from 0x5a76b4858ce34b2f
import FBRC from 0x5a76b4858ce34b2f
import FlowToken from 0x7e60df042a9c0868
import FungibleToken from 0x9a0766d93b6608b7

access(all) fun hasFBRC(_ address: Address): Bool {
   let receiver = getAccount(address)
       .getCapability<&FBRC.Vault{FungibleToken.Receiver}>(FBRC.CollectionReceiverPath)
       .check()
   let balance = getAccount(address)
       .getCapability<&FBRC.Vault{FungibleToken.Balance}>(FBRC.CollectionBalancePath)
       .check()
   return receiver && balance
}

access(all) fun hasFlowToken(_ address: Address): Bool {
   let receiver = getAccount(address)
       .getCapability<&FlowToken.Vault{FungibleToken.Receiver}>(/public/flowTokenReceiver)
       .check()
   let balance = getAccount(address)
       .getCapability<&FlowToken.Vault{FungibleToken.Balance}>(/public/flowTokenBalance)
       .check()
   return receiver && balance
}

access(all) fun hasGarmentNFT(_ address: Address): Bool {
   return getAccount(address)
       .getCapability<&{GarmentNFT.GarmentCollectionPublic}>(GarmentNFT.CollectionPublicPath)
       .check()
}

access(all) fun hasMaterialNFT(_ address: Address): Bool {
   return getAccount(address)
       .getCapability<&{MaterialNFT.MaterialCollectionPublic}>(MaterialNFT.CollectionPublicPath)
       .check()
}

access(all) fun hasItemNFT(_ address: Address): Bool {
   return getAccount(address)
   .getCapability<&{ItemNFT.ItemCollectionPublic}>(ItemNFT.CollectionPublicPath)
   .check()
}

transaction {

   prepare(acct: AuthAccount) {
       if !hasFBRC(acct.address) {
       if acct.borrow<&FBRC.Vault>(from: FBRC.CollectionStoragePath) == nil {
           acct.save(<-FBRC.createEmptyVault(), to: FBRC.CollectionStoragePath)
       }
       acct.unlink(FBRC.CollectionReceiverPath)
       acct.unlink(FBRC.CollectionBalancePath)
       acct.link<&FBRC.Vault{FungibleToken.Receiver}>(FBRC.CollectionReceiverPath, target: FBRC.CollectionStoragePath)
       acct.link<&FBRC.Vault{FungibleToken.Balance}>(FBRC.CollectionBalancePath, target: FBRC.CollectionStoragePath)
       }

       if !hasFlowToken(acct.address) {
       if acct.borrow<&FlowToken.Vault>(from: /storage/flowTokenVault) == nil {
         acct.save(<-FlowToken.createEmptyVault(), to: /storage/flowTokenVault)
       }
       acct.unlink(/public/flowTokenReceiver)
       acct.unlink(/public/flowTokenBalance)
       acct.link<&FlowToken.Vault{FungibleToken.Receiver}>(/public/flowTokenReceiver, target: /storage/flowTokenVault)
       acct.link<&FlowToken.Vault{FungibleToken.Balance}>(/public/flowTokenBalance, target: /storage/flowTokenVault)
       }

       if !hasGarmentNFT(acct.address) {
       if acct.borrow<&GarmentNFT.Collection>(from: GarmentNFT.CollectionStoragePath) == nil {
           let collection <- GarmentNFT.createEmptyCollection() as! @GarmentNFT.Collection
           // Put the new Collection in storage
           acct.save(<-collection, to: GarmentNFT.CollectionStoragePath)
       }
       acct.unlink(GarmentNFT.CollectionPublicPath)
       // create a public capability for the collection
       acct.link<&{GarmentNFT.GarmentCollectionPublic}>(GarmentNFT.CollectionPublicPath, target: GarmentNFT.CollectionStoragePath)
       }

       if !hasMaterialNFT(acct.address) {
       if acct.borrow<&MaterialNFT.Collection>(from: MaterialNFT.CollectionStoragePath) == nil {
           let collection <- MaterialNFT.createEmptyCollection() as! @MaterialNFT.Collection
           // Put the new Collection in storage
           acct.save(<-collection, to: MaterialNFT.CollectionStoragePath)
       }
       acct.unlink(MaterialNFT.CollectionPublicPath)
       // create a public capability for the collection
       acct.link<&{MaterialNFT.MaterialCollectionPublic}>(MaterialNFT.CollectionPublicPath, target: MaterialNFT.CollectionStoragePath)
       }

       if !hasItemNFT(acct.address) {
       if acct.borrow<&ItemNFT.Collection>(from: ItemNFT.CollectionStoragePath) == nil {
           let collection <- ItemNFT.createEmptyCollection() as! @ItemNFT.Collection
           // Put the new Collection in storage
           acct.save(<-collection, to: ItemNFT.CollectionStoragePath)
       }
       acct.unlink(ItemNFT.CollectionPublicPath)
       // create a public capability for the collection
       acct.link<&{ItemNFT.ItemCollectionPublic}>(ItemNFT.CollectionPublicPath, target: ItemNFT.CollectionStoragePath)
       }
   }

}`

	signerAddress = testAddress

	err = runtime.ExecuteTransaction(
		Script{
			Source: []byte(initializeAccount),
		},
		Context{
			Interface: runtimeInterface,
			Location:  nextTransactionLocation(),
		},
	)
	require.NoError(t, err)

	// Create garment datas

	const createGarmentDatas = `
import GarmentNFT from 0x5a76b4858ce34b2f

transaction() {

   let adminRef: &GarmentNFT.Admin
   let currGarmentDataID: UInt32

   prepare(acct: AuthAccount) {

       self.currGarmentDataID = GarmentNFT.nextGarmentDataID;
       self.adminRef = acct.borrow<&GarmentNFT.Admin>(from: GarmentNFT.AdminStoragePath)
           ?? panic("No admin resource in storage")
   }

   execute {
       self.adminRef.createGarmentData(
           mainImage: "mainImage1",
           images: ["otherImage1"],
           name: "name1",
           artist: "artist1",
           description: "description1"
       )
   }
}
`

	signerAddress = contractsAddress

	err = runtime.ExecuteTransaction(
		Script{
			Source: []byte(createGarmentDatas),
		},
		Context{
			Interface: runtimeInterface,
			Location:  nextTransactionLocation(),
		},
	)
	require.NoError(t, err)

	// Create material datas

	const createMaterialDatas = `
import MaterialNFT from 0x5a76b4858ce34b2f

transaction() {

    let adminRef: &MaterialNFT.Admin
    let currMaterialDataID: UInt32

    prepare(acct: AuthAccount) {

        self.currMaterialDataID = MaterialNFT.nextMaterialDataID;
        self.adminRef = acct.borrow<&MaterialNFT.Admin>(from: MaterialNFT.AdminStoragePath)
            ?? panic("No admin resource in storage")
    }

    execute {
        self.adminRef.createMaterialData(
           mainImage: "mainImage1",
           secondImage: "secondImage1",
           name: "name1",
           description: "description1"
       )
   }
}

`

	signerAddress = contractsAddress

	err = runtime.ExecuteTransaction(
		Script{
			Source: []byte(createMaterialDatas),
		},
		Context{
			Interface: runtimeInterface,
			Location:  nextTransactionLocation(),
		},
	)
	require.NoError(t, err)

	// Create item allocations

	const createItemAllocations = `
import ItemNFT from 0x5a76b4858ce34b2f

transaction() {

    let adminRef: &ItemNFT.Admin

    prepare(acct: AuthAccount) {

        self.adminRef = acct.borrow<&ItemNFT.Admin>(from: ItemNFT.AdminStoragePath)
            ?? panic("No admin resource in storage")
    }

    execute {
        self.adminRef.createItemDataAllocation(garmentDataID: 1, materialDataID: 1)
    }
}
`

	signerAddress = contractsAddress

	err = runtime.ExecuteTransaction(
		Script{
			Source: []byte(createItemAllocations),
		},
		Context{
			Interface: runtimeInterface,
			Location:  nextTransactionLocation(),
		},
	)
	require.NoError(t, err)

	// Create item datas

	const createItemDatas = `
import ItemNFT from 0x5a76b4858ce34b2f

transaction() {

    let adminRef: &ItemNFT.Admin
    let currItemDataID: UInt32

    prepare(acct: AuthAccount) {

        self.currItemDataID = ItemNFT.nextItemDataID;

        self.adminRef = acct.borrow<&ItemNFT.Admin>(from: ItemNFT.AdminStoragePath)
            ?? panic("No admin resource in storage")
    }

    execute {
        self.adminRef.createItemData(
            mainImage: "mainImage1",
            images: ["image1"],
        )
    }
}

`

	signerAddress = contractsAddress

	err = runtime.ExecuteTransaction(
		Script{
			Source: []byte(createItemDatas),
		},
		Context{
			Interface: runtimeInterface,
			Location:  nextTransactionLocation(),
		},
	)
	require.NoError(t, err)

	// Mint garment

	const mintGarment = `
import GarmentNFT from 0x5a76b4858ce34b2f
import FBRC from 0x5a76b4858ce34b2f
import FungibleToken from 0x9a0766d93b6608b7

transaction(recipientAddr: Address, garmentDataID: UInt32, royaltyVaultAddr: Address) {

    let adminRef: &GarmentNFT.Admin

    let royaltyVault: Capability<&FBRC.Vault{FungibleToken.Receiver}>

    prepare(acct: AuthAccount) {

        self.adminRef = acct.borrow<&GarmentNFT.Admin>(from: GarmentNFT.AdminStoragePath)
            ?? panic("No admin resource in storage")

        self.royaltyVault = getAccount(royaltyVaultAddr).getCapability<&FBRC.Vault{FungibleToken.Receiver}>(FBRC.CollectionReceiverPath)
    }

    execute {

        // Mint the nft with specific name
        let nft <- self.adminRef.mintNFT(garmentDataID: garmentDataID, royaltyVault: self.royaltyVault)

        let recipient = getAccount(recipientAddr)

        // Get the garment collection capability of the receiver of nft
        let nftReceiver = recipient
            .getCapability(GarmentNFT.CollectionPublicPath)
            .borrow<&{GarmentNFT.GarmentCollectionPublic}>()
            ?? panic("Unable to borrow recipient's garment collection")

        // Deposit the garment
        nftReceiver.deposit(token: <- nft)
    }
}
`

	signerAddress = contractsAddress

	err = runtime.ExecuteTransaction(
		Script{
			Source: []byte(mintGarment),
			Arguments: [][]byte{
				json.MustEncode(cadence.Address(testAddress)),
				json.MustEncode(cadence.NewUInt32(1)),
				json.MustEncode(cadence.Address(testAddress)),
			},
		},
		Context{
			Interface: runtimeInterface,
			Location:  nextTransactionLocation(),
		},
	)
	require.NoError(t, err)

	// Mint material

	const mintMaterial = `
import MaterialNFT from 0x5a76b4858ce34b2f
import FBRC from 0x5a76b4858ce34b2f
import FungibleToken from 0x9a0766d93b6608b7

transaction(recipientAddr: Address, materialDataID: UInt32, royaltyVaultAddr: Address) {

    let adminRef: &MaterialNFT.Admin

    let royaltyVault: Capability<&FBRC.Vault{FungibleToken.Receiver}>

    prepare(acct: AuthAccount) {

        self.adminRef = acct.borrow<&MaterialNFT.Admin>(from: MaterialNFT.AdminStoragePath)
            ?? panic("No admin resource in storage")

        self.royaltyVault = getAccount(royaltyVaultAddr).getCapability<&FBRC.Vault{FungibleToken.Receiver}>(FBRC.CollectionReceiverPath)
    }

    execute {

        // Mint the nft with specific name
        let nft <- self.adminRef.mintNFT(materialDataID: materialDataID, royaltyVault: self.royaltyVault)

        let recipient = getAccount(recipientAddr)

        // Get the material collection capability of the receiver of nft
        let nftReceiver = recipient
            .getCapability(MaterialNFT.CollectionPublicPath)
            .borrow<&{MaterialNFT.MaterialCollectionPublic}>()
            ?? panic("Unable to borrow recipient's hat collection")

        // Deposit the material
        nftReceiver.deposit(token: <- nft)
    }
}
    `

	signerAddress = contractsAddress

	err = runtime.ExecuteTransaction(
		Script{
			Source: []byte(mintMaterial),
			Arguments: [][]byte{
				json.MustEncode(cadence.Address(testAddress)),
				json.MustEncode(cadence.NewUInt32(1)),
				json.MustEncode(cadence.Address(testAddress)),
			},
		},
		Context{
			Interface: runtimeInterface,
			Location:  nextTransactionLocation(),
		},
	)
	require.NoError(t, err)

	// Mint item

	const mintItem = `
import NonFungibleToken from 0x631e88ae7f1d7c20
import GarmentNFT from 0x5a76b4858ce34b2f
import MaterialNFT from 0x5a76b4858ce34b2f
import ItemNFT from 0x5a76b4858ce34b2f
import FBRC from 0x5a76b4858ce34b2f
import FungibleToken from 0x9a0766d93b6608b7

transaction(recipientAddr: Address, name: String, garmentWithdrawID: UInt64, materialWithdrawID: UInt64, royaltyVaultAddr: Address) {

     let garment: @NonFungibleToken.NFT
     let material: @NonFungibleToken.NFT
     let royaltyVault: Capability<&FBRC.Vault{FungibleToken.Receiver}>

     prepare(garmentAndMaterialAcct: AuthAccount) {

         // borrow a reference to the owner's garment collection
         let garmentCollectionRef = garmentAndMaterialAcct.borrow<&GarmentNFT.Collection>(from: GarmentNFT.CollectionStoragePath)
             ?? panic("Could not borrow a reference to the stored Garment collection")

         // borrow a reference to the owner's material collection
         let materialCollectionRef = garmentAndMaterialAcct.borrow<&MaterialNFT.Collection>(from: MaterialNFT.CollectionStoragePath)
             ?? panic("Could not borrow a reference to the stored Material collection")

         self.garment <- garmentCollectionRef.withdraw(withdrawID: garmentWithdrawID)

         self.material <- materialCollectionRef.withdraw(withdrawID: materialWithdrawID)

         self.royaltyVault = getAccount(royaltyVaultAddr).getCapability<&FBRC.Vault{FungibleToken.Receiver}>(FBRC.CollectionReceiverPath)

     }

     execute {

         let garmentRef <- self.garment as! @GarmentNFT.NFT

         let materialRef <- self.material as! @MaterialNFT.NFT

         // mint item with the garment and material
         let nft <- ItemNFT.mintNFT(name: name, royaltyVault: self.royaltyVault, garment: <- garmentRef, material: <- materialRef)

         let recipient = getAccount(recipientAddr)

         let nftReceiver = recipient
             .getCapability(ItemNFT.CollectionPublicPath)
             .borrow<&{ItemNFT.ItemCollectionPublic}>()
             ?? panic("Unable to borrow recipient's item collection")

         nftReceiver.deposit(token: <- nft)
     }
}
`

	signerAddress = testAddress

	itemString, err := cadence.NewString("item")
	require.NoError(t, err)

	err = runtime.ExecuteTransaction(
		Script{
			Source: []byte(mintItem),
			Arguments: [][]byte{
				json.MustEncode(cadence.Address(testAddress)),
				json.MustEncode(itemString),
				json.MustEncode(cadence.NewUInt64(1)),
				json.MustEncode(cadence.NewUInt64(1)),
				json.MustEncode(cadence.Address(testAddress)),
			},
		},
		Context{
			Interface: runtimeInterface,
			Location:  nextTransactionLocation(),
		},
	)
	require.NoError(t, err)

	// Get item details

	const getItemDetails = `

    import ItemNFT from 0x5a76b4858ce34b2f
    import GarmentNFT from 0x5a76b4858ce34b2f
    import MaterialNFT from 0x5a76b4858ce34b2f

    access(all) struct ItemDetails {
        access(all) let name: String
        access(all) let serialNumber: UInt32
        access(all) let numberMintedPerItemDataID: UInt32
        access(all) let itemDataID: UInt32
        access(all) let mainImage: String
        access(all) let images: [String]
        access(all) let garment: GarmentDetails
        access(all) let material: MaterialDetails

        init(
            name: String,
            serialNumber: UInt32,
            numberMintedPerItemDataID: UInt32,
            itemDataID: UInt32,
            mainImage: String,
            images: [String],
            garment: GarmentDetails,
            material: MaterialDetails
        ) {
            self.name = name
            self.serialNumber = serialNumber
            self.numberMintedPerItemDataID = numberMintedPerItemDataID
            self.itemDataID = itemDataID
            self.mainImage = mainImage
            self.images = images
            self.garment = garment
            self.material = material
        }
    }

    access(all) struct GarmentDetails {
        access(all) let id: UInt64
        access(all) let serialNumber: UInt32
        access(all) let numberMintedPerGarmentDataID: UInt32
        access(all) let garmentDataID: UInt32
        access(all) let mainImage: String
        access(all) let images: [String]
        access(all) let name: String
        access(all) let artist: String
        access(all) let description: String

        init(
            id: UInt64,
            serialNumber: UInt32,
            numberMintedPerGarmentDataID: UInt32,
            garmentDataID: UInt32,
            mainImage: String,
            images: [String],
            name: String,
            artist: String,
            description: String
        ) {
            self.id = id
            self.serialNumber = serialNumber
            self.numberMintedPerGarmentDataID = numberMintedPerGarmentDataID
            self.garmentDataID = garmentDataID
            self.mainImage = mainImage
            self.images = images
            self.name = name
            self.artist = artist
            self.description = description
        }
    }

    access(all) struct MaterialDetails {
         access(all) let id: UInt64
         access(all) let serialNumber: UInt32
         access(all) let numberMintedPerMaterialDataID: UInt32
         access(all) let materialDataID: UInt32
         access(all) let mainImage: String
         access(all) let secondImage: String
         access(all) let name: String
         access(all) let description: String

         init(
             id: UInt64,
             serialNumber: UInt32,
             numberMintedPerMaterialDataID: UInt32,
             materialDataID: UInt32,
             mainImage: String,
             secondImage: String,
             name: String,
             description: String
         ) {
             self.id = id
             self.serialNumber = serialNumber
             self.numberMintedPerMaterialDataID = numberMintedPerMaterialDataID
             self.materialDataID = materialDataID
             self.mainImage = mainImage
             self.secondImage = secondImage
             self.name = name
             self.description = description
         }
    }

    access(all) fun main(account: Address, id: UInt64): ItemDetails {

       let acct = getAccount(account)

       let itemCollectionRef = acct.getCapability(ItemNFT.CollectionPublicPath)
           .borrow<&{ItemNFT.ItemCollectionPublic}>()!

       let item = itemCollectionRef.borrowItem(id: id)!

       let garment = item.borrowGarment()!
       let garmentDataID = garment.garment.garmentDataID
       let garmentData = GarmentNFT.getGarmentData(id: garmentDataID)
       let garmentDetails = GarmentDetails(
           id: garment.id,
           serialNumber: garment.garment.serialNumber,
           numberMintedPerGarmentDataID: GarmentNFT.getGarmentNumberMinted(id: garmentDataID),
           garmentDataID: garmentDataID,
           mainImage: garmentData.mainImage,
           images: garmentData.images,
           name: garmentData.name,
           artist: garmentData.artist,
           description: garmentData.description
       )

       let material = item.borrowMaterial()!
       let materialDataID = material.material.materialDataID
       let materialData = MaterialNFT.getMaterialData(id: materialDataID)
       let materialDetails = MaterialDetails(
           id: material.id,
           serialNumber: material.material.serialNumber,
           numberMintedPerMaterialDataID: MaterialNFT.getMaterialNumberMinted(id: materialDataID),
           materialDataID: materialDataID,
           mainImage: materialData.mainImage,
           secondImage: materialData.secondImage,
           name: materialData.name,
           description: materialData.description
       )

       let itemDataID = item.item.itemDataID
       let itemData = ItemNFT.getItemData(id: itemDataID)
       let itemDetails = ItemDetails(
           name: item.name,
           serialNumber: item.item.serialNumber,
           numberMintedPerItemDataID: ItemNFT.getItemNumberMinted(id: itemDataID),
           itemDataID: itemDataID,
           mainImage: itemData.mainImage,
           images: itemData.images,
           garment: garmentDetails,
           material: materialDetails
       )

       return itemDetails
    }
`

	_, err = runtime.ExecuteScript(
		Script{
			Source: []byte(getItemDetails),
			Arguments: [][]byte{
				json.MustEncode(
					cadence.NewAddress(testAddress),
				),
				json.MustEncode(
					cadence.NewUInt64(1),
				),
			},
		},
		Context{
			Interface: runtimeInterface,
			Location:  common.ScriptLocation{},
		},
	)
	require.NoError(t, err)
}

func TestRuntimeMissingMemberVersus(t *testing.T) {
	t.Parallel()

	runtime := newTestInterpreterRuntime()

	artistAddress, err := common.HexToAddress("0x1")
	require.NoError(t, err)

	bidderAddress, err := common.HexToAddress("0x2")
	require.NoError(t, err)

	contractsAddress, err := common.HexToAddress("0x99ca04281098b33d")
	require.NoError(t, err)

	ftAddress, err := common.HexToAddress("0x9a0766d93b6608b7")
	require.NoError(t, err)

	flowTokenAddress, err := common.HexToAddress("0x7e60df042a9c0868")
	require.NoError(t, err)

	nftAddress, err := common.HexToAddress("0x631e88ae7f1d7c20")
	require.NoError(t, err)

	const flowTokenContract = `
import FungibleToken from 0x9a0766d93b6608b7

access(all) contract FlowToken: FungibleToken {

   // Total supply of Flow tokens in existence
   access(all) var totalSupply: UFix64

   // Event that is emitted when the contract is created
   access(all) event TokensInitialized(initialSupply: UFix64)

   // Event that is emitted when tokens are withdrawn from a Vault
   access(all) event TokensWithdrawn(amount: UFix64, from: Address?)

   // Event that is emitted when tokens are deposited to a Vault
   access(all) event TokensDeposited(amount: UFix64, to: Address?)

   // Event that is emitted when new tokens are minted
   access(all) event TokensMinted(amount: UFix64)

   // Event that is emitted when tokens are destroyed
   access(all) event TokensBurned(amount: UFix64)

   // Event that is emitted when a new minter resource is created
   access(all) event MinterCreated(allowedAmount: UFix64)

   // Event that is emitted when a new burner resource is created
   access(all) event BurnerCreated()

   // Vault
   //
   // Each user stores an instance of only the Vault in their storage
   // The functions in the Vault and governed by the pre and post conditions
   // in FungibleToken when they are called.
   // The checks happen at runtime whenever a function is called.
   //
   // Resources can only be created in the context of the contract that they
   // are defined in, so there is no way for a malicious user to create Vaults
   // out of thin air. A special Minter resource needs to be defined to mint
   // new tokens.
   //
   access(all) resource Vault: FungibleToken.Provider, FungibleToken.Receiver, FungibleToken.Balance {

       // holds the balance of a users tokens
       access(all) var balance: UFix64

       // initialize the balance at resource creation time
       init(balance: UFix64) {
           self.balance = balance
       }

       // withdraw
       //
       // Function that takes an integer amount as an argument
       // and withdraws that amount from the Vault.
       // It creates a new temporary Vault that is used to hold
       // the money that is being transferred. It returns the newly
       // created Vault to the context that called so it can be deposited
       // elsewhere.
       //
       access(all) fun withdraw(amount: UFix64): @FungibleToken.Vault {
           self.balance = self.balance - amount
           emit TokensWithdrawn(amount: amount, from: self.owner?.address)
           return <-create Vault(balance: amount)
       }

       // deposit
       //
       // Function that takes a Vault object as an argument and adds
       // its balance to the balance of the owners Vault.
       // It is allowed to destroy the sent Vault because the Vault
       // was a temporary holder of the tokens. The Vault's balance has
       // been consumed and therefore can be destroyed.
       access(all) fun deposit(from: @FungibleToken.Vault) {
           let vault <- from as! @FlowToken.Vault
           self.balance = self.balance + vault.balance
           emit TokensDeposited(amount: vault.balance, to: self.owner?.address)
           vault.balance = 0.0
           destroy vault
       }

       destroy() {
           FlowToken.totalSupply = FlowToken.totalSupply - self.balance
       }
   }

   // createEmptyVault
   //
   // Function that creates a new Vault with a balance of zero
   // and returns it to the calling context. A user must call this function
   // and store the returned Vault in their storage in order to allow their
   // account to be able to receive deposits of this token type.
   //
   access(all) fun createEmptyVault(): @FungibleToken.Vault {
       return <-create Vault(balance: 0.0)
   }

   access(all) resource Administrator {
       // createNewMinter
       //
       // Function that creates and returns a new minter resource
       //
       access(all) fun createNewMinter(allowedAmount: UFix64): @Minter {
           emit MinterCreated(allowedAmount: allowedAmount)
           return <-create Minter(allowedAmount: allowedAmount)
       }

       // createNewBurner
       //
       // Function that creates and returns a new burner resource
       //
       access(all) fun createNewBurner(): @Burner {
           emit BurnerCreated()
           return <-create Burner()
       }
   }

   // Minter
   //
   // Resource object that token admin accounts can hold to mint new tokens.
   //
   access(all) resource Minter {

       // the amount of tokens that the minter is allowed to mint
       access(all) var allowedAmount: UFix64

       // mintTokens
       //
       // Function that mints new tokens, adds them to the total supply,
       // and returns them to the calling context.
       //
       access(all) fun mintTokens(amount: UFix64): @FlowToken.Vault {
           pre {
               amount > UFix64(0): "Amount minted must be greater than zero"
               amount <= self.allowedAmount: "Amount minted must be less than the allowed amount"
           }
           FlowToken.totalSupply = FlowToken.totalSupply + amount
           self.allowedAmount = self.allowedAmount - amount
           emit TokensMinted(amount: amount)
           return <-create Vault(balance: amount)
       }

       init(allowedAmount: UFix64) {
           self.allowedAmount = allowedAmount
       }
   }

   // Burner
   //
   // Resource object that token admin accounts can hold to burn tokens.
   //
   access(all) resource Burner {

       // burnTokens
       //
       // Function that destroys a Vault instance, effectively burning the tokens.
       //
       // Note: the burned tokens are automatically subtracted from the
       // total supply in the Vault destructor.
       //
       access(all) fun burnTokens(from: @FungibleToken.Vault) {
           let vault <- from as! @FlowToken.Vault
           let amount = vault.balance
           destroy vault
           emit TokensBurned(amount: amount)
       }
   }

   init(adminAccount: AuthAccount) {
       self.totalSupply = 0.0

       // Create the Vault with the total supply of tokens and save it in storage
       //
       let vault <- create Vault(balance: self.totalSupply)
       adminAccount.save(<-vault, to: /storage/flowTokenVault)

       // Create a public capability to the stored Vault that only exposes
       // the deposit method through the Receiver interface
       //
       adminAccount.link<&FlowToken.Vault{FungibleToken.Receiver}>(
           /public/flowTokenReceiver,
           target: /storage/flowTokenVault
       )

       // Create a public capability to the stored Vault that only exposes
       // the balance field through the Balance interface
       //
       adminAccount.link<&FlowToken.Vault{FungibleToken.Balance}>(
           /public/flowTokenBalance,
           target: /storage/flowTokenVault
       )

       let admin <- create Administrator()
       adminAccount.save(<-admin, to: /storage/flowTokenAdmin)

       // Emit an event that shows that the contract was initialized
       emit TokensInitialized(initialSupply: self.totalSupply)
   }
}

`

	const auctionDutchContract = `
import NonFungibleToken from 0x631e88ae7f1d7c20
import FungibleToken from 0x9a0766d93b6608b7
import FlowToken from 0x7e60df042a9c0868
// import Debug from 0x99ca04281098b33d
// import Clock from 0x99ca04281098b33d

access(all) contract AuctionDutch {

	access(all) let CollectionStoragePath: StoragePath
	access(all) let CollectionPublicPath: PublicPath

	access(all) let BidCollectionStoragePath: StoragePath
	access(all) let BidCollectionPublicPath: PublicPath

	access(all) event AuctionDutchBidRejected(bidder: Address)
	access(all) event AuctionDutchCreated(name: String, artist: String, number: Int, owner:Address, id: UInt64)

	access(all) event AuctionDutchBid(amount: UFix64, bidder: Address, auction: UInt64, bid: UInt64)
	access(all) event AuctionDutchBidIncreased(amount: UFix64, bidder: Address, auction: UInt64, bid: UInt64)
	access(all) event AuctionDutchTick(tickPrice: UFix64, acceptedBids: Int, totalItems: Int, tickTime: UFix64, auction: UInt64)
	access(all) event AuctionDutchSettle(price: UFix64, auction: UInt64)

	access(all) struct Bids {
		access(all) let bids: [BidReport]
		access(all) let winningPrice: UFix64?

		init(bids: [BidReport], winningPrice: UFix64?) {
			self.bids =bids
			self.winningPrice=winningPrice
		}
	}

	access(all) struct BidReport {
		access(all) let id: UInt64
		access(all) let time: UFix64
		access(all) let amount: UFix64
		access(all) let bidder: Address
		access(all) let winning: Bool
		access(all) let confirmed: Bool

		init(id: UInt64, time: UFix64, amount: UFix64, bidder: Address, winning: Bool, confirmed: Bool) {
			self.id=id
			self.time=time
			self.amount=amount
			self.bidder=bidder
			self.winning=winning
			self.confirmed=confirmed
		}
	}

	access(all) struct BidInfo {
		access(contract) let id: UInt64
		access(contract) let vaultCap: Capability<&{FungibleToken.Receiver}>
		access(contract) let nftCap: Capability<&{NonFungibleToken.Receiver}>
		access(contract) var time: UFix64
		access(contract) var balance: UFix64
		access(contract) var winning: Bool


		init(id: UInt64, nftCap: Capability<&{NonFungibleToken.Receiver}>, vaultCap: Capability<&{FungibleToken.Receiver}>, time: UFix64, balance: UFix64) {
			self.id=id
			self.nftCap= nftCap
			self.vaultCap=vaultCap
			self.time=time
			self.balance=balance
			self.winning=false
		}

		access(all) fun increaseBid(_ amount:UFix64) {
			self.balance=self.balance+amount
			self.time = 42.0 // Clock.time()
		}

		access(contract) fun  withdraw(_ amount: UFix64) {
			self.balance=self.balance - amount
		}

		access(all) fun setWinning(_ value: Bool) {
			self.winning=value
		}
	}

	access(all) struct Tick {
		access(all) let price: UFix64
		access(all) let startedAt: UFix64

		init(price: UFix64, startedAt: UFix64) {
			self.price=price
			self.startedAt=startedAt
		}
	}

	access(all) struct TickStatus{
		access(all) let price: UFix64
		access(all) let startedAt: UFix64
		access(all) let acceptedBids: Int
		access(all) let cumulativeAcceptedBids: Int

		init(price: UFix64, startedAt: UFix64, acceptedBids:Int, cumulativeAcceptedBids:Int) {
			self.price=price
			self.startedAt=startedAt
			self.acceptedBids=acceptedBids
			self.cumulativeAcceptedBids=cumulativeAcceptedBids
		}
	}

	access(all) resource Auction {
		access(contract) let nfts: @{UInt64:NonFungibleToken.NFT}

		access(contract) let metadata: {String:String}

		// bids are put into buckets based on the tick they are in.
		// tick 1 will be the first tick,

		//this is a counter to keep the number of bids so that we can escrow in a separate resource
		access(contract) var totalBids: UInt64

		//this has to be an array I think, since we need ordering.
		access(contract) let ticks: [Tick]

		access(contract) let auctionStatus: {UFix64: TickStatus}
		access(contract) var currentTickIndex: UInt64

		//this is a lookup table for the bid
		access(contract) let bidInfo: {UInt64: BidInfo}

		access(contract) let winningBids: [UInt64]

		//this is a table of ticks to ordered list of bid ids
		access(contract) let bids: {UFix64: [UInt64]}

		access(contract) let escrow: @{UInt64: FlowToken.Vault}

		//todo store bids here?
		access(contract) let ownerVaultCap: Capability<&{FungibleToken.Receiver}>
		access(contract) let ownerNFTCap: Capability<&{NonFungibleToken.Receiver}>
		access(contract) let royaltyVaultCap: Capability<&{FungibleToken.Receiver}>
		access(contract) let royaltyPercentage: UFix64
		access(contract) let numberOfItems: Int
		access(contract) var winningBid: UFix64?


		init(nfts: @{UInt64 : NonFungibleToken.NFT},
		metadata: {String: String},
		ownerVaultCap: Capability<&{FungibleToken.Receiver}>,
		ownerNFTCap: Capability<&{NonFungibleToken.Receiver}>,
		royaltyVaultCap: Capability<&{FungibleToken.Receiver}>,
		royaltyPercentage: UFix64,
		ticks: [Tick]) {
			self.metadata=metadata
			self.totalBids=1
			self.currentTickIndex=0
			self.numberOfItems=nfts.length
			self.ticks=ticks
			self.auctionStatus={}
			self.winningBids=[]
			//create the ticks
			self.nfts <- nfts
			self.winningBid=nil
			var emptyBids : {UFix64: [UInt64]}={}
			for tick in ticks {
				emptyBids[tick.startedAt]=[]
			}
			self.bids = emptyBids
			self.bidInfo= {}
			self.escrow <- {}
			self.ownerVaultCap=ownerVaultCap
			self.ownerNFTCap=ownerNFTCap
			self.royaltyVaultCap=royaltyVaultCap
			self.royaltyPercentage=royaltyPercentage
		}

		access(all) fun startAt() : UFix64 {
			return self.ticks[0].startedAt
		}

		access(contract) fun fulfill() {
			if self.winningBid== nil {
				// Debug.log("Winning price is not set")
				panic("Cannot fulfill is not finished")
			}

			let nftIds= self.nfts.keys

			for id in self.winningBids {
				let bid= self.bidInfo[id]!
				if let vault <- self.escrow[bid.id] <- nil {
					if vault.balance > self.winningBid! {
						self.ownerVaultCap.borrow()!.deposit(from: <- vault.withdraw(amount: vault.balance-self.winningBid!))
					}
					if self.royaltyPercentage != 0.0 {
						self.royaltyVaultCap.borrow()!.deposit(from: <- vault.withdraw(amount: vault.balance*self.royaltyPercentage))
					}

					self.ownerVaultCap.borrow()!.deposit(from: <- vault)

					let nftId=nftIds.removeFirst()
					if let nft <- self.nfts[nftId] <- nil {
						//TODO: here we might consider adding the nftId that you have won to BidInfo and let the user pull it out
						self.bidInfo[bid.id]!.nftCap.borrow()!.deposit(token: <- nft)
					}
				}
			}
			/*
			//let just return all other money here and fix the issue with gas later
			//this will blow the gas limit on high number of bids
			for tick in self.ticks {
				if let bids=self.bids[tick.startedAt]{
					for bidId in bids {
						let bid= self.bidInfo[bidId]!
						if let vault <- self.escrow[bidId] <- nil {
							//TODO: check that it is still linked
							bid.vaultCap.borrow()!.deposit(from: <- vault)
						}
					}
				}
			}
			*/

			emit AuctionDutchSettle(price: self.winningBid!, auction: self.uuid)
		}

		access(all) fun getBids() : Bids {
			var bids: [BidReport] =[]
			var numberWinning=0
			var winningBid=self.winningBid
			for tick in self.ticks {
				let localBids=self.bids[tick.startedAt]!
				for bid in localBids {
					let bidInfo= self.bidInfo[bid]!
					var winning=bidInfo.winning
					//we have an ongoing auction
					if self.winningBid == nil && numberWinning != self.numberOfItems {
						winning=true
						numberWinning=numberWinning+1
						if numberWinning== self.numberOfItems {
							winningBid=bidInfo.balance
						}
					}
					bids.append(BidReport(id: bid, time: bidInfo.time, amount: bidInfo.balance, bidder: bidInfo.vaultCap.address, winning: winning, confirmed:bidInfo.winning))
				}
			}
			return Bids(bids: bids, winningPrice: winningBid)
		}

		access(all) fun findWinners() : [UInt64] {

			var bids: [UInt64] =[]
			for tick in self.ticks {
				if bids.length == self.numberOfItems {
					return bids
				}
				let localBids=self.bids[tick.startedAt]!
				if bids.length+localBids.length <= self.numberOfItems {
					bids.appendAll(localBids)
					//we have to remove the bids
					self.bids.remove(key: tick.startedAt)
				} else {
					while bids.length < self.numberOfItems {
						bids.append(localBids.removeFirst())
					}
				}
			}
			return bids
		}

		access(all) fun getTick() : Tick {
			return self.ticks[self.currentTickIndex]
		}

		//this should be called something else
		access(all) fun isAuctionFinished() : Bool {

			if !self.isLastTick() {
				//if the startedAt of the next tick is larger then current time not time to tick yet
				let time = 42.0 // Clock.time()
				let nextTickStartAt= self.ticks[self.currentTickIndex+1].startedAt
				// Debug.log("We are not on last tick current tick is "
				//.concat(self.currentTickIndex.toString())
				//.concat(" time=").concat(time.toString())
				//.concat(" nextTickStart=").concat(nextTickStartAt.toString()))
				if  nextTickStartAt > time {
					return false
				}

			}
			//Debug.log("we are on or after next tick")

			//TODO: need to figure out what will happen if this is the last tick
			let tick= self.getTick()

			//calculate number of acceptedBids
			let bids=self.bids[tick.startedAt]!

			let previousAcceptedBids=self.winningBids.length
			var winning=true
			for bid in bids {

				let bidInfo= self.bidInfo[bid]!
				//we do not have enough winning bids so we add this bid as a winning bid
				if self.winningBids.length < self.numberOfItems {
					self.winningBids.append(bid)
					//if we now have enough bids we need to set the winning bid
					if self.winningBids.length == self.numberOfItems {
						self.winningBid=bidInfo.balance
					}
				}

				//Debug.log("Processing bid ".concat(bid.toString()).concat(" total accepted bids are ").concat(self.winningBids.length.toString()))

				self.bidInfo[bid]!.setWinning(winning)

				if self.winningBids.length == self.numberOfItems {
					winning=false
				}
			}

			//lets advance the tick
			self.currentTickIndex=self.currentTickIndex+1

			if self.winningBids.length == self.numberOfItems {
				//this could be done later, but i will just do it here for ease of reading
				self.auctionStatus[tick.startedAt] = TickStatus(price:tick.price, startedAt: tick.startedAt, acceptedBids: self.numberOfItems - previousAcceptedBids, cumulativeAcceptedBids: self.numberOfItems)
				log(self.auctionStatus)
				return true
			}

			self.auctionStatus[tick.startedAt] = TickStatus(price:tick.price, startedAt: tick.startedAt, acceptedBids: bids.length, cumulativeAcceptedBids: self.winningBids.length)
			log(self.auctionStatus)
			return false
		}

		access(all) fun isLastTick() : Bool {
			let tickLength = UInt64(self.ticks.length-1)
			return self.currentTickIndex==tickLength
		}

		// taken from bisect_right in  pthon https://stackoverflow.com/questions/2945017/javas-equivalent-to-bisect-in-python
		access(all) fun bisect(items: [UInt64], new: BidInfo) : Int {
			var high=items.length
			var low=0
			while low < high {
				let mid =(low+high)/2
				let midBidId=items[mid]
				let midBid=self.bidInfo[midBidId]!
				if midBid.balance < new.balance || midBid.balance==new.balance && midBid.id > new.id {
					high=mid
				} else {
					low=mid+1
				}
			}
			return low
		}

		access(self) fun insertBid(_ bid: BidInfo) {
			for tick in self.ticks {
				if tick.price > bid.balance {
					continue
				}

				//add the bid to the lookup table
				self.bidInfo[bid.id]=bid

				let bucket= self.bids[tick.startedAt]!
				//find the index of the new bid in the ordred bucket bid list
				let index= self.bisect(items:bucket, new: bid)

				//insert bid and mutate state
				bucket.insert(at: index, bid.id)
				self.bids[tick.startedAt]= bucket

				emit AuctionDutchBid(amount: bid.balance, bidder: bid.nftCap.address, auction: self.uuid, bid: bid.id)
				return
			}
		}

		access(all) fun findTickForBid(_ id:UInt64) : Tick {
			for tick in self.ticks {
				let bucket= self.bids[tick.startedAt]!
				if bucket.contains(id) {
					return tick
				}
			}
			panic("Could not find bid")
		}

		access(all) fun removeBidFromTick(_ id:UInt64, tick: UFix64) {
			var index=0
			let bids= self.bids[tick]!
			while index < bids.length {
				if bids[index] == id {
					bids.remove(at: index)
					self.bids[tick]=bids
					return
				}
				index=index+1
			}
		}

		access(contract) fun  cancelBid(id: UInt64) {
			pre {
				self.bidInfo[id] != nil: "bid info does not exist"
				!self.bidInfo[id]!.winning : "bid is already accepted"
				self.escrow[id] != nil: "escrow for bid does not exist"
			}

			let bidInfo=self.bidInfo[id]!

			if let escrowVault <- self.escrow[id] <- nil {
				let oldTick=self.findTickForBid(id)
				self.removeBidFromTick(id, tick: oldTick.startedAt)
				self.bidInfo.remove(key: id)
				bidInfo.vaultCap.borrow()!.deposit(from: <- escrowVault)
			}
		}

		access(self) fun findTickForAmount(_ amount: UFix64) : Tick{
			for t in self.ticks {
				if t.price > amount {
					continue
				}
				return t
			}
			panic("Could not find tick for amount")
		}

		access(contract) fun getExcessBalance(_ id: UInt64) : UFix64 {
			let bid=self.bidInfo[id]!
			if self.winningBid != nil {
				//if we are done and you are a winning bid you will already have gotten your flow back in fullfillment
				if !bid.winning {
					return bid.balance
				}
			} else {
				if bid.balance > self.calculatePrice()  {
					return bid.balance - self.calculatePrice()
				}
			}
			return 0.0
		}

		access(contract) fun withdrawExcessFlow(id: UInt64, cap: Capability<&{FungibleToken.Receiver}>)  {
			let balance= self.getExcessBalance(id)
			if balance == 0.0 {
				return
			}

			let bid=self.bidInfo[id]!
			if let escrowVault <- self.escrow[id] <- nil {
				bid.withdraw(balance)
				let withdrawVault= cap.borrow()!
				if escrowVault.balance == balance {
					withdrawVault.deposit(from: <- escrowVault)
				} else {
					let tmpVault <- escrowVault.withdraw(amount: balance)
					withdrawVault.deposit(from: <- tmpVault)
					let oldVault <- self.escrow[id] <- escrowVault
					destroy oldVault
				}
				self.bidInfo[id]=bid
			}
		}

		access(contract) fun getBidInfo(id: UInt64) : BidInfo {
			return self.bidInfo[id]!
		}

		access(contract) fun  increaseBid(id: UInt64, vault: @FlowToken.Vault) {
			pre {
				self.bidInfo[id] != nil: "bid info doesn not exist"
				!self.bidInfo[id]!.winning : "bid is already accepted"
				self.escrow[id] != nil: "escrow for bid does not exist"
			}

		  let bidInfo=self.bidInfo[id]!
			if let escrowVault <- self.escrow[id] <- nil {
				bidInfo.increaseBid(vault.balance)
				escrowVault.deposit(from: <- vault)
				self.bidInfo[id]=bidInfo
				let oldVault <- self.escrow[id] <- escrowVault
				destroy oldVault


				var tick=self.findTickForBid(id)
				self.removeBidFromTick(id, tick: tick.startedAt)
				if tick.price < bidInfo.balance {
					tick=self.findTickForAmount(bidInfo.balance)
				}
				let bucket= self.bids[tick.startedAt]!
				//find the index of the new bid in the ordred bucket bid list
				let index= self.bisect(items:bucket, new: bidInfo)

				//insert bid and mutate state
				bucket.insert(at: index, bidInfo.id)
				self.bids[tick.startedAt]= bucket

				//todo do we need separate bid for increase?
				emit AuctionDutchBidIncreased(amount: bidInfo.balance, bidder: bidInfo.nftCap.address, auction: self.uuid, bid: bidInfo.id)
			} else {
				destroy vault
				panic("Cannot get escrow")
			}
			//need to check if the bid is in the correct bucket now
			//emit event
		}

		access(all) fun addBid(vault: @FlowToken.Vault, nftCap: Capability<&{NonFungibleToken.Receiver}>, vaultCap: Capability<&{FungibleToken.Receiver}>, time: UFix64) : UInt64{

			let bidId=self.totalBids

			let bid=BidInfo(id: bidId, nftCap: nftCap, vaultCap:vaultCap, time: time, balance: vault.balance)
			self.insertBid(bid)
			let oldEscrow <- self.escrow[bidId] <- vault
			self.totalBids=self.totalBids+(1 as UInt64)
			destroy oldEscrow
			return bid.id
		}

		access(all) fun calculatePrice() : UFix64{
			return self.ticks[self.currentTickIndex].price
		}

		destroy() {
			//TODO: deposity to ownerNFTCap
			destroy self.nfts
			//todo transfer back
			destroy self.escrow
		}
	}

	access(all) resource interface Public {
		access(all) fun getIds() : [UInt64]
		//TODO: can we just join these two?
		access(all) fun getStatus(_ id: UInt64) : AuctionDutchStatus
		access(all) fun getBids(_ id: UInt64) : Bids
		//these methods are only allowed to be called from within this contract, but we want to call them on another users resource
		access(contract) fun getAuction(_ id:UInt64) : &Auction
		access(all) fun bid(id: UInt64, vault: @FungibleToken.Vault, vaultCap: Capability<&{FungibleToken.Receiver}>, nftCap: Capability<&{NonFungibleToken.Receiver}>) : @Bid
	}


	access(all) struct AuctionDutchStatus {

<<<<<<< HEAD
		pub let status: String
		pub let startTime: UFix64
		pub let currentTime: UFix64
		pub let currentPrice: UFix64
		pub let totalItems: Int
		pub let acceptedBids: Int
		pub let tickStatus: &{UFix64:TickStatus}
		pub let metadata: &{String:String}

		init(status:String, currentPrice: UFix64, totalItems: Int, acceptedBids:Int,  startTime: UFix64, tickStatus: &{UFix64:TickStatus}, metadata: &{String:String}){
			self.status = status
			self.currentPrice = currentPrice
			self.totalItems = totalItems
			self.acceptedBids = acceptedBids
			self.startTime = startTime
			self.currentTime = 42.0 // Clock.time()
			self.tickStatus = tickStatus
			self.metadata = metadata
=======
		access(all) let status: String
		access(all) let startTime: UFix64
		access(all) let currentTime: UFix64
		access(all) let currentPrice: UFix64
		access(all) let totalItems: Int
		access(all) let acceptedBids: Int
		access(all) let tickStatus: {UFix64:TickStatus}
		access(all) let metadata: {String:String}

		init(status:String, currentPrice: UFix64, totalItems: Int, acceptedBids:Int,  startTime: UFix64, tickStatus: {UFix64:TickStatus}, metadata: {String:String}){
			self.status=status
			self.currentPrice=currentPrice
			self.totalItems=totalItems
			self.acceptedBids=acceptedBids
			self.startTime=startTime
			self.currentTime= 42.0 // Clock.time()
			self.tickStatus=tickStatus
			self.metadata=metadata
>>>>>>> 3ca7e2f9
		}
	}

	access(all) resource Collection: Public {

		//TODO: what to do with ended auctions? put them in another collection?
		//NFTS are gone but we might want to keep some information about it?

		access(all) let auctions: @{UInt64: Auction}

		init() {
			self.auctions <- {}
		}

		access(all) fun getIds() : [UInt64] {
			return self.auctions.keys
		}

<<<<<<< HEAD
		pub fun getStatus(_ id: UInt64) : AuctionDutchStatus{
			let item = self.getAuction(id)
=======
		access(all) fun getStatus(_ id: UInt64) : AuctionDutchStatus{
			let item= self.getAuction(id)
>>>>>>> 3ca7e2f9
			let currentTime= 42.0 // Clock.time()

			var status="Ongoing"
			var currentPrice= item.calculatePrice()
			if currentTime < item.startAt() {
				status="NotStarted"
			} else if item.winningBid != nil {
				status="Finished"
				currentPrice=item.winningBid!
			}


			return AuctionDutchStatus(
			    status: status,
			    currentPrice: currentPrice,
			    totalItems: item.numberOfItems,
			    acceptedBids: item.winningBids.length,
			    startTime: item.startAt(),
			    tickStatus: item.auctionStatus,
			    metadata:item.metadata,
            )
		}

		access(all) fun getBids(_ id:UInt64) : Bids {
			pre {
				self.auctions[id] != nil: "auction doesn't exist"
			}

			let item= self.getAuction(id)
			return item.getBids()
		}

		access(contract) fun getAuction(_ id:UInt64) : &Auction {
			pre {
				self.auctions[id] != nil: "auction doesn't exist"
			}
			return (&self.auctions[id] as &Auction?)!
		}

		access(all) fun bid(id: UInt64, vault: @FungibleToken.Vault, vaultCap: Capability<&{FungibleToken.Receiver}>, nftCap: Capability<&{NonFungibleToken.Receiver}>) : @Bid{
			//TODO: pre id should exist

			let time= 42.0 // Clock.time()
			let vault <- vault as! @FlowToken.Vault
			let auction=self.getAuction(id)

			let price=auction.calculatePrice()

			//the currentPrice is still higher then your bid, this is find we just add your bid to the correct tick bucket
			if price > vault.balance {
				let bidId =auction.addBid(vault: <- vault, nftCap:nftCap, vaultCap: vaultCap, time: time)
				return <- create Bid(capability: AuctionDutch.account.getCapability<&Collection{Public}>(AuctionDutch.CollectionPublicPath), auctionId: id, bidId: bidId)
			}

			let tooMuchCash=vault.balance - price
			//you sent in too much flow when you bid so we return some to you and add a valid accepted bid
			if tooMuchCash != 0.0 {
				vaultCap.borrow()!.deposit(from: <- vault.withdraw(amount: tooMuchCash))
			}

			let bidId=auction.addBid(vault: <- vault, nftCap:nftCap, vaultCap: vaultCap, time: time)
			return <- create Bid(capability: AuctionDutch.account.getCapability<&Collection{Public}>(AuctionDutch.CollectionPublicPath), auctionId: id, bidId: bidId)
		}

		access(all) fun tickOrFulfill(_ id:UInt64) {
			let time= 42.0 // Clock.time()
			let auction=self.getAuction(id)

			if !auction.isAuctionFinished() {
				let tick=auction.getTick()
				//TODO: this emits a tick even even if we do not tick
				emit AuctionDutchTick(tickPrice: tick.price, acceptedBids: auction.winningBids.length, totalItems: auction.numberOfItems, tickTime: tick.startedAt, auction: id)
				return
			}

			auction.fulfill()
		}


		access(all) fun createAuction( nfts: @{UInt64: NonFungibleToken.NFT}, metadata: {String: String}, startAt: UFix64, startPrice: UFix64, floorPrice: UFix64, decreasePriceFactor: UFix64, decreasePriceAmount: UFix64, tickDuration: UFix64, ownerVaultCap: Capability<&{FungibleToken.Receiver}>, ownerNFTCap: Capability<&{NonFungibleToken.Receiver}>, royaltyVaultCap: Capability<&{FungibleToken.Receiver}>, royaltyPercentage: UFix64) {

			let ticks: [Tick] = [Tick(price: startPrice, startedAt: startAt)]
			var currentPrice=startPrice
			var currentStartAt=startAt
			while(currentPrice > floorPrice) {
				currentPrice=currentPrice * decreasePriceFactor - decreasePriceAmount
				if currentPrice < floorPrice {
					currentPrice=floorPrice
				}
				currentStartAt=currentStartAt+tickDuration
				ticks.append(Tick(price: currentPrice, startedAt:currentStartAt))
			}

			let length=nfts.keys.length

			let auction <- create Auction(nfts: <- nfts, metadata: metadata, ownerVaultCap:ownerVaultCap, ownerNFTCap:ownerNFTCap, royaltyVaultCap:royaltyVaultCap, royaltyPercentage: royaltyPercentage, ticks: ticks)

			emit AuctionDutchCreated(name: metadata["name"] ?? "Unknown name", artist: metadata["artist"] ?? "Unknown artist",  number: length, owner: ownerVaultCap.address, id: auction.uuid)

			let oldAuction <- self.auctions[auction.uuid] <- auction
			destroy oldAuction
		}

		destroy () {
			destroy self.auctions
		}

	}

	access(all) fun getBids(_ id: UInt64) : Bids {
		let account = AuctionDutch.account
		let cap=account.getCapability<&Collection{Public}>(self.CollectionPublicPath)
		if let collection = cap.borrow() {
			return collection.getBids(id)
		}
		panic("Could not find auction capability")
	}

	access(all) fun getAuctionDutch(_ id: UInt64) : AuctionDutchStatus? {
		let account = AuctionDutch.account
		let cap=account.getCapability<&Collection{Public}>(self.CollectionPublicPath)
		if let collection = cap.borrow() {
			return collection.getStatus(id)
		}
		return nil
	}

	access(all) resource Bid {

		access(all) let capability:Capability<&Collection{Public}>
		access(all) let auctionId: UInt64
		access(all) let bidId: UInt64

		init(capability:Capability<&Collection{Public}>, auctionId: UInt64, bidId:UInt64) {
			self.capability=capability
			self.auctionId=auctionId
			self.bidId=bidId
		}

		access(all) fun getBidInfo() : BidInfo {
			return self.capability.borrow()!.getAuction(self.auctionId).getBidInfo(id: self.bidId)
		}

		access(all) fun getExcessBalance() : UFix64 {
			return self.capability.borrow()!.getAuction(self.auctionId).getExcessBalance(self.bidId)
		}

		access(all) fun increaseBid(vault: @FlowToken.Vault) {
			self.capability.borrow()!.getAuction(self.auctionId).increaseBid(id: self.bidId, vault: <- vault)
		}

		access(all) fun cancelBid() {
			self.capability.borrow()!.getAuction(self.auctionId).cancelBid(id: self.bidId)
		}

		access(all) fun withdrawExcessFlow(_ cap: Capability<&{FungibleToken.Receiver}>) {
			self.capability.borrow()!.getAuction(self.auctionId).withdrawExcessFlow(id: self.bidId, cap:cap)
		}
	}

	access(all) struct ExcessFlowReport {
		access(all) let id: UInt64
		access(all) let winning: Bool //TODO: should this be confirmed winning?
		access(all) let excessAmount: UFix64

		init(id: UInt64, report: BidInfo, excessAmount: UFix64) {
			self.id=id
			self.winning=report.winning
			self.excessAmount=excessAmount
		}
	}

	access(all) resource interface BidCollectionPublic {
		access(all) fun bid(marketplace: Address, id: UInt64, vault: @FungibleToken.Vault, vaultCap: Capability<&{FungibleToken.Receiver}>, nftCap: Capability<&{NonFungibleToken.Receiver}>)
		access(all) fun getIds() :[UInt64]
		access(all) fun getReport(_ id: UInt64) : ExcessFlowReport

	}

	access(all) resource BidCollection:BidCollectionPublic {

		access(contract) let bids : @{UInt64: Bid}

		init() {
			self.bids <- {}
		}

		access(all) fun getIds() : [UInt64] {
			return self.bids.keys
		}

		access(all) fun getReport(_ id: UInt64) : ExcessFlowReport {
			let bid=self.getBid(id)
			return ExcessFlowReport(id:id, report: bid.getBidInfo(), excessAmount: bid.getExcessBalance())
		}

		access(all) fun bid(marketplace: Address, id: UInt64, vault: @FungibleToken.Vault, vaultCap: Capability<&{FungibleToken.Receiver}>, nftCap: Capability<&{NonFungibleToken.Receiver}>)  {

			let dutchAuctionCap=getAccount(marketplace).getCapability<&AuctionDutch.Collection{AuctionDutch.Public}>(AuctionDutch.CollectionPublicPath)
			let bid <- dutchAuctionCap.borrow()!.bid(id: id, vault: <- vault, vaultCap: vaultCap, nftCap: nftCap)
			self.bids[bid.uuid] <-! bid
		}

		access(all) fun withdrawExcessFlow(id: UInt64, vaultCap: Capability<&{FungibleToken.Receiver}>) {
			let bid = self.getBid(id)
			bid.withdrawExcessFlow(vaultCap)
		}

		access(all) fun cancelBid(_ id: UInt64) {
			let bid = self.getBid(id)
			bid.cancelBid()
			destroy <- self.bids.remove(key: bid.uuid)
		}

		access(all) fun increaseBid(_ id: UInt64, vault: @FungibleToken.Vault) {
			let vault <- vault as! @FlowToken.Vault
			let bid = self.getBid(id)
			bid.increaseBid(vault: <- vault)
		}

		access(contract) fun getBid(_ id:UInt64) : &Bid {
			pre {
				self.bids[id] != nil: "bid doesn't exist"
			}
			return (&self.bids[id] as &Bid?)!
		}


		destroy() {
			destroy  self.bids
		}

	}

	access(all) fun createEmptyBidCollection() : @BidCollection {
		return <- create BidCollection()
	}

	init() {
		self.CollectionPublicPath= /public/versusAuctionDutchCollection
		self.CollectionStoragePath= /storage/versusAuctionDutchCollection

		self.BidCollectionPublicPath= /public/versusAuctionDutchBidCollection
		self.BidCollectionStoragePath= /storage/versusAuctionDutchBidCollection


		let account=self.account
		let collection <- create Collection()
		account.save(<-collection, to: AuctionDutch.CollectionStoragePath)
		account.link<&Collection{Public}>(AuctionDutch.CollectionPublicPath, target: AuctionDutch.CollectionStoragePath)

	}
}
`
	accountCodes := map[Location][]byte{
		common.AddressLocation{
			Address: ftAddress,
			Name:    "FungibleToken",
		}: []byte(realFungibleTokenContractInterface),
		common.AddressLocation{
			Address: nftAddress,
			Name:    "NonFungibleToken",
		}: []byte(realNonFungibleTokenInterface),
	}

	var events []cadence.Event

	var signerAddress common.Address

	storage := newTestLedger(nil, nil)

	runtimeInterface := &testRuntimeInterface{
		getCode: func(location Location) (bytes []byte, err error) {
			return accountCodes[location], nil
		},
		storage: storage,
		getSigningAccounts: func() ([]Address, error) {
			return []Address{signerAddress}, nil
		},
		resolveLocation: singleIdentifierLocationResolver(t),
		getAccountContractCode: func(location common.AddressLocation) (code []byte, err error) {
			return accountCodes[location], nil
		},
		updateAccountContractCode: func(location common.AddressLocation, code []byte) error {
			accountCodes[location] = code
			return nil
		},
		emitEvent: func(event cadence.Event) error {
			events = append(events, event)
			return nil
		},
		log: func(message string) {
			println(message)
		},
		meterMemory: func(_ common.MemoryUsage) error {
			return nil
		},
	}
	runtimeInterface.decodeArgument = func(b []byte, t cadence.Type) (value cadence.Value, err error) {
		return json.Decode(runtimeInterface, b)
	}

	nextTransactionLocation := newTransactionLocationGenerator()

	// Deploy FlowToken contract

	signerAddress = flowTokenAddress

	err = runtime.ExecuteTransaction(
		Script{
			Source: []byte(fmt.Sprintf(
				`
                 transaction {

                     prepare(signer: AuthAccount) {
                         signer.contracts.add(name: "FlowToken", code: "%s".decodeHex(), signer)
                     }
                 }
               `,
				hex.EncodeToString([]byte(flowTokenContract)),
			)),
		},
		Context{
			Interface: runtimeInterface,
			Location:  nextTransactionLocation(),
		},
	)
	require.NoError(t, err)

	// Deploy contracts

	signerAddress = contractsAddress

	for _, contract := range []struct {
		name string
		code string
	}{
		{"AuctionDutch", auctionDutchContract},
	} {

		err = runtime.ExecuteTransaction(
			Script{
				Source: utils.DeploymentTransaction(
					contract.name,
					[]byte(contract.code),
				),
			},
			Context{
				Interface: runtimeInterface,
				Location:  nextTransactionLocation(),
			},
		)
		require.NoError(t, err)
	}

	// Setup accounts for Flow Token and mint tokens

	const setupFlowTokenAccountTransaction = `
import FungibleToken from 0x9a0766d93b6608b7
import FlowToken from 0x7e60df042a9c0868

transaction {

    prepare(signer: AuthAccount) {

        if signer.borrow<&FlowToken.Vault>(from: /storage/flowTokenVault) == nil {
            // Create a new flowToken Vault and put it in storage
            signer.save(<-FlowToken.createEmptyVault(), to: /storage/flowTokenVault)

            // Create a public capability to the Vault that only exposes
            // the deposit function through the Receiver interface
            signer.link<&FlowToken.Vault{FungibleToken.Receiver}>(
                /public/flowTokenReceiver,
                target: /storage/flowTokenVault
            )

            // Create a public capability to the Vault that only exposes
            // the balance field through the Balance interface
            signer.link<&FlowToken.Vault{FungibleToken.Balance}>(
                /public/flowTokenBalance,
                target: /storage/flowTokenVault
            )
        }
    }
}
`

	mintAmount, err := cadence.NewUFix64("1000.0")
	require.NoError(t, err)

	const mintTransaction = `
import FungibleToken from 0x9a0766d93b6608b7
import FlowToken from 0x7e60df042a9c0868

transaction(recipient: Address, amount: UFix64) {
    let tokenAdmin: &FlowToken.Administrator
    let tokenReceiver: &{FungibleToken.Receiver}

    prepare(signer: AuthAccount) {
        self.tokenAdmin = signer
            .borrow<&FlowToken.Administrator>(from: /storage/flowTokenAdmin)
            ?? panic("Signer is not the token admin")

        self.tokenReceiver = getAccount(recipient)
            .getCapability(/public/flowTokenReceiver)
            .borrow<&{FungibleToken.Receiver}>()
            ?? panic("Unable to borrow receiver reference")
    }

    execute {
        let minter <- self.tokenAdmin.createNewMinter(allowedAmount: amount)
        let mintedVault <- minter.mintTokens(amount: amount)

        self.tokenReceiver.deposit(from: <-mintedVault)

        destroy minter
    }
}
`

	for _, address := range []common.Address{
		contractsAddress,
		artistAddress,
		bidderAddress,
	} {
		// Setup account

		signerAddress = address

		err = runtime.ExecuteTransaction(
			Script{
				Source: []byte(setupFlowTokenAccountTransaction),
			},
			Context{
				Interface: runtimeInterface,
				Location:  nextTransactionLocation(),
			},
		)
		require.NoError(t, err)

		// Mint tokens

		signerAddress = flowTokenAddress

		err = runtime.ExecuteTransaction(
			Script{
				Source: []byte(mintTransaction),
				Arguments: encodeArgs([]cadence.Value{
					cadence.Address(address),
					mintAmount,
				}),
			},
			Context{
				Interface: runtimeInterface,
				Location:  nextTransactionLocation(),
			},
		)
		require.NoError(t, err)
	}

	// Create auction

	const artCollectionTransaction = `
	    import FungibleToken from 0x9a0766d93b6608b7
	    import NonFungibleToken from 0x631e88ae7f1d7c20
	    import AuctionDutch from 0x99ca04281098b33d

	    transaction() {
	        prepare(account: AuthAccount) {

                let ownerVaultCap = account.getCapability<&{FungibleToken.Receiver}>(/public/doesNotExist)
		        let ownerNFTCap = account.getCapability<&{NonFungibleToken.Receiver}>(/public/doesNotExist)
		        let royaltyVaultCap = account.getCapability<&{FungibleToken.Receiver}>(/public/doesNotExist)

                account.borrow<&AuctionDutch.Collection>(from: AuctionDutch.CollectionStoragePath)!
                    .createAuction(
                        nfts: <-{},
                        metadata: {},
                        startAt: 42.0,
                        startPrice: 4.0,
                        floorPrice: 2.0,
                        decreasePriceFactor: 0.1,
                        decreasePriceAmount: 0.1,
                        tickDuration: 0.1,
                        ownerVaultCap: ownerVaultCap,
                        ownerNFTCap: ownerNFTCap,
                        royaltyVaultCap: royaltyVaultCap,
                        royaltyPercentage: 0.1
                    )
	        }
	    }
	`

	signerAddress = contractsAddress

	err = runtime.ExecuteTransaction(
		Script{
			Source: []byte(artCollectionTransaction),
		},
		Context{
			Interface: runtimeInterface,
			Location:  nextTransactionLocation(),
		},
	)
	require.NoError(t, err)

	// Bid

	const bidTransaction = `
	    import FlowToken from 0x7e60df042a9c0868
	    import FungibleToken from 0x9a0766d93b6608b7
	    import NonFungibleToken from 0x631e88ae7f1d7c20
	    import AuctionDutch from 0x99ca04281098b33d

	    transaction {
            prepare(signer: AuthAccount) {

                let vault <- signer.borrow<&FlowToken.Vault>(from: /storage/flowTokenVault)!
                    .withdraw(amount: 4.0)

                let vaultCap = signer.getCapability<&{FungibleToken.Receiver}>(/public/flowTokenReceiver)
                let nftCap = signer.getCapability<&{NonFungibleToken.Receiver}>(/public/doesNotExist)

                let bid <- getAccount(0x99ca04281098b33d)
                    .getCapability<&AuctionDutch.Collection{AuctionDutch.Public}>(AuctionDutch.CollectionPublicPath)
                    .borrow()!
                    .bid(
                       id: 0,
                       vault: <-vault,
                       vaultCap: vaultCap,
                       nftCap: nftCap
                    )

                signer.save(<-bid, to: /storage/bid)
            }
	    }
	`

	signerAddress = bidderAddress

	err = runtime.ExecuteTransaction(
		Script{
			Source: []byte(bidTransaction),
		},
		Context{
			Interface: runtimeInterface,
			Location:  nextTransactionLocation(),
		},
	)
	require.NoError(t, err)

	// Cancel bid

	const cancelBidTransaction = `
	    import AuctionDutch from 0x99ca04281098b33d

	    transaction {
            prepare(signer: AuthAccount) {
                signer.borrow<&AuctionDutch.Bid>(from: /storage/bid)!.cancelBid()
            }
	    }
	`

	signerAddress = bidderAddress

	err = runtime.ExecuteTransaction(
		Script{
			Source: []byte(cancelBidTransaction),
		},
		Context{
			Interface: runtimeInterface,
			Location:  nextTransactionLocation(),
		},
	)
	require.NoError(t, err)
}

func TestRuntimeMissingMemberExampleMarketplace(t *testing.T) {

	t.Parallel()

	runtime := newTestInterpreterRuntime()

	exampleTokenAddress, err := common.HexToAddress("0x1")
	require.NoError(t, err)

	exampleNFTAddress, err := common.HexToAddress("0x2")
	require.NoError(t, err)

	exampleMarketplaceAddress, err := common.HexToAddress("0x3")
	require.NoError(t, err)

	const exampleTokenContract = `
	// ExampleToken.cdc
//
// The ExampleToken contract is a sample implementation of a fungible token on Flow.
//
// Fungible tokens behave like everyday currencies -- they can be minted, transferred or
// traded for digital goods.
//
// Follow the fungible tokens tutorial to learn more: https://docs.onflow.org/docs/fungible-tokens
//
// This is a basic implementation of a Fungible Token and is NOT meant to be used in production
// See the Flow Fungible Token standard for real examples: https://github.com/onflow/flow-ft

access(all) contract ExampleToken {

    // Total supply of all tokens in existence.
    access(all) var totalSupply: UFix64

    // Provider
    //
    // Interface that enforces the requirements for withdrawing
    // tokens from the implementing type.
    //
    // We don't enforce requirements on self.balance here because
    // it leaves open the possibility of creating custom providers
    // that don't necessarily need their own balance.
    //
    access(all) resource interface Provider {

        // withdraw
        //
        // Function that subtracts tokens from the owner's Vault
        // and returns a Vault resource (@Vault) with the removed tokens.
        //
        // The function's access level is public, but this isn't a problem
        // because even the public functions are not fully public at first.
        // anyone in the network can call them, but only if the owner grants
        // them access by publishing a resource that exposes the withdraw
        // function.
        //
        access(all) fun withdraw(amount: UFix64): @Vault {
            post {
                // result refers to the return value of the function
                result.balance == UFix64(amount):
                    "Withdrawal amount must be the same as the balance of the withdrawn Vault"
            }
        }
    }

    // Receiver
    //
    // Interface that enforces the requirements for depositing
    // tokens into the implementing type.
    //
    // We don't include a condition that checks the balance because
    // we want to give users the ability to make custom Receivers that
    // can do custom things with the tokens, like split them up and
    // send them to different places.
    //
	access(all) resource interface Receiver {
        // deposit
        //
        // Function that can be called to deposit tokens
        // into the implementing resource type
        //
        access(all) fun deposit(from: @Vault) {
            pre {
                from.balance > 0.0:
                    "Deposit balance must be positive"
            }
        }
    }

    // Balance
    //
    // Interface that specifies a public balance field for the vault
    //
    access(all) resource interface Balance {
        access(all) var balance: UFix64
    }

    // Vault
    //
    // Each user stores an instance of only the Vault in their storage
    // The functions in the Vault and governed by the pre and post conditions
    // in the interfaces when they are called.
    // The checks happen at runtime whenever a function is called.
    //
    // Resources can only be created in the context of the contract that they
    // are defined in, so there is no way for a malicious user to create Vaults
    // out of thin air. A special Minter resource needs to be defined to mint
    // new tokens.
    //
    access(all) resource Vault: Provider, Receiver, Balance {

		// keeps track of the total balance of the account's tokens
        access(all) var balance: UFix64

        // initialize the balance at resource creation time
        init(balance: UFix64) {
            self.balance = balance
        }

        // withdraw
        //
        // Function that takes an integer amount as an argument
        // and withdraws that amount from the Vault.
        //
        // It creates a new temporary Vault that is used to hold
        // the money that is being transferred. It returns the newly
        // created Vault to the context that called so it can be deposited
        // elsewhere.
        //
        access(all) fun withdraw(amount: UFix64): @Vault {
            self.balance = self.balance - amount
            return <-create Vault(balance: amount)
        }

        // deposit
        //
        // Function that takes a Vault object as an argument and adds
        // its balance to the balance of the owners Vault.
        //
        // It is allowed to destroy the sent Vault because the Vault
        // was a temporary holder of the tokens. The Vault's balance has
        // been consumed and therefore can be destroyed.
        access(all) fun deposit(from: @Vault) {
            self.balance = self.balance + from.balance
            destroy from
        }
    }

    // createEmptyVault
    //
    // Function that creates a new Vault with a balance of zero
    // and returns it to the calling context. A user must call this function
    // and store the returned Vault in their storage in order to allow their
    // account to be able to receive deposits of this token type.
    //
    access(all) fun createEmptyVault(): @Vault {
        return <-create Vault(balance: 0.0)
    }

	// VaultMinter
    //
    // Resource object that an admin can control to mint new tokens
    access(all) resource VaultMinter {

		// Function that mints new tokens and deposits into an account's vault
		// using their Receiver reference.
        access(all) fun mintTokens(amount: UFix64, recipient: Capability<&AnyResource{Receiver}>) {
            let recipientRef = recipient.borrow()
                ?? panic("Could not borrow a receiver reference to the vault")

            ExampleToken.totalSupply = ExampleToken.totalSupply + UFix64(amount)
            recipientRef.deposit(from: <-create Vault(balance: amount))
        }
    }

    // The init function for the contract. All fields in the contract must
    // be initialized at deployment. This is just an example of what
    // an implementation could do in the init function. The numbers are arbitrary.
    init() {
        self.totalSupply = 30.0

        let vault <- create Vault(balance: self.totalSupply)
        self.account.save(<-vault, to: /storage/CadenceFungibleTokenTutorialVault)

        // Create a new MintAndBurn resource and store it in account storage
        self.account.save(<-create VaultMinter(), to: /storage/CadenceFungibleTokenTutorialMinter)

        // Create a private capability link for the Minter
        // Capabilities can be used to create temporary references to an object
        // so that callers can use the reference to access fields and functions
        // of the objet.
        //
        // The capability is stored in the /private/ domain, which is only
        // accesible by the owner of the account
        self.account.link<&VaultMinter>(/private/Minter, target: /storage/CadenceFungibleTokenTutorialMinter)
    }
}
	`

	const exampleNFTContract = `
	// ExampleNFT.cdc
//
// This is a complete version of the ExampleNFT contract
// that includes withdraw and deposit functionality, as well as a
// collection resource that can be used to bundle NFTs together.
//
// It also includes a definition for the Minter resource,
// which can be used by admins to mint new NFTs.
//
// Learn more about non-fungible tokens in this tutorial: https://docs.onflow.org/docs/non-fungible-tokens

access(all) contract ExampleNFT {

    // Declare Path constants so paths do not have to be hardcoded
    // in transactions and scripts

    access(all) let CollectionStoragePath: StoragePath
    access(all) let CollectionPublicPath: PublicPath
    access(all) let MinterStoragePath: StoragePath

    // Declare the NFT resource type
    access(all) resource NFT {
        // The unique ID that differentiates each NFT
        access(all) let id: UInt64

        // Initialize both fields in the init function
        init(initID: UInt64) {
            self.id = initID
        }
    }

    // We define this interface purely as a way to allow users
    // to create public, restricted references to their NFT Collection.
    // They would use this to publicly expose only the deposit, getIDs,
    // and idExists fields in their Collection
    access(all) resource interface NFTReceiver {

        access(all) fun deposit(token: @NFT)

        access(all) fun getIDs(): [UInt64]

        access(all) view fun idExists(id: UInt64): Bool
    }

    // The definition of the Collection resource that
    // holds the NFTs that a user owns
    access(all) resource Collection: NFTReceiver {
        // dictionary of NFT conforming tokens
        access(all) var ownedNFTs: @{UInt64: NFT}

        // Initialize the NFTs field to an empty collection
        init () {
            self.ownedNFTs <- {}
        }

        // withdraw 
        //
        // Function that removes an NFT from the collection 
        // and moves it to the calling context
        access(all) fun withdraw(withdrawID: UInt64): @NFT {
            // If the NFT isn't found, the transaction panics and reverts
            let token <- self.ownedNFTs.remove(key: withdrawID)!

            return <-token
        }

        access(all) fun getReference(id: UInt64): &NFT {
            return (&self.ownedNFTs[id] as &NFT?)!
        }

        // deposit 
        //
        // Function that takes a NFT as an argument and 
        // adds it to the collections dictionary
        access(all) fun deposit(token: @NFT) {
            // add the new token to the dictionary with a force assignment
            // if there is already a value at that key, it will fail and revert
            self.ownedNFTs[token.id] <-! token
        }

        // idExists checks to see if a NFT 
        // with the given ID exists in the collection
        access(all) view fun idExists(id: UInt64): Bool {
            return self.ownedNFTs[id] != nil
        }

        // getIDs returns an array of the IDs that are in the collection
        access(all) fun getIDs(): [UInt64] {
            return self.ownedNFTs.keys
        }

        destroy() {
            destroy self.ownedNFTs
        }
    }

    // creates a new empty Collection resource and returns it 
    access(all) fun createEmptyCollection(): @Collection {
        return <- create Collection()
    }

    // NFTMinter
    //
    // Resource that would be owned by an admin or by a smart contract 
    // that allows them to mint new NFTs when needed
    access(all) resource NFTMinter {

        // the ID that is used to mint NFTs
        // it is only incremented so that NFT ids remain
        // unique. It also keeps track of the total number of NFTs
        // in existence
        access(all) var idCount: UInt64

        init() {
            self.idCount = 1
        }

        // mintNFT 
        //
        // Function that mints a new NFT with a new ID
        // and returns it to the caller
        access(all) fun mintNFT(): @NFT {

            // create a new NFT
            var newNFT <- create NFT(initID: self.idCount)

            // change the id so that each ID is unique
            self.idCount = self.idCount + 1
            
            return <-newNFT
        }
    }

	init() {
        self.CollectionStoragePath = /storage/nftTutorialCollection
        self.CollectionPublicPath = /public/nftTutorialCollection
        self.MinterStoragePath = /storage/nftTutorialMinter

		// store an empty NFT Collection in account storage
        self.account.save(<-self.createEmptyCollection(), to: self.CollectionStoragePath)

        // publish a reference to the Collection in storage
        self.account.link<&{NFTReceiver}>(self.CollectionPublicPath, target: self.CollectionStoragePath)

        // store a minter resource in account storage
        self.account.save(<-create NFTMinter(), to: self.MinterStoragePath)
	}
}
	
	`

	const exampleMarketplaceContract = `
	import ExampleToken from 0x01
import ExampleNFT from 0x02

// ExampleMarketplace.cdc
//
// The ExampleMarketplace contract is a very basic sample implementation of an NFT ExampleMarketplace on Flow.
//
// This contract allows users to put their NFTs up for sale. Other users
// can purchase these NFTs with fungible tokens.
//
// Learn more about marketplaces in this tutorial: https://docs.onflow.org/cadence/tutorial/06-marketplace-compose/
//
// This contract is a learning tool and is not meant to be used in production.
// See the NFTStorefront contract for a generic marketplace smart contract that 
// is used by many different projects on the Flow blockchain:
//
// https://github.com/onflow/nft-storefront

access(all) contract ExampleMarketplace {

    // Event that is emitted when a new NFT is put up for sale
    access(all) event ForSale(id: UInt64, price: UFix64, owner: Address?)

    // Event that is emitted when the price of an NFT changes
    access(all) event PriceChanged(id: UInt64, newPrice: UFix64, owner: Address?)

    // Event that is emitted when a token is purchased
    access(all) event TokenPurchased(id: UInt64, price: UFix64, seller: Address?, buyer: Address?)

    // Event that is emitted when a seller withdraws their NFT from the sale
    access(all) event SaleCanceled(id: UInt64, seller: Address?)

    // Interface that users will publish for their Sale collection
    // that only exposes the methods that are supposed to be public
    //
    access(all) resource interface SalePublic {
        access(all) fun purchase(tokenID: UInt64, recipient: Capability<&AnyResource{ExampleNFT.NFTReceiver}>, buyTokens: @ExampleToken.Vault)
        access(all) fun idPrice(tokenID: UInt64): UFix64?
        access(all) fun getIDs(): [UInt64]
    }

    // SaleCollection
    //
    // NFT Collection object that allows a user to put their NFT up for sale
    // where others can send fungible tokens to purchase it
    //
    access(all) resource SaleCollection: SalePublic {

        /// A capability for the owner's collection
        access(self) var ownerCollection: Capability<&ExampleNFT.Collection>

        // Dictionary of the prices for each NFT by ID
        access(self) var prices: {UInt64: UFix64}

        // The fungible token vault of the owner of this sale.
        // When someone buys a token, this resource can deposit
        // tokens into their account.
        access(account) let ownerVault: Capability<&AnyResource{ExampleToken.Receiver}>

        init (ownerCollection: Capability<&ExampleNFT.Collection>, 
              ownerVault: Capability<&AnyResource{ExampleToken.Receiver}>) {

            pre {
                // Check that the owner's collection capability is correct
                ownerCollection.check(): 
                    "Owner's NFT Collection Capability is invalid!"

                // Check that the fungible token vault capability is correct
                ownerVault.check(): 
                    "Owner's Receiver Capability is invalid!"
            }
            self.ownerCollection = ownerCollection
            self.ownerVault = ownerVault
            self.prices = {}
        }

        // cancelSale gives the owner the opportunity to cancel a sale in the collection
        access(all) fun cancelSale(tokenID: UInt64) {
            // remove the price
            self.prices.remove(key: tokenID)
            self.prices[tokenID] = nil

            // Nothing needs to be done with the actual token because it is already in the owner's collection
        }

        // listForSale lists an NFT for sale in this collection
        access(all) fun listForSale(tokenID: UInt64, price: UFix64) {
            pre {
                self.ownerCollection.borrow()!.idExists(id: tokenID):
                    "NFT to be listed does not exist in the owner's collection"
            }
            // store the price in the price array
            self.prices[tokenID] = price

            emit ForSale(id: tokenID, price: price, owner: self.owner?.address)
        }

        // changePrice changes the price of a token that is currently for sale
        access(all) fun changePrice(tokenID: UInt64, newPrice: UFix64) {
            self.prices[tokenID] = newPrice

            emit PriceChanged(id: tokenID, newPrice: newPrice, owner: self.owner?.address)
        }

        // purchase lets a user send tokens to purchase an NFT that is for sale
        access(all) fun purchase(tokenID: UInt64, recipient: Capability<&AnyResource{ExampleNFT.NFTReceiver}>, buyTokens: @ExampleToken.Vault) {
            pre {
                self.prices[tokenID] != nil:
                    "No token matching this ID for sale!"
                buyTokens.balance >= (self.prices[tokenID] ?? 0.0):
                    "Not enough tokens to by the NFT!"
                recipient.borrow != nil:
                    "Invalid NFT receiver capability!"
            }

            // get the value out of the optional
            let price = self.prices[tokenID]!

            self.prices[tokenID] = nil

            let vaultRef = self.ownerVault.borrow()
                ?? panic("Could not borrow reference to owner token vault")

            // deposit the purchasing tokens into the owners vault
            vaultRef.deposit(from: <-buyTokens)

            // borrow a reference to the object that the receiver capability links to
            // We can force-cast the result here because it has already been checked in the pre-conditions
            let receiverReference = recipient.borrow()!

            let nftRef = self.ownerCollection.borrow()!.getReference(id: tokenID)
            log("NFT Reference before transfer:")
            log(nftRef)

            // deposit the NFT into the buyers collection
            receiverReference.deposit(token: <- self.ownerCollection.borrow()!.withdraw(withdrawID: tokenID))

            emit TokenPurchased(id: tokenID, price: price, seller: self.owner?.address, buyer: receiverReference.owner?.address)
        }

        // idPrice returns the price of a specific token in the sale
        access(all) fun idPrice(tokenID: UInt64): UFix64? {
            return self.prices[tokenID]
        }

        // getIDs returns an array of token IDs that are for sale
        access(all) fun getIDs(): [UInt64] {
            return self.prices.keys
        }
    }

    // createCollection returns a new collection resource to the caller
    access(all) fun createSaleCollection(ownerCollection: Capability<&ExampleNFT.Collection>, 
                                 ownerVault: Capability<&AnyResource{ExampleToken.Receiver}>): @SaleCollection {
        return <- create SaleCollection(ownerCollection: ownerCollection, ownerVault: ownerVault)
    }
}

	`

	accountCodes := map[Location][]byte{}
	var events []cadence.Event
	var logs []string
	var signerAddress common.Address

	storage := newTestLedger(nil, nil)

	runtimeInterface := &testRuntimeInterface{
		getCode: func(location Location) (bytes []byte, err error) {
			return accountCodes[location], nil
		},
		storage: storage,
		getSigningAccounts: func() ([]Address, error) {
			return []Address{signerAddress}, nil
		},
		resolveLocation: singleIdentifierLocationResolver(t),
		getAccountContractCode: func(location common.AddressLocation) (code []byte, err error) {
			return accountCodes[location], nil
		},
		updateAccountContractCode: func(location common.AddressLocation, code []byte) error {
			accountCodes[location] = code
			return nil
		},
		emitEvent: func(event cadence.Event) error {
			events = append(events, event)
			return nil
		},
		log: func(message string) {
			logs = append(logs, message)
		},
	}

	runtimeInterface.decodeArgument = func(b []byte, t cadence.Type) (value cadence.Value, err error) {
		return json.Decode(runtimeInterface, b)
	}

	nextTransactionLocation := newTransactionLocationGenerator()

	// Deploy contracts

	for _, contract := range []struct {
		name   string
		code   string
		signer Address
	}{
		{"ExampleToken", exampleTokenContract, exampleTokenAddress},
		{"ExampleNFT", exampleNFTContract, exampleNFTAddress},
		{"ExampleMarketplace", exampleMarketplaceContract, exampleMarketplaceAddress},
	} {

		signerAddress = contract.signer

		err = runtime.ExecuteTransaction(
			Script{
				Source: utils.DeploymentTransaction(
					contract.name,
					[]byte(contract.code),
				),
			},
			Context{
				Interface: runtimeInterface,
				Location:  nextTransactionLocation(),
			},
		)
		require.NoError(t, err)
	}

	// Run transactions

	const setupAccount1Tx = `
	// SetupAccount1Transaction.cdc

import ExampleToken from 0x01
import ExampleNFT from 0x02

// This transaction sets up account 0x01 for the marketplace tutorial
// by publishing a Vault reference and creating an empty NFT Collection.
transaction {
  prepare(acct: AuthAccount) {
    // Create a public Receiver capability to the Vault
    acct.link<&ExampleToken.Vault{ExampleToken.Receiver, ExampleToken.Balance}>
             (/public/CadenceFungibleTokenTutorialReceiver, target: /storage/CadenceFungibleTokenTutorialVault)

    log("Created Vault references")

    // store an empty NFT Collection in account storage
    acct.save<@ExampleNFT.Collection>(<-ExampleNFT.createEmptyCollection(), to: /storage/nftTutorialCollection)

    // publish a capability to the Collection in storage
    acct.link<&{ExampleNFT.NFTReceiver}>(ExampleNFT.CollectionPublicPath, target: ExampleNFT.CollectionStoragePath)

    log("Created a new empty collection and published a reference")
  }
}

	`
	const setupAccount2Tx = `
	// SetupAccount2Transaction.cdc

import ExampleToken from 0x01
import ExampleNFT from 0x02

// This transaction adds an empty Vault to account 0x02
// and mints an NFT with id=1 that is deposited into
// the NFT collection on account 0x01.
transaction {

  // Private reference to this account's minter resource
  let minterRef: &ExampleNFT.NFTMinter

  prepare(acct: AuthAccount) {
    // create a new vault instance with an initial balance of 30
    let vaultA <- ExampleToken.createEmptyVault()

    // Store the vault in the account storage
    acct.save<@ExampleToken.Vault>(<-vaultA, to: /storage/CadenceFungibleTokenTutorialVault)

    // Create a public Receiver capability to the Vault
    let ReceiverRef = acct.link<&ExampleToken.Vault{ExampleToken.Receiver, ExampleToken.Balance}>(/public/CadenceFungibleTokenTutorialReceiver, target: /storage/CadenceFungibleTokenTutorialVault)

    log("Created a Vault and published a reference")

    // Borrow a reference for the NFTMinter in storage
    self.minterRef = acct.borrow<&ExampleNFT.NFTMinter>(from: ExampleNFT.MinterStoragePath)
        ?? panic("Could not borrow owner's NFT minter reference")
  }
  execute {
    // Get the recipient's public account object
    let recipient = getAccount(0x01)

    // Get the Collection reference for the receiver
    // getting the public capability and borrowing a reference from it
    let receiverRef = recipient.getCapability(ExampleNFT.CollectionPublicPath)
                               .borrow<&{ExampleNFT.NFTReceiver}>()
                               ?? panic("Could not borrow nft receiver reference")

    // Mint an NFT and deposit it into account 0x01's collection
    receiverRef.deposit(token: <-self.minterRef.mintNFT())

    log("New NFT minted for account 1")
  }
}

	`
	const mintTokensTx = `
	// SetupAccount1TransactionMinting.cdc

import ExampleToken from 0x01
import ExampleNFT from 0x02

// This transaction mints tokens for both accounts using
// the minter stored on account 0x01.
transaction {

  // Public Vault Receiver References for both accounts
  let acct1Capability: Capability<&AnyResource{ExampleToken.Receiver}>
  let acct2Capability: Capability<&AnyResource{ExampleToken.Receiver}>

  // Private minter references for this account to mint tokens
  let minterRef: &ExampleToken.VaultMinter

  prepare(acct: AuthAccount) {
    // Get the public object for account 0x02
    let account2 = getAccount(0x02)

    // Retrieve public Vault Receiver references for both accounts
    self.acct1Capability = acct.getCapability<&AnyResource{ExampleToken.Receiver}>(/public/CadenceFungibleTokenTutorialReceiver)

    self.acct2Capability = account2.getCapability<&AnyResource{ExampleToken.Receiver}>(/public/CadenceFungibleTokenTutorialReceiver)

    // Get the stored Minter reference for account 0x01
    self.minterRef = acct.borrow<&ExampleToken.VaultMinter>(from: /storage/CadenceFungibleTokenTutorialMinter)
        ?? panic("Could not borrow owner's vault minter reference")
  }

  execute {
    // Mint tokens for both accounts
    self.minterRef.mintTokens(amount: 20.0, recipient: self.acct2Capability)
    self.minterRef.mintTokens(amount: 10.0, recipient: self.acct1Capability)

    log("Minted new fungible tokens for account 1 and 2")
  }
}

	`
	const createSaleTx = `
	// CreateSale.cdc

import ExampleToken from 0x01
import ExampleNFT from 0x02
import ExampleMarketplace from 0x03

// This transaction creates a new Sale Collection object,
// lists an NFT for sale, puts it in account storage,
// and creates a public capability to the sale so that others can buy the token.
transaction {

    prepare(acct: AuthAccount) {

        // Borrow a reference to the stored Vault
        let receiver = acct.getCapability<&{ExampleToken.Receiver}>(/public/CadenceFungibleTokenTutorialReceiver)

        // borrow a reference to the nftTutorialCollection in storage
        let collectionCapability = acct.link<&ExampleNFT.Collection>(/private/nftTutorialCollection, target: ExampleNFT.CollectionStoragePath)
          ?? panic("Unable to create private link to NFT Collection")

        // Create a new Sale object,
        // initializing it with the reference to the owner's vault
        let sale <- ExampleMarketplace.createSaleCollection(ownerCollection: collectionCapability, ownerVault: receiver)

        // List the token for sale by moving it into the sale object
        sale.listForSale(tokenID: 1, price: 10.0)

        // Store the sale object in the account storage
        acct.save(<-sale, to: /storage/NFTSale)

        // Create a public capability to the sale so that others can call its methods
        acct.link<&ExampleMarketplace.SaleCollection{ExampleMarketplace.SalePublic}>(/public/NFTSale, target: /storage/NFTSale)

        log("Sale Created for account 1. Selling NFT 1 for 10 tokens")
    }
}


	`
	const purchaseTx = `
	// PurchaseSale.cdc

import ExampleToken from 0x01
import ExampleNFT from 0x02
import ExampleMarketplace from 0x03

// This transaction uses the signers Vault tokens to purchase an NFT
// from the Sale collection of account 0x01.
transaction {

    // Capability to the buyer's NFT collection where they
    // will store the bought NFT
    let collectionCapability: Capability<&AnyResource{ExampleNFT.NFTReceiver}>

    // Vault that will hold the tokens that will be used to
    // but the NFT
    let temporaryVault: @ExampleToken.Vault

    prepare(acct: AuthAccount) {

        // get the references to the buyer's fungible token Vault and NFT Collection Receiver
        self.collectionCapability = acct.getCapability<&AnyResource{ExampleNFT.NFTReceiver}>(ExampleNFT.CollectionPublicPath)

        let vaultRef = acct.borrow<&ExampleToken.Vault>(from: /storage/CadenceFungibleTokenTutorialVault)
            ?? panic("Could not borrow owner's vault reference")

        // withdraw tokens from the buyers Vault
        self.temporaryVault <- vaultRef.withdraw(amount: 10.0)
    }

    execute {
        // get the read-only account storage of the seller
        let seller = getAccount(0x01)

        // get the reference to the seller's sale
        let saleRef = seller.getCapability(/public/NFTSale)
                            .borrow<&AnyResource{ExampleMarketplace.SalePublic}>()
                            ?? panic("Could not borrow seller's sale reference")

        // purchase the NFT the the seller is selling, giving them the capability
        // to your NFT collection and giving them the tokens to buy it
        saleRef.purchase(tokenID: 1, recipient: self.collectionCapability, buyTokens: <-self.temporaryVault)

        log("Token 1 has been bought by account 2!")
    }
}
	`

	for _, tx := range []struct {
		code   string
		signer Address
	}{
		{setupAccount1Tx, exampleTokenAddress},
		{setupAccount2Tx, exampleNFTAddress},
		{mintTokensTx, exampleTokenAddress},
		{createSaleTx, exampleTokenAddress},
		{purchaseTx, exampleTokenAddress},
	} {
		signerAddress = tx.signer

		err = runtime.ExecuteTransaction(
			Script{
				Source: []byte(tx.code),
			},
			Context{
				Interface: runtimeInterface,
				Location:  nextTransactionLocation(),
			},
		)
		require.NoError(t, err)
	}
}<|MERGE_RESOLUTION|>--- conflicted
+++ resolved
@@ -3536,15 +3536,14 @@
 
 	access(all) struct AuctionDutchStatus {
 
-<<<<<<< HEAD
-		pub let status: String
-		pub let startTime: UFix64
-		pub let currentTime: UFix64
-		pub let currentPrice: UFix64
-		pub let totalItems: Int
-		pub let acceptedBids: Int
-		pub let tickStatus: &{UFix64:TickStatus}
-		pub let metadata: &{String:String}
+		access(all) let status: String
+		access(all) let startTime: UFix64
+		access(all) let currentTime: UFix64
+		access(all) let currentPrice: UFix64
+		access(all) let totalItems: Int
+		access(all) let acceptedBids: Int
+		access(all) let tickStatus: &{UFix64:TickStatus}
+		access(all) let metadata: &{String:String}
 
 		init(status:String, currentPrice: UFix64, totalItems: Int, acceptedBids:Int,  startTime: UFix64, tickStatus: &{UFix64:TickStatus}, metadata: &{String:String}){
 			self.status = status
@@ -3555,26 +3554,6 @@
 			self.currentTime = 42.0 // Clock.time()
 			self.tickStatus = tickStatus
 			self.metadata = metadata
-=======
-		access(all) let status: String
-		access(all) let startTime: UFix64
-		access(all) let currentTime: UFix64
-		access(all) let currentPrice: UFix64
-		access(all) let totalItems: Int
-		access(all) let acceptedBids: Int
-		access(all) let tickStatus: {UFix64:TickStatus}
-		access(all) let metadata: {String:String}
-
-		init(status:String, currentPrice: UFix64, totalItems: Int, acceptedBids:Int,  startTime: UFix64, tickStatus: {UFix64:TickStatus}, metadata: {String:String}){
-			self.status=status
-			self.currentPrice=currentPrice
-			self.totalItems=totalItems
-			self.acceptedBids=acceptedBids
-			self.startTime=startTime
-			self.currentTime= 42.0 // Clock.time()
-			self.tickStatus=tickStatus
-			self.metadata=metadata
->>>>>>> 3ca7e2f9
 		}
 	}
 
@@ -3593,13 +3572,8 @@
 			return self.auctions.keys
 		}
 
-<<<<<<< HEAD
-		pub fun getStatus(_ id: UInt64) : AuctionDutchStatus{
+		access(all) fun getStatus(_ id: UInt64) : AuctionDutchStatus{
 			let item = self.getAuction(id)
-=======
-		access(all) fun getStatus(_ id: UInt64) : AuctionDutchStatus{
-			let item= self.getAuction(id)
->>>>>>> 3ca7e2f9
 			let currentTime= 42.0 // Clock.time()
 
 			var status="Ongoing"
