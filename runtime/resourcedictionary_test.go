/*
 * Cadence - The resource-oriented smart contract programming language
 *
 * Copyright Dapper Labs, Inc.
 *
 * Licensed under the Apache License, Version 2.0 (the "License");
 * you may not use this file except in compliance with the License.
 * You may obtain a copy of the License at
 *
 *   http://www.apache.org/licenses/LICENSE-2.0
 *
 * Unless required by applicable law or agreed to in writing, software
 * distributed under the License is distributed on an "AS IS" BASIS,
 * WITHOUT WARRANTIES OR CONDITIONS OF ANY KIND, either express or implied.
 * See the License for the specific language governing permissions and
 * limitations under the License.
 */

package runtime

import (
	"encoding/hex"
	"fmt"
	"testing"

	"github.com/stretchr/testify/assert"
	"github.com/stretchr/testify/require"

	"github.com/onflow/cadence"
	"github.com/onflow/cadence/runtime/common"
	"github.com/onflow/cadence/runtime/tests/utils"
)

const resourceDictionaryContract = `
 access(all) contract Test {

     access(all) resource R {

         access(all) var value: Int

         init(_ value: Int) {
             self.value = value
         }

         access(all) fun increment() {
             self.value = self.value + 1
         }

         destroy() {
             log("destroying R")
             log(self.value)
         }
     }

     access(all) fun createR(_ value: Int): @R {
         return <-create R(value)
     }

     access(all) resource C {

<<<<<<< HEAD
         access(Identity) var rs: @{String: R}
=======
         access(all) var rs: @{String: R}
>>>>>>> ba6e1937

         init() {
             self.rs <- {}
         }

         access(all) fun remove(_ id: String): @R {
             let r <- self.rs.remove(key: id) ?? panic("missing")
             return <-r
         }

         access(all) fun insert(_ id: String, _ r: @R): @R? {
             let old <- self.rs.insert(key: id, <-r)
             return <- old
         }

		 access(all) fun forceInsert(_ id: String, _ r: @R) {
			self.rs[id] <-! r
		 }

         destroy() {
             destroy self.rs
         }
     }

     access(all) fun createC(): @C {
         return <-create C()
     }
 }
`

func TestRuntimeResourceDictionaryValues(t *testing.T) {

	t.Parallel()

	runtime := newTestInterpreterRuntime()

	addressValue := cadence.BytesToAddress([]byte{0xCA, 0xDE})

	contract := []byte(resourceDictionaryContract)

	deploy := utils.DeploymentTransaction("Test", contract)

	setupTx := []byte(`
     import Test from 0xCADE

     transaction {

         prepare(signer: AuthAccount) {
             signer.save(<-Test.createC(), to: /storage/c)
         }
      }
   `)

	var accountCode []byte
	var events []cadence.Event
	var loggedMessages []string

	runtimeInterface := &testRuntimeInterface{
		resolveLocation: singleIdentifierLocationResolver(t),
		getAccountContractCode: func(_ common.AddressLocation) (bytes []byte, err error) {
			return accountCode, nil
		},
		storage: newTestLedger(nil, nil),
		getSigningAccounts: func() ([]Address, error) {
			return []Address{Address(addressValue)}, nil
		},
		updateAccountContractCode: func(_ common.AddressLocation, code []byte) error {
			accountCode = code
			return nil
		},
		emitEvent: func(event cadence.Event) error {
			events = append(events, event)
			return nil
		},
		log: func(message string) {
			loggedMessages = append(loggedMessages, message)
		},
	}

	nextTransactionLocation := newTransactionLocationGenerator()

	err := runtime.ExecuteTransaction(
		Script{
			Source: deploy,
		},
		Context{
			Interface: runtimeInterface,
			Location:  nextTransactionLocation(),
		},
	)
	require.NoError(t, err)

	assert.NotNil(t, accountCode)

	err = runtime.ExecuteTransaction(
		Script{
			Source: setupTx,
		},
		Context{
			Interface: runtimeInterface,
			Location:  nextTransactionLocation(),
		},
	)
	require.NoError(t, err)

	insertTx := []byte(`
     import Test from 0xCADE

     transaction {

         prepare(signer: AuthAccount) {
<<<<<<< HEAD
             let c = signer.borrow<auth(Insertable) &Test.C>(from: /storage/c)!
             c.rs["a"] <-! Test.createR(1)
             c.rs["b"] <-! Test.createR(2)
=======
             let c = signer.borrow<&Test.C>(from: /storage/c)!
             c.forceInsert("a", <- Test.createR(1))
             c.forceInsert("b", <- Test.createR(2))
>>>>>>> ba6e1937
        }
     }
   `)

	err = runtime.ExecuteTransaction(
		Script{
			Source: insertTx,
		},
		Context{
			Interface: runtimeInterface,
			Location:  nextTransactionLocation(),
		},
	)
	require.NoError(t, err)

	readTx := []byte(`
     import Test from 0xCADE

     transaction {

         prepare(signer: AuthAccount) {
             let c = signer.borrow<&Test.C>(from: /storage/c)!
             log(c.rs["b"]?.value)
             log(c.rs["b"]?.value)
         }
     }
   `)

	loggedMessages = nil

	err = runtime.ExecuteTransaction(
		Script{
			Source: readTx},
		Context{
			Interface: runtimeInterface,
			Location:  nextTransactionLocation(),
		},
	)
	require.NoError(t, err)

	assert.Equal(t, []string{"2", "2"}, loggedMessages)

	updateTx := []byte(`
     import Test from 0xCADE

     transaction {

         prepare(signer: AuthAccount) {
             let c = signer.borrow<&Test.C>(from: /storage/c)!
             c.rs["b"]?.increment()

             log(c.rs["b"]?.value)
         }
     }
   `)

	loggedMessages = nil

	err = runtime.ExecuteTransaction(
		Script{
			Source: updateTx,
		},
		Context{
			Interface: runtimeInterface,
			Location:  nextTransactionLocation(),
		},
	)
	require.NoError(t, err)

	assert.Equal(t, []string{"3"}, loggedMessages)

	// Replace the key with a different resource

	replaceTx := []byte(`
     import Test from 0xCADE

     transaction {

         prepare(signer: AuthAccount) {
             let c <- signer.load<@Test.C>(from: /storage/c)!
             log(c.rs["b"]?.value)
			 destroy c.remove("b")
			 c.forceInsert("b", <- Test.createR(4))
             log(c.rs["b"]?.value)
             signer.save(<-c, to: /storage/c)
         }
     }
   `)

	loggedMessages = nil

	err = runtime.ExecuteTransaction(
		Script{
			Source: replaceTx,
		},
		Context{
			Interface: runtimeInterface,
			Location:  nextTransactionLocation(),
		},
	)
	require.NoError(t, err)

	assert.Equal(t,
		[]string{
			"3",
			`"destroying R"`,
			"3",
			"4",
		},
		loggedMessages,
	)

	// Remove the key

	removeTx := []byte(`
     import Test from 0xCADE

     transaction {

         prepare(signer: AuthAccount) {
             let c <- signer.load<@Test.C>(from: /storage/c)!
             log(c.rs["b"]?.value)
			 destroy c.remove("b")
             log(c.rs["b"]?.value)
             signer.save(<-c, to: /storage/c)
         }
     }
   `)

	loggedMessages = nil

	err = runtime.ExecuteTransaction(
		Script{
			Source: removeTx,
		},
		Context{
			Interface: runtimeInterface,
			Location:  nextTransactionLocation(),
		},
	)
	require.NoError(t, err)

	assert.Equal(t,
		[]string{
			"4",
			`"destroying R"`,
			"4",
			"nil",
		},
		loggedMessages,
	)

	// Read the deleted key

	loggedMessages = nil

	err = runtime.ExecuteTransaction(
		Script{
			Source: readTx,
		},
		Context{
			Interface: runtimeInterface,
			Location:  nextTransactionLocation(),
		},
	)
	require.NoError(t, err)

	assert.Equal(t, []string{"nil", "nil"}, loggedMessages)

	// Replace the collection

	destroyTx := []byte(`
     import Test from 0xCADE

     transaction {

         prepare(signer: AuthAccount) {
             if let c <- signer.load<@Test.C>(from: /storage/c) {
                 log(c.rs["a"]?.value)
                 destroy c
             }

             let c2 <- Test.createC()
			 c2.forceInsert("x", <-Test.createR(10))
             signer.save(<-c2, to: /storage/c)
         }
     }
   `)

	loggedMessages = nil

	err = runtime.ExecuteTransaction(
		Script{
			Source: destroyTx,
		},
		Context{
			Interface: runtimeInterface,
			Location:  nextTransactionLocation(),
		},
	)
	require.NoError(t, err)

	assert.Equal(t,
		[]string{
			"1",
			`"destroying R"`,
			"1",
		},
		loggedMessages,
	)
}

func TestRuntimeResourceDictionaryValues_Nested(t *testing.T) {

	t.Parallel()

	runtime := newTestInterpreterRuntime()

	addressValue := cadence.BytesToAddress([]byte{0xCA, 0xDE})

	contract := []byte(`
     access(all) contract Test {

         access(all) resource R {

             access(all) var value: Int

             init(_ value: Int) {
                 self.value = value
             }

             access(all) fun increment() {
                 self.value = self.value + 1
             }
         }

         access(all) fun createR(_ value: Int): @R {
             return <-create R(value)
         }

         access(all) resource C2 {

             access(all) var rs: @{String: R}

             init() {
                 self.rs <- {}
             }

             access(all) fun value(key: String): Int? {
                 return self.rs[key]?.value
             }

			 access(all) fun forceInsert(_ id: String, _ r: @R) {
				self.rs[id] <-! r
			 }

             destroy() {
                 destroy self.rs
             }
         }

         access(all) fun createC2(): @C2 {
             return <-create C2()
         }

         access(all) resource C {

             access(all) var c2s: @{String: C2}

			 access(all) fun forceInsert(_ id: String, _ c: @C2) {
				self.c2s[id] <-! c
			 }

             init() {
                 self.c2s <- {}
             }

             destroy() {
                 destroy self.c2s
             }
         }

         access(all) fun createC(): @C {
             return <-create C()
         }
     }
   `)

	deploy := utils.DeploymentTransaction("Test", contract)

	setupTx := []byte(`
     import Test from 0xCADE

      transaction {

          prepare(signer: AuthAccount) {
              signer.save(<-Test.createC(), to: /storage/c)
          }
      }
   `)

	var accountCode []byte
	var events []cadence.Event
	var loggedMessages []string

	runtimeInterface := &testRuntimeInterface{
		resolveLocation: singleIdentifierLocationResolver(t),
		getAccountContractCode: func(_ common.AddressLocation) (code []byte, err error) {
			return accountCode, nil
		},
		getCode: func(_ Location) (bytes []byte, err error) {
			return accountCode, nil
		},
		storage: newTestLedger(nil, nil),
		getSigningAccounts: func() ([]Address, error) {
			return []Address{Address(addressValue)}, nil
		},
		updateAccountContractCode: func(_ common.AddressLocation, code []byte) error {
			accountCode = code
			return nil
		},
		emitEvent: func(event cadence.Event) error {
			events = append(events, event)
			return nil
		},
		log: func(message string) {
			loggedMessages = append(loggedMessages, message)
		},
	}

	nextTransactionLocation := newTransactionLocationGenerator()

	err := runtime.ExecuteTransaction(
		Script{
			Source: deploy,
		},
		Context{
			Interface: runtimeInterface,
			Location:  nextTransactionLocation(),
		},
	)
	require.NoError(t, err)

	assert.NotNil(t, accountCode)

	err = runtime.ExecuteTransaction(
		Script{
			Source: setupTx,
		},
		Context{
			Interface: runtimeInterface,
			Location:  nextTransactionLocation(),
		},
	)
	require.NoError(t, err)

	insertTx := []byte(`
     import Test from 0xCADE

     transaction {

         prepare(signer: AuthAccount) {
             let c = signer.borrow<&Test.C>(from: /storage/c)!
             let c2 <- Test.createC2()
             c2.forceInsert("a", <- Test.createR(1))
			 c2.forceInsert("b", <- Test.createR(2))
			 c.forceInsert("x", <- c2)
         }
     }
   `)

	err = runtime.ExecuteTransaction(
		Script{
			Source: insertTx,
		},
		Context{
			Interface: runtimeInterface,
			Location:  nextTransactionLocation(),
		},
	)
	require.NoError(t, err)

	readTx := []byte(`
     import Test from 0xCADE

     transaction {

         prepare(signer: AuthAccount) {
             let c = signer.borrow<&Test.C>(from: /storage/c)!
             // TODO: use nested optional chaining
             log(c.c2s["x"]?.value(key: "b"))
         }
     }
   `)

	loggedMessages = nil

	err = runtime.ExecuteTransaction(
		Script{
			Source: readTx,
		},
		Context{
			Interface: runtimeInterface,
			Location:  nextTransactionLocation(),
		},
	)
	require.NoError(t, err)

	assert.Equal(t, []string{"2"}, loggedMessages)
}

func TestRuntimeResourceDictionaryValues_DictionaryTransfer(t *testing.T) {

	t.Parallel()

	signer1 := common.MustBytesToAddress([]byte{0x1})
	signer2 := common.MustBytesToAddress([]byte{0x2})

	runtime := newTestInterpreterRuntime()

	contract := []byte(`
     access(all) contract Test {

         access(all) resource R {

             access(all) var value: Int

             init(_ value: Int) {
                 self.value = value
             }

             access(all) fun increment() {
                 self.value = self.value + 1
             }
         }

         access(all) fun createR(_ value: Int): @R {
             return <-create R(value)
         }

         access(all) resource C {

             access(all) var rs: @{String: R}

			 access(all) fun setRs(key s: String, r: @R) {
				self.rs[s] <-! r
			 }

             init() {
                 self.rs <- {}
             }

             destroy() {
                 destroy self.rs
             }
         }

         access(all) fun createC(): @C {
             return <-create C()
         }
     }
   `)

	deploy := []byte(fmt.Sprintf(
		`
         transaction {

             prepare(signer1: AuthAccount, signer2: AuthAccount) {
                 signer1.contracts.add(name: "Test", code: "%s".decodeHex())
             }
         }
       `,
		hex.EncodeToString(contract),
	))

	setupTx := []byte(`
     import Test from 0x1

      transaction {

          prepare(signer1: AuthAccount, signer2: AuthAccount) {
              let c <- Test.createC()
              c.setRs(key: "a", r: <- Test.createR(1))
			  c.setRs(key: "b", r: <- Test.createR(2))
              signer1.save(<-c, to: /storage/c)
          }
      }
   `)

	var accountCode []byte
	var events []cadence.Event
	var loggedMessages []string

	runtimeInterface := &testRuntimeInterface{
		getCode: func(_ Location) (bytes []byte, err error) {
			return accountCode, nil
		},
		storage: newTestLedger(nil, nil),
		getSigningAccounts: func() ([]Address, error) {
			return []Address{
				signer1,
				signer2,
			}, nil
		},
		resolveLocation: singleIdentifierLocationResolver(t),
		getAccountContractCode: func(_ common.AddressLocation) (code []byte, err error) {
			return accountCode, nil
		},
		updateAccountContractCode: func(_ common.AddressLocation, code []byte) (err error) {
			accountCode = code
			return nil
		},
		emitEvent: func(event cadence.Event) error {
			events = append(events, event)
			return nil
		},
		log: func(message string) {
			loggedMessages = append(loggedMessages, message)
		},
	}

	nextTransactionLocation := newTransactionLocationGenerator()

	err := runtime.ExecuteTransaction(
		Script{
			Source: deploy,
		},
		Context{
			Interface: runtimeInterface,
			Location:  nextTransactionLocation(),
		},
	)
	require.NoError(t, err)

	assert.NotNil(t, accountCode)

	err = runtime.ExecuteTransaction(
		Script{
			Source: setupTx,
		},
		Context{
			Interface: runtimeInterface,
			Location:  nextTransactionLocation(),
		},
	)
	require.NoError(t, err)

	// Transfer

	transferTx := []byte(`
     import Test from 0x1

     transaction {

         prepare(signer1: AuthAccount, signer2: AuthAccount) {
             let c <- signer1.load<@Test.C>(from: /storage/c) ?? panic("missing C")
             c.setRs(key: "x", r: <- Test.createR(42))
             signer2.save(<-c, to: /storage/c2)
         }
     }
   `)

	loggedMessages = nil

	err = runtime.ExecuteTransaction(
		Script{
			Source: transferTx,
		},
		Context{
			Interface: runtimeInterface,
			Location:  nextTransactionLocation(),
		},
	)
	require.NoError(t, err)
}

func TestRuntimeResourceDictionaryValues_Removal(t *testing.T) {

	t.Parallel()

	runtime := newTestInterpreterRuntime()

	contract := []byte(resourceDictionaryContract)

	deployTx := utils.DeploymentTransaction("Test", contract)

	setupTx := []byte(`
     import Test from 0x1

     transaction {

         prepare(signer: AuthAccount) {
             let c <- Test.createC()
			 c.forceInsert("a", <- Test.createR(1))
             c.forceInsert("b", <- Test.createR(2))
             signer.save(<-c, to: /storage/c)
         }
     }
   `)

	borrowTx := []byte(`
     import Test from 0x1

     transaction {

        prepare(signer: AuthAccount) {
            let c = signer.borrow<&Test.C>(from: /storage/c)!
            let r <- c.remove("a")
            destroy r
        }
     }
   `)

	loadTx := []byte(`
     import Test from 0x1

     transaction {

        prepare(signer: AuthAccount) {
            let c <- signer.load<@Test.C>(from: /storage/c)!
            let r <- c.remove("b")
            destroy r
            destroy c
        }
     }
   `)

	var accountCode []byte
	var events []cadence.Event
	var loggedMessages []string

	signer := common.MustBytesToAddress([]byte{0x1})

	runtimeInterface := &testRuntimeInterface{
		getCode: func(_ Location) (bytes []byte, err error) {
			return accountCode, nil
		},
		storage: newTestLedger(nil, nil),
		getSigningAccounts: func() ([]Address, error) {
			return []Address{signer}, nil
		},
		resolveLocation: singleIdentifierLocationResolver(t),
		getAccountContractCode: func(_ common.AddressLocation) (code []byte, err error) {
			return accountCode, nil
		},
		updateAccountContractCode: func(_ common.AddressLocation, code []byte) (err error) {
			accountCode = code
			return nil
		},
		emitEvent: func(event cadence.Event) error {
			events = append(events, event)
			return nil
		},
		log: func(message string) {
			loggedMessages = append(loggedMessages, message)
		},
	}

	nextTransactionLocation := newTransactionLocationGenerator()

	err := runtime.ExecuteTransaction(
		Script{
			Source: deployTx,
		},
		Context{
			Interface: runtimeInterface,
			Location:  nextTransactionLocation(),
		},
	)
	require.NoError(t, err)

	err = runtime.ExecuteTransaction(
		Script{
			Source: setupTx,
		},
		Context{
			Interface: runtimeInterface,
			Location:  nextTransactionLocation(),
		},
	)
	require.NoError(t, err)

	err = runtime.ExecuteTransaction(
		Script{
			Source: borrowTx,
		},
		Context{
			Interface: runtimeInterface,
			Location:  nextTransactionLocation(),
		},
	)
	require.NoError(t, err)

	err = runtime.ExecuteTransaction(
		Script{
			Source: loadTx,
		},
		Context{
			Interface: runtimeInterface,
			Location:  nextTransactionLocation(),
		},
	)
	require.NoError(t, err)
}

func TestRuntimeSResourceDictionaryValues_Destruction(t *testing.T) {

	t.Parallel()

	runtime := newTestInterpreterRuntime()

	contract := []byte(resourceDictionaryContract)

	deployTx := utils.DeploymentTransaction("Test", contract)

	setupTx := []byte(`
     import Test from 0x1

     transaction {

         prepare(signer: AuthAccount) {
             let c <- Test.createC()
             c.forceInsert("a", <- Test.createR(1))
             c.forceInsert("b", <- Test.createR(2))
             signer.save(<-c, to: /storage/c)
         }
     }
   `)

	testTx := []byte(`
     import Test from 0x1

     transaction {

        prepare(signer: AuthAccount) {
            let c <- signer.load<@Test.C>(from: /storage/c)
            destroy c
        }
     }
   `)

	var accountCode []byte
	var events []cadence.Event
	var loggedMessages []string

	signer := common.MustBytesToAddress([]byte{0x1})

	runtimeInterface := &testRuntimeInterface{
		getCode: func(_ Location) (bytes []byte, err error) {
			return accountCode, nil
		},
		storage: newTestLedger(nil, nil),
		getSigningAccounts: func() ([]Address, error) {
			return []Address{signer}, nil
		},
		resolveLocation: singleIdentifierLocationResolver(t),
		getAccountContractCode: func(_ common.AddressLocation) (code []byte, err error) {
			return accountCode, nil
		},
		updateAccountContractCode: func(_ common.AddressLocation, code []byte) error {
			accountCode = code
			return nil
		},
		emitEvent: func(event cadence.Event) error {
			events = append(events, event)
			return nil
		},
		log: func(message string) {
			loggedMessages = append(loggedMessages, message)
		},
	}

	nextTransactionLocation := newTransactionLocationGenerator()

	err := runtime.ExecuteTransaction(
		Script{
			Source: deployTx,
		},
		Context{
			Interface: runtimeInterface,
			Location:  nextTransactionLocation(),
		},
	)
	require.NoError(t, err)

	err = runtime.ExecuteTransaction(

		Script{
			Source: setupTx,
		},
		Context{
			Interface: runtimeInterface,
			Location:  nextTransactionLocation(),
		},
	)
	require.NoError(t, err)

	err = runtime.ExecuteTransaction(
		Script{
			Source: testTx,
		},
		Context{
			Interface: runtimeInterface,
			Location:  nextTransactionLocation(),
		},
	)
	require.NoError(t, err)

	assert.Equal(t,
		[]string{
			`"destroying R"`,
			"2",
			`"destroying R"`,
			"1",
		},
		loggedMessages,
	)
}

func TestRuntimeResourceDictionaryValues_Insertion(t *testing.T) {

	t.Parallel()

	runtime := newTestInterpreterRuntime()

	contract := []byte(resourceDictionaryContract)

	deployTx := utils.DeploymentTransaction("Test", contract)

	setupTx := []byte(`
     import Test from 0x1

     transaction {

         prepare(signer: AuthAccount) {
             let c <- Test.createC()
			 c.forceInsert("a", <- Test.createR(1))
             c.forceInsert("b", <- Test.createR(2))
             signer.save(<-c, to: /storage/c)
         }
     }
   `)

	borrowTx := []byte(`
     import Test from 0x1

     transaction {

        prepare(signer: AuthAccount) {
            let c = signer.borrow<&Test.C>(from: /storage/c)!

            let e1 <- c.insert("c", <-Test.createR(3))
            assert(e1 == nil)
            destroy e1

            let e2 <- c.insert("a", <-Test.createR(1))
            assert(e2 != nil)
            destroy e2
        }
     }
   `)

	loadTx := []byte(`
     import Test from 0x1

     transaction {

        prepare(signer: AuthAccount) {
            let c <- signer.load<@Test.C>(from: /storage/c)!
            let e1 <- c.insert("d", <-Test.createR(4))
            assert(e1 == nil)
            destroy e1

            let e2 <- c.insert("b", <-Test.createR(2))
            assert(e2 != nil)
            destroy e2

            destroy c
        }
     }
   `)

	var accountCode []byte
	var events []cadence.Event
	var loggedMessages []string

	signer := common.MustBytesToAddress([]byte{0x1})

	runtimeInterface := &testRuntimeInterface{
		getCode: func(_ Location) (bytes []byte, err error) {
			return accountCode, nil
		},
		storage: newTestLedger(nil, nil),
		getSigningAccounts: func() ([]Address, error) {
			return []Address{signer}, nil
		},
		resolveLocation: singleIdentifierLocationResolver(t),
		getAccountContractCode: func(_ common.AddressLocation) (code []byte, err error) {
			return accountCode, nil
		},
		updateAccountContractCode: func(_ common.AddressLocation, code []byte) error {
			accountCode = code
			return nil
		},
		emitEvent: func(event cadence.Event) error {
			events = append(events, event)
			return nil
		},
		log: func(message string) {
			loggedMessages = append(loggedMessages, message)
		},
	}

	nextTransactionLocation := newTransactionLocationGenerator()

	err := runtime.ExecuteTransaction(
		Script{
			Source: deployTx,
		},
		Context{
			Interface: runtimeInterface,
			Location:  nextTransactionLocation(),
		},
	)
	require.NoError(t, err)

	err = runtime.ExecuteTransaction(
		Script{
			Source: setupTx,
		},
		Context{
			Interface: runtimeInterface,
			Location:  nextTransactionLocation(),
		},
	)
	require.NoError(t, err)

	err = runtime.ExecuteTransaction(
		Script{
			Source: borrowTx,
		},
		Context{
			Interface: runtimeInterface,
			Location:  nextTransactionLocation(),
		},
	)
	require.NoError(t, err)

	err = runtime.ExecuteTransaction(
		Script{
			Source: loadTx,
		},
		Context{
			Interface: runtimeInterface,
			Location:  nextTransactionLocation(),
		},
	)
	require.NoError(t, err)
}

func TestRuntimeResourceDictionaryValues_ValueTransferAndDestroy(t *testing.T) {

	t.Parallel()

	runtime := newTestInterpreterRuntime()

	contract := []byte(resourceDictionaryContract)

	deployTx := utils.DeploymentTransaction("Test", contract)

	setupTx := []byte(`
     import Test from 0x1

     transaction {

         prepare(signer: AuthAccount) {
             let c <- Test.createC()
             signer.save(<-c, to: /storage/c)
         }
     }
   `)

	mintTx := []byte(`
     import Test from 0x1

     transaction {

        prepare(signer: AuthAccount) {
            let c = signer.borrow<&Test.C>(from: /storage/c)!

            let existing <- c.insert("1", <-Test.createR(1))
            assert(existing == nil)
            destroy existing
        }
     }
   `)

	transferTx := []byte(`
     import Test from 0x1

     transaction {

        prepare(signer1: AuthAccount, signer2: AuthAccount) {
            let c1 = signer1.borrow<&Test.C>(from: /storage/c)!
            let c2 = signer2.borrow<&Test.C>(from: /storage/c)!

            let r <- c1.remove("1")

            let existing <- c2.insert("1", <-r)
            assert(existing == nil)
            destroy existing
        }
     }
   `)

	destroyTx := []byte(`
     import Test from 0x1

     transaction {

        prepare(signer: AuthAccount) {
            let c = signer.borrow<&Test.C>(from: /storage/c)!

            let r <- c.remove("1")
            destroy r
        }
     }
   `)

	var accountCode []byte
	var events []cadence.Event
	var loggedMessages []string

	signer1 := common.MustBytesToAddress([]byte{0x1})
	signer2 := common.MustBytesToAddress([]byte{0x2})
	signer3 := common.MustBytesToAddress([]byte{0x3})

	var signers []Address

	testStorage := newTestLedger(nil, nil)

	runtimeInterface := &testRuntimeInterface{
		getCode: func(_ Location) (bytes []byte, err error) {
			return accountCode, nil
		},
		storage: testStorage,
		getSigningAccounts: func() ([]Address, error) {
			return signers, nil
		},
		resolveLocation: singleIdentifierLocationResolver(t),
		getAccountContractCode: func(_ common.AddressLocation) (code []byte, err error) {
			return accountCode, nil
		},
		updateAccountContractCode: func(_ common.AddressLocation, code []byte) error {
			accountCode = code
			return nil
		},
		emitEvent: func(event cadence.Event) error {
			events = append(events, event)
			return nil
		},
		log: func(message string) {
			loggedMessages = append(loggedMessages, message)
		},
	}

	nextTransactionLocation := newTransactionLocationGenerator()

	signers = []Address{signer1}
	err := runtime.ExecuteTransaction(
		Script{
			Source: deployTx,
		},
		Context{
			Interface: runtimeInterface,
			Location:  nextTransactionLocation(),
		},
	)
	require.NoError(t, err)

	signers = []Address{signer2}
	err = runtime.ExecuteTransaction(
		Script{
			Source: setupTx,
		},
		Context{
			Interface: runtimeInterface,
			Location:  nextTransactionLocation(),
		},
	)
	require.NoError(t, err)

	signers = []Address{signer3}
	err = runtime.ExecuteTransaction(
		Script{
			Source: setupTx,
		},
		Context{
			Interface: runtimeInterface,
			Location:  nextTransactionLocation(),
		},
	)
	require.NoError(t, err)

	signers = []Address{signer2}
	err = runtime.ExecuteTransaction(
		Script{
			Source: mintTx,
		},
		Context{
			Interface: runtimeInterface,
			Location:  nextTransactionLocation(),
		},
	)
	require.NoError(t, err)

	signers = []Address{signer2, signer3}
	err = runtime.ExecuteTransaction(
		Script{
			Source: transferTx,
		},
		Context{
			Interface: runtimeInterface,
			Location:  nextTransactionLocation(),
		},
	)
	require.NoError(t, err)

	signers = []Address{signer3}
	err = runtime.ExecuteTransaction(
		Script{
			Source: destroyTx,
		},
		Context{
			Interface: runtimeInterface,
			Location:  nextTransactionLocation(),
		},
	)
	require.NoError(t, err)
}

func BenchmarkRuntimeResourceDictionaryValues(b *testing.B) {

	runtime := newTestInterpreterRuntime()

	addressValue := cadence.BytesToAddress([]byte{0xCA, 0xDE})

	contract := []byte(`
	  access(all) contract Test {

         access(all) resource R {}

         access(all) fun createR(): @R {
             return <-create R()
         }
     }
   `)

	deploy := utils.DeploymentTransaction("Test", contract)

	setupTx := []byte(`
     import Test from 0xCADE

     transaction {

         prepare(signer: AuthAccount) {
             let data: @{Int: Test.R} <- {}
             var i = 0
             while i < 1000 {
                 data[i] <-! Test.createR()
                 i = i + 1
             }
             signer.save(<-data, to: /storage/data)
         }
      }
   `)

	var accountCode []byte
	var events []cadence.Event

	storage := newTestLedger(nil, nil)

	runtimeInterface := &testRuntimeInterface{
		resolveLocation: singleIdentifierLocationResolver(b),
		getAccountContractCode: func(_ common.AddressLocation) (bytes []byte, err error) {
			return accountCode, nil
		},
		storage: storage,
		getSigningAccounts: func() ([]Address, error) {
			return []Address{Address(addressValue)}, nil
		},
		updateAccountContractCode: func(_ common.AddressLocation, code []byte) error {
			accountCode = code
			return nil
		},
		emitEvent: func(event cadence.Event) error {
			events = append(events, event)
			return nil
		},
	}

	nextTransactionLocation := newTransactionLocationGenerator()

	err := runtime.ExecuteTransaction(
		Script{
			Source: deploy,
		},
		Context{
			Interface: runtimeInterface,
			Location:  nextTransactionLocation(),
		},
	)
	require.NoError(b, err)

	assert.NotNil(b, accountCode)

	err = runtime.ExecuteTransaction(
		Script{
			Source: setupTx,
		},
		Context{
			Interface: runtimeInterface,
			Location:  nextTransactionLocation(),
		},
	)
	require.NoError(b, err)

	readTx := []byte(`
     import Test from 0xCADE

     transaction {

         prepare(signer: AuthAccount) {
             let ref = signer.borrow<&{Int: Test.R}>(from: /storage/data)!
             assert(ref[50] != nil)
        }
     }
   `)

	b.ReportAllocs()
	b.ResetTimer()

	for i := 0; i < b.N; i++ {

		err = runtime.ExecuteTransaction(
			Script{
				Source: readTx,
			},
			Context{
				Interface: runtimeInterface,
				Location:  nextTransactionLocation(),
			},
		)
		require.NoError(b, err)
	}
}<|MERGE_RESOLUTION|>--- conflicted
+++ resolved
@@ -58,11 +58,7 @@
 
      access(all) resource C {
 
-<<<<<<< HEAD
-         access(Identity) var rs: @{String: R}
-=======
          access(all) var rs: @{String: R}
->>>>>>> ba6e1937
 
          init() {
              self.rs <- {}
@@ -174,15 +170,9 @@
      transaction {
 
          prepare(signer: AuthAccount) {
-<<<<<<< HEAD
-             let c = signer.borrow<auth(Insertable) &Test.C>(from: /storage/c)!
-             c.rs["a"] <-! Test.createR(1)
-             c.rs["b"] <-! Test.createR(2)
-=======
              let c = signer.borrow<&Test.C>(from: /storage/c)!
              c.forceInsert("a", <- Test.createR(1))
              c.forceInsert("b", <- Test.createR(2))
->>>>>>> ba6e1937
         }
      }
    `)
