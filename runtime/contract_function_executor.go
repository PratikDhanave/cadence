/*
 * Cadence - The resource-oriented smart contract programming language
 *
 * Copyright 2019-2022 Dapper Labs, Inc.
 *
 * Licensed under the Apache License, Version 2.0 (the "License");
 * you may not use this file except in compliance with the License.
 * You may obtain a copy of the License at
 *
 *   http://www.apache.org/licenses/LICENSE-2.0
 *
 * Unless required by applicable law or agreed to in writing, software
 * distributed under the License is distributed on an "AS IS" BASIS,
 * WITHOUT WARRANTIES OR CONDITIONS OF ANY KIND, either express or implied.
 * See the License for the specific language governing permissions and
 * limitations under the License.
 */

package runtime

import (
	"sync"

	"github.com/onflow/cadence"
	"github.com/onflow/cadence/runtime/ast"
	"github.com/onflow/cadence/runtime/common"
	"github.com/onflow/cadence/runtime/interpreter"
	"github.com/onflow/cadence/runtime/sema"
)

type interpreterContractFunctionExecutor struct {
	runtime *interpreterRuntime

	contractLocation common.AddressLocation
	functionName     string
	arguments        []cadence.Value
	argumentTypes    []sema.Type
	context          Context

	// prepare
	preprocessOnce   sync.Once
	preprocessErr    error
	codesAndPrograms codesAndPrograms
	storage          *Storage
	environment      Environment

	// execute
	executeOnce sync.Once
	executeErr  error
	result      cadence.Value
}

func newInterpreterContractFunctionExecutor(
	runtime *interpreterRuntime,
	contractLocation common.AddressLocation,
	functionName string,
	arguments []cadence.Value,
	argumentTypes []sema.Type,
	context Context,
) *interpreterContractFunctionExecutor {
	return &interpreterContractFunctionExecutor{
		runtime:          runtime,
		contractLocation: contractLocation,
		functionName:     functionName,
		arguments:        arguments,
		argumentTypes:    argumentTypes,
		context:          context,
	}
}

func (executor *interpreterContractFunctionExecutor) Preprocess() error {
	executor.preprocessOnce.Do(func() {
		executor.preprocessErr = executor.preprocess()
	})

	return executor.preprocessErr
}

func (executor *interpreterContractFunctionExecutor) Execute() error {
	executor.executeOnce.Do(func() {
		executor.result, executor.executeErr = executor.execute()
	})

	return executor.executeErr
}

func (executor *interpreterContractFunctionExecutor) Result() (cadence.Value, error) {
	// Note: Execute's error is saved into executor.executeErr and return in
	// the next line.
	_ = executor.Execute()
	return executor.result, executor.executeErr
}

func (executor *interpreterContractFunctionExecutor) preprocess() (err error) {
	context := executor.context
	location := context.Location

	codesAndPrograms := newCodesAndPrograms()
	executor.codesAndPrograms = codesAndPrograms

	interpreterRuntime := executor.runtime

	defer interpreterRuntime.Recover(
		func(internalErr Error) {
			err = internalErr
		},
		location,
		codesAndPrograms,
	)

	runtimeInterface := context.Interface

	storage := NewStorage(runtimeInterface, runtimeInterface)
	executor.storage = storage

	environment := context.Environment
	if environment == nil {
		environment = NewBaseInterpreterEnvironment(interpreterRuntime.defaultConfig)
	}
	environment.Configure(
		runtimeInterface,
		codesAndPrograms,
		storage,
		context.CoverageReport,
	)
	executor.environment = environment

	return nil
}

func (executor *interpreterContractFunctionExecutor) execute() (val cadence.Value, err error) {
	err = executor.Preprocess()
	if err != nil {
		return nil, err
	}

	environment := executor.environment
	context := executor.context
	location := context.Location
	codesAndPrograms := executor.codesAndPrograms
	interpreterRuntime := executor.runtime

	defer interpreterRuntime.Recover(
		func(internalErr Error) {
			err = internalErr
		},
		location,
		codesAndPrograms,
	)

	// create interpreter
	_, inter, err := environment.Interpret(
		location,
		nil,
		nil,
	)
	if err != nil {
		return nil, newError(err, location, codesAndPrograms)
	}

	// ensure the contract is loaded
	inter = inter.EnsureLoaded(executor.contractLocation)

	interpreterArguments := make([]interpreter.Value, len(executor.arguments))

	for i, argumentType := range executor.argumentTypes {
		interpreterArguments[i], err = executor.convertArgument(
			inter,
			executor.arguments[i],
			argumentType,
			interpreter.LocationRange{
				Location:    location,
				HasPosition: ast.EmptyRange,
			},
		)
		if err != nil {
			return nil, newError(err, location, codesAndPrograms)
		}
	}

	contractValue, err := inter.GetContractComposite(executor.contractLocation)
	if err != nil {
		return nil, newError(err, location, codesAndPrograms)
	}

	var self interpreter.MemberAccessibleValue = contractValue

	// prepare invocation
	invocation := interpreter.NewInvocation(
		inter,
<<<<<<< HEAD
		contractValue,
		nil,
=======
		&self,
>>>>>>> 7d56096f
		interpreterArguments,
		executor.argumentTypes,
		nil,
		interpreter.LocationRange{
			Location:    context.Location,
			HasPosition: ast.EmptyRange,
		},
	)

	contractMember := contractValue.GetMember(
		inter,
		invocation.LocationRange,
		executor.functionName,
	)

	contractFunction, ok := contractMember.(interpreter.FunctionValue)
	if !ok {
		err := interpreter.NotInvokableError{
			Value: contractFunction,
		}
		return nil, newError(err, location, codesAndPrograms)
	}

	value, err := inter.InvokeFunction(contractFunction, invocation)
	if err != nil {
		return nil, newError(err, location, codesAndPrograms)
	}

	// Write back all stored values, which were actually just cached, back into storage
	err = environment.CommitStorage(inter)
	if err != nil {
		return nil, newError(err, location, codesAndPrograms)
	}

	var exportedValue cadence.Value
	exportedValue, err = ExportValue(value, inter, interpreter.EmptyLocationRange)
	if err != nil {
		return nil, newError(err, location, codesAndPrograms)
	}

	return exportedValue, nil
}

func (executor *interpreterContractFunctionExecutor) convertArgument(
	inter *interpreter.Interpreter,
	argument cadence.Value,
	argumentType sema.Type,
	locationRange interpreter.LocationRange,
) (interpreter.Value, error) {
	environment := executor.environment

	switch argumentType {
	case sema.AuthAccountType:
		// convert addresses to auth accounts so there is no need to construct an auth account value for the caller
		if addressValue, ok := argument.(cadence.Address); ok {
			address := interpreter.NewAddressValue(inter, common.Address(addressValue))
			return environment.NewAuthAccountValue(address), nil
		}

	case sema.PublicAccountType:
		// convert addresses to public accounts so there is no need to construct a public account value for the caller
		if addressValue, ok := argument.(cadence.Address); ok {
			address := interpreter.NewAddressValue(inter, common.Address(addressValue))
			return environment.NewPublicAccountValue(address), nil
		}
	}

	return ImportValue(
		inter,
		locationRange,
		environment,
		argument,
		argumentType,
	)
}<|MERGE_RESOLUTION|>--- conflicted
+++ resolved
@@ -188,12 +188,8 @@
 	// prepare invocation
 	invocation := interpreter.NewInvocation(
 		inter,
-<<<<<<< HEAD
-		contractValue,
-		nil,
-=======
 		&self,
->>>>>>> 7d56096f
+		nil,
 		interpreterArguments,
 		executor.argumentTypes,
 		nil,
