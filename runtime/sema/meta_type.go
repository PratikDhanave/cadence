--- conflicted
+++ resolved
@@ -36,16 +36,10 @@
 // MetaType represents the type of a type.
 //
 var MetaType = &SimpleType{
-<<<<<<< HEAD
-	Name:                 "Type",
-	QualifiedName:        "Type",
-	TypeID:               "Type",
-	tag:                  MetaTypeTag,
-=======
 	Name:                 MetaTypeName,
 	QualifiedName:        MetaTypeName,
 	TypeID:               MetaTypeName,
->>>>>>> ac3d9f6a
+	tag:                  MetaTypeTag,
 	IsInvalid:            false,
 	IsResource:           false,
 	Storable:             true,
