--- conflicted
+++ resolved
@@ -151,11 +151,6 @@
     ///
     /// Iteration is stopped early if the callback function returns `false`.
     ///
-<<<<<<< HEAD
-    /// The order of iteration, as well as the behavior of adding or removing objects from storage during iteration,
-    /// is undefined.
-    access(all) fun forEachPublic(_ function: fun(PublicPath, Type): Bool)
-=======
     /// The order of iteration is undefined.
     ///
     /// If an object is stored under a new public path,
@@ -163,8 +158,7 @@
     /// then the callback must stop iteration by returning false.
     /// Otherwise, iteration aborts.
     ///
-    pub fun forEachPublic(_ function: fun(PublicPath, Type): Bool)
->>>>>>> 72c89fe9
+    access(all) fun forEachPublic(_ function: fun(PublicPath, Type): Bool)
 
     /// Iterate over all the private paths of an account,
     /// passing each path and type in turn to the provided callback function.
@@ -175,19 +169,14 @@
     ///
     /// Iteration is stopped early if the callback function returns `false`.
     ///
-<<<<<<< HEAD
-    /// The order of iteration, as well as the behavior of adding or removing objects from storage during iteration,
-    /// is undefined.
-    access(all) fun forEachPrivate(_ function: fun(PrivatePath, Type): Bool)
-=======
+
     /// The order of iteration is undefined.
     ///
     /// If an object is stored under a new private path,
     /// or an existing object is removed from a private path,
     /// then the callback must stop iteration by returning false.
     /// Otherwise, iteration aborts.
-    pub fun forEachPrivate(_ function: fun(PrivatePath, Type): Bool)
->>>>>>> 72c89fe9
+    access(all) fun forEachPrivate(_ function: fun(PrivatePath, Type): Bool)
 
     /// Iterate over all the stored paths of an account,
     /// passing each path and type in turn to the provided callback function.
@@ -198,17 +187,12 @@
     ///
     /// Iteration is stopped early if the callback function returns `false`.
     ///
-<<<<<<< HEAD
-    /// The order of iteration, as well as the behavior of adding or removing objects from storage during iteration,
-    /// is undefined.
-    access(all) fun forEachStored(_ function: fun(StoragePath, Type): Bool)
-=======
+
     /// If an object is stored under a new storage path,
     /// or an existing object is removed from a storage path,
     /// then the callback must stop iteration by returning false.
     /// Otherwise, iteration aborts.
-    pub fun forEachStored(_ function: fun(StoragePath, Type): Bool)
->>>>>>> 72c89fe9
+    access(all) fun forEachStored(_ function: fun(StoragePath, Type): Bool)
 
     access(all) struct Contracts {
 
