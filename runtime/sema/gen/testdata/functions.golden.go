--- conflicted
+++ resolved
@@ -206,16 +206,10 @@
 			),
 			NewUnmeteredFunctionMember(
 				t,
-<<<<<<< HEAD
+				ast.AccessPublic,
 				TestTypeReturnBoolFunctionName,
 				TestTypeReturnBoolFunctionType,
 				TestTypeReturnBoolFunctionDocString,
-=======
-				ast.AccessPublic,
-				TestTypeReturnFunctionName,
-				TestTypeReturnFunctionType,
-				TestTypeReturnFunctionDocString,
->>>>>>> 326312ca
 			),
 			NewUnmeteredFunctionMember(
 				t,
@@ -245,8 +239,9 @@
 				TestTypeTypeParamWithBoundAndParamFunctionType,
 				TestTypeTypeParamWithBoundAndParamFunctionDocString,
 			),
-			NewUnmeteredPublicFunctionMember(
-				t,
+			NewUnmeteredFunctionMember(
+				t,
+				ast.AccessPublic,
 				TestTypeViewFunctionFunctionName,
 				TestTypeViewFunctionFunctionType,
 				TestTypeViewFunctionFunctionDocString,
