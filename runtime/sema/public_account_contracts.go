--- conflicted
+++ resolved
@@ -62,34 +62,4 @@
 func init() {
 	// Set the container type after initializing the `PublicAccountContractsType`, to avoid initializing loop.
 	PublicAccountContractsType.SetContainerType(PublicAccountType)
-<<<<<<< HEAD
-}
-
-const publicAccountContractsTypeGetFunctionDocString = `
-Returns the deployed contract for the contract/contract interface with the given name in the account, if any.
-
-Returns nil if no contract/contract interface with the given name exists in the account.
-`
-
-var publicAccountContractsTypeGetFunctionType = &FunctionType{
-	Parameters: []Parameter{
-		{
-			Identifier: "name",
-			TypeAnnotation: NewTypeAnnotation(
-				StringType,
-			),
-		},
-	},
-	ReturnTypeAnnotation: NewTypeAnnotation(
-		&OptionalType{
-			Type: DeployedContractType,
-		},
-	),
-}
-
-const publicAccountContractsTypeNamesDocString = `
-Names of all contracts deployed in the account.
-`
-=======
-}
->>>>>>> a7c776c7
+}