--- conflicted
+++ resolved
@@ -651,27 +651,11 @@
 	t.Parallel()
 
 	code := `
-<<<<<<< HEAD
-          access(all) contract interface Test {
-
-              access(all) struct interface NestedInterface {
-                  access(all) fun test(): Bool
-              }
-
-              access(all) struct Nested: NestedInterface {}
-          }
-
-          access(all) contract TestImpl {
-
-              access(all) struct Nested {
-                  access(all) fun test(): Bool {
-                      return true
-                  }
-=======
+
       contract interface Test {
 
           struct interface NestedInterface {
-              pub fun test(): Bool
+              fun test(): Bool
           }
 
           struct Nested: NestedInterface {}
@@ -682,7 +666,6 @@
           struct Nested {
               fun test(): Bool {
                   return true
->>>>>>> 1173380a
               }
           }
       }
