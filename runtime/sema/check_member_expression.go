/*
 * Cadence - The resource-oriented smart contract programming language
 *
 * Copyright 2019-2022 Dapper Labs, Inc.
 *
 * Licensed under the Apache License, Version 2.0 (the "License");
 * you may not use this file except in compliance with the License.
 * You may obtain a copy of the License at
 *
 *   http://www.apache.org/licenses/LICENSE-2.0
 *
 * Unless required by applicable law or agreed to in writing, software
 * distributed under the License is distributed on an "AS IS" BASIS,
 * WITHOUT WARRANTIES OR CONDITIONS OF ANY KIND, either express or implied.
 * See the License for the specific language governing permissions and
 * limitations under the License.
 */

package sema

import (
	"github.com/onflow/cadence/runtime/ast"
	"github.com/onflow/cadence/runtime/common"
)

// NOTE: only called if the member expression is *not* an assignment
//
func (checker *Checker) VisitMemberExpression(expression *ast.MemberExpression) ast.Repr {
	accessedType, member, isOptional := checker.visitMember(expression)

	if !accessedType.IsInvalidType() {
		memberAccessType := accessedType

		if expression.Optional {
			if memberAccessOptionalType, ok := memberAccessType.(*OptionalType); ok {
				memberAccessType = memberAccessOptionalType.Type
			}
		}

		if checker.positionInfoEnabled {
			checker.MemberAccesses.Put(
				expression.AccessPos,
				expression.EndPosition(),
				memberAccessType,
			)
		}
	}

	if member == nil {
		return InvalidType
	}

	accessedSelfMember := checker.accessedSelfMember(expression)
	if accessedSelfMember != nil {

		functionActivation := checker.functionActivations.Current()

		// Prevent an access to a field before it was initialized.
		//
		// If this is not an assignment to a `self` member, and the member is a field
		// which must be initialized, ensure the field has been initialized.
		//
		// An access of a member which is not a field / which must not be initialized, is safe
		// (e.g. a composite function call)

		info := functionActivation.InitializationInfo
		isInInitializer := info != nil

		if isInInitializer {
			fieldInitialized := info.InitializedFieldMembers.Contains(accessedSelfMember)

			field, _ := info.FieldMembers.Get(accessedSelfMember)
			if field != nil && !fieldInitialized {

				checker.report(
					&UninitializedFieldAccessError{
						Name: expression.Identifier.Identifier,
						Pos:  expression.Identifier.Pos,
					},
				)
			}
		}
	}

	memberType := member.TypeAnnotation.Type

	// If the member access is optional chaining, only wrap the result value
	// in an optional, if it is not already an optional value

	if isOptional {
		if _, ok := memberType.(*OptionalType); !ok {
			return &OptionalType{Type: memberType}
		}
	}

	return memberType
}

func (checker *Checker) visitMember(expression *ast.MemberExpression) (accessedType Type, member *Member, isOptional bool) {
	memberInfo, ok := checker.Elaboration.MemberExpressionMemberInfos[expression]
	if ok {
		return memberInfo.AccessedType, memberInfo.Member, memberInfo.IsOptional
	}

	defer func() {
		checker.Elaboration.MemberExpressionMemberInfos[expression] =
			MemberInfo{
				AccessedType: accessedType,
				Member:       member,
				IsOptional:   isOptional,
			}
	}()

	accessedExpression := expression.Expression

	func() {
		previousMemberExpression := checker.currentMemberExpression
		checker.currentMemberExpression = expression
		defer func() {
			checker.currentMemberExpression = previousMemberExpression
		}()

		accessedType = checker.VisitExpression(accessedExpression, nil)
	}()

	checker.checkUnusedExpressionResourceLoss(accessedType, accessedExpression)

	// The access expression might have no name,
	// as the parser accepts invalid programs

	if expression.Identifier.Identifier == "" {
		return accessedType, member, isOptional
	}

	// If the access is to a member of `self` and a resource,
	// its use must be recorded/checked, so that it isn't used after it was invalidated

	accessedSelfMember := checker.accessedSelfMember(expression)
	if accessedSelfMember != nil &&
		accessedSelfMember.TypeAnnotation.Type.IsResourceType() {

		// NOTE: Preventing the capturing of the resource field is already implicitly handled:
		// By definition, the resource field can only be nested in a resource,
		// so `self` is a resource, and the capture of it is checked separately

		checker.checkResourceUseAfterInvalidation(accessedSelfMember, expression.Identifier)
		checker.resources.AddUse(accessedSelfMember, expression.Identifier.Pos)
	}

	identifier := expression.Identifier.Identifier
	identifierStartPosition := expression.Identifier.StartPosition()
	identifierEndPosition := expression.Identifier.EndPosition()

	// Check if the type instance actually has members. For most types (e.g. composite types)
	// this is known statically (in the sense of this host language (Go), not the implemented language),
	// i.e. a Go type switch would be sufficient.
	// However, for some types (e.g. reference types) this depends on what type is referenced

	getMemberForType := func(expressionType Type) {
		resolver, ok := expressionType.GetMembers()[identifier]
		if !ok {
			return
		}
		targetRange := ast.NewRangeFromPositioned(expression.Expression)
<<<<<<< HEAD
		member = resolver.Resolve(checker.memoryGauge, identifier, targetRange, checker.report)
		switch targetExpression := accessedExpression.(type) {
		case *ast.MemberExpression:
			// calls to this method are cached, so this performs no computation
			_, m, _ := checker.visitMember(targetExpression)
			if !checker.isMutatableMember(m) && resolver.Mutating {
				checker.report(
					&ExternalMutationError{
						Name:            m.Identifier.Identifier,
						DeclarationKind: m.DeclarationKind,
						Range:           ast.NewRangeFromPositioned(targetRange),
						ContainerType:   m.ContainerType,
					},
				)
=======
		member = resolver.Resolve(identifier, targetRange, checker.report)
		if resolver.Mutating {
			if targetExpression, ok := accessedExpression.(*ast.MemberExpression); ok {
				// visitMember caches its result, so visiting the target expression again,
				// after it had been previously visited to get the resolver,
				// performs no computation
				_, subMember, _ := checker.visitMember(targetExpression)
				if subMember != nil && !checker.isMutatableMember(subMember) {
					checker.report(
						&ExternalMutationError{
							Name:            subMember.Identifier.Identifier,
							DeclarationKind: subMember.DeclarationKind,
							Range:           ast.NewRangeFromPositioned(targetRange),
							ContainerType:   subMember.ContainerType,
						},
					)
				}
>>>>>>> 07c27c2d
			}
		}
	}

	// Get the member from the accessed value based
	// on the use of optional chaining syntax

	if expression.Optional {

		// If the member expression is using optional chaining,
		// check if the accessed type is optional

		if optionalExpressionType, ok := accessedType.(*OptionalType); ok {
			// The accessed type is optional, get the member from the wrapped type

			getMemberForType(optionalExpressionType.Type)
			isOptional = true
		} else {
			// Optional chaining was used on a non-optional type, report an error

			if !accessedType.IsInvalidType() {
				checker.report(
					&InvalidOptionalChainingError{
						Type:  accessedType,
						Range: ast.NewRangeFromPositioned(expression),
					},
				)
			}

			// NOTE: still try to get member for non-optional expression
			// to avoid spurious error that member does not exist,
			// even if the non-optional accessed type has the member

			getMemberForType(accessedType)
		}
	} else {
		// The member is accessed directly without optional chaining.
		// Get the member directly from the accessed type

		getMemberForType(accessedType)
		isOptional = false
	}

	if member == nil {
		if !accessedType.IsInvalidType() {

			checker.Elaboration.MemberExpressionExpectedTypes[expression] = checker.expectedType

			checker.report(
				&NotDeclaredMemberError{
					Type:       accessedType,
					Name:       identifier,
					Expression: expression,
					Range: ast.Range{
						StartPos: identifierStartPosition,
						EndPos:   identifierEndPosition,
					},
				},
			)
		}
	} else {

		if checker.positionInfoEnabled {
			origins := checker.memberOrigins[accessedType]
			origin := origins[identifier]
			checker.Occurrences.Put(
				identifierStartPosition,
				identifierEndPosition,
				origin,
			)
		}

		// Check access and report if inaccessible

		if !checker.isReadableMember(member) {
			checker.report(
				&InvalidAccessError{
					Name:              member.Identifier.Identifier,
					RestrictingAccess: member.Access,
					DeclarationKind:   member.DeclarationKind,
					Range:             ast.NewRangeFromPositioned(expression),
				},
			)
		}

		// Check that the member access is not to a function of resource type
		// outside of an invocation of it.
		//
		// This would result in a bound method for a resource, which is invalid.

		if !checker.inAssignment &&
			!checker.inInvocation &&
			member.DeclarationKind == common.DeclarationKindFunction &&
			!accessedType.IsInvalidType() &&
			accessedType.IsResourceType() {

			checker.report(
				&ResourceMethodBindingError{
					Range: ast.NewRangeFromPositioned(expression),
				},
			)
		}
	}
	return accessedType, member, isOptional
}

// isReadableMember returns true if the given member can be read from
// in the current location of the checker
//
func (checker *Checker) isReadableMember(member *Member) bool {
	if checker.isReadableAccess(member.Access) ||
		checker.containerTypes[member.ContainerType] {

		return true
	}

	switch member.Access {
	case ast.AccessContract:
		// If the member allows access from the containing contract,
		// check if the current location is contained in the member's contract

		contractType := containingContractKindedType(member.ContainerType)
		if checker.containerTypes[contractType] {
			return true
		}

	case ast.AccessAccount:
		// If the member allows access from the containing account,
		// check if the current location is the same as the member's container location

		location := member.ContainerType.(LocatedType).GetLocation()
		if common.LocationsInSameAccount(checker.Location, location) {
			return true
		}

		if checker.memberAccountAccessHandler != nil {
			return checker.memberAccountAccessHandler(checker, location)
		}
	}

	return false
}

// isWriteableMember returns true if the given member can be written to
// in the current location of the checker
//
func (checker *Checker) isWriteableMember(member *Member) bool {
	return checker.isWriteableAccess(member.Access) ||
		checker.containerTypes[member.ContainerType]
}

// isMutatableMember returns true if the given member can be mutated
// in the current location of the checker. Currently equivalent to
// isWriteableMember above, but separate in case this changes
func (checker *Checker) isMutatableMember(member *Member) bool {
	return checker.isWriteableMember(member)
}

// containingContractKindedType returns the containing contract-kinded type
// of the given type, if any.
//
// The given type itself might be the result.
//
func containingContractKindedType(t Type) CompositeKindedType {
	for {
		if compositeKindedType, ok := t.(CompositeKindedType); ok &&
			compositeKindedType.GetCompositeKind() == common.CompositeKindContract {

			return compositeKindedType
		}

		if containedType, ok := t.(ContainedType); ok {
			t = containedType.GetContainerType()
			continue
		}

		return nil
	}
}<|MERGE_RESOLUTION|>--- conflicted
+++ resolved
@@ -162,23 +162,7 @@
 			return
 		}
 		targetRange := ast.NewRangeFromPositioned(expression.Expression)
-<<<<<<< HEAD
 		member = resolver.Resolve(checker.memoryGauge, identifier, targetRange, checker.report)
-		switch targetExpression := accessedExpression.(type) {
-		case *ast.MemberExpression:
-			// calls to this method are cached, so this performs no computation
-			_, m, _ := checker.visitMember(targetExpression)
-			if !checker.isMutatableMember(m) && resolver.Mutating {
-				checker.report(
-					&ExternalMutationError{
-						Name:            m.Identifier.Identifier,
-						DeclarationKind: m.DeclarationKind,
-						Range:           ast.NewRangeFromPositioned(targetRange),
-						ContainerType:   m.ContainerType,
-					},
-				)
-=======
-		member = resolver.Resolve(identifier, targetRange, checker.report)
 		if resolver.Mutating {
 			if targetExpression, ok := accessedExpression.(*ast.MemberExpression); ok {
 				// visitMember caches its result, so visiting the target expression again,
@@ -195,7 +179,6 @@
 						},
 					)
 				}
->>>>>>> 07c27c2d
 			}
 		}
 	}
