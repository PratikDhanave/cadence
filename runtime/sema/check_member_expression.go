--- conflicted
+++ resolved
@@ -274,7 +274,15 @@
 		return
 	}
 
-<<<<<<< HEAD
+	if checker.PositionInfo != nil {
+		checker.PositionInfo.recordMemberOccurrence(
+			accessedType,
+			identifier,
+			identifierStartPosition,
+			identifierEndPosition,
+		)
+	}
+
 		// Check access and report if inaccessible
 		accessRange := func() ast.Range { return ast.NewRangeFromPositioned(checker.memoryGauge, expression) }
 		isReadable, resultingAuthorization := checker.isReadableMember(accessedType, member, resultingType, accessRange)
@@ -288,30 +296,6 @@
 				},
 			)
 		}
-=======
-	if checker.PositionInfo != nil {
-		checker.PositionInfo.recordMemberOccurrence(
-			accessedType,
-			identifier,
-			identifierStartPosition,
-			identifierEndPosition,
-		)
-	}
->>>>>>> 8fe52952
-
-	// Check access and report if inaccessible
-	accessRange := func() ast.Range { return ast.NewRangeFromPositioned(checker.memoryGauge, expression) }
-	isReadable, resultingAuthorization := checker.isReadableMember(accessedType, member, accessRange)
-	if !isReadable {
-		checker.report(
-			&InvalidAccessError{
-				Name:              member.Identifier.Identifier,
-				RestrictingAccess: member.Access,
-				DeclarationKind:   member.DeclarationKind,
-				Range:             accessRange(),
-			},
-		)
-	}
 
 	// the resulting authorization was mapped through an entitlement map, so we need to substitute this new authorization into the resulting type
 	// i.e. if the field was declared with `access(M) let x: auth(M) &T?`, and we computed that the output of the map would give entitlement `E`,
