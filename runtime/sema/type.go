--- conflicted
+++ resolved
@@ -314,14 +314,9 @@
 
 const IsInstanceFunctionName = "isInstance"
 
-<<<<<<< HEAD
 var IsInstanceFunctionType = NewSimpleFunctionType(
 	FunctionPurityView,
-	[]*Parameter{
-=======
-var IsInstanceFunctionType = &FunctionType{
-	Parameters: []Parameter{
->>>>>>> 505e9c39
+	[]Parameter{
 		{
 			Label:          ArgumentLabelNotRequired,
 			Identifier:     "type",
@@ -390,29 +385,19 @@
 }
 
 func FromStringFunctionType(ty Type) *FunctionType {
-<<<<<<< HEAD
 	return NewSimpleFunctionType(
 		FunctionPurityView,
-		[]*Parameter{
-=======
-	return &FunctionType{
-		Parameters: []Parameter{
->>>>>>> 505e9c39
+		[]Parameter{
 			{
 				Label:          ArgumentLabelNotRequired,
 				Identifier:     "input",
 				TypeAnnotation: StringTypeAnnotation,
 			},
 		},
-<<<<<<< HEAD
 		NewTypeAnnotation(
-			&OptionalType{ty},
-=======
-		ReturnTypeAnnotation: NewTypeAnnotation(
 			&OptionalType{
 				Type: ty,
 			},
->>>>>>> 505e9c39
 		),
 	)
 }
@@ -695,12 +680,8 @@
 				Identifier: "transform",
 				TypeAnnotation: NewTypeAnnotation(
 					&FunctionType{
-<<<<<<< HEAD
 						Purity: functionPurity,
-						Parameters: []*Parameter{
-=======
 						Parameters: []Parameter{
->>>>>>> 505e9c39
 							{
 								Label:          ArgumentLabelNotRequired,
 								Identifier:     "value",
@@ -888,14 +869,9 @@
 
 func addSaturatingArithmeticFunctions(t SaturatingArithmeticType, members map[string]MemberResolver) {
 
-<<<<<<< HEAD
 	arithmeticFunctionType := NewSimpleFunctionType(
 		FunctionPurityView,
-		[]*Parameter{
-=======
-	arithmeticFunctionType := &FunctionType{
-		Parameters: []Parameter{
->>>>>>> 505e9c39
+		[]Parameter{
 			{
 				Label:          ArgumentLabelNotRequired,
 				Identifier:     "other",
@@ -2066,14 +2042,9 @@
 }
 
 func ArrayRemoveFunctionType(elementType Type) *FunctionType {
-<<<<<<< HEAD
 	return NewSimpleFunctionType(
 		FunctionPurityImpure,
-		[]*Parameter{
-=======
-	return &FunctionType{
-		Parameters: []Parameter{
->>>>>>> 505e9c39
+		[]Parameter{
 			{
 				Identifier:     "at",
 				TypeAnnotation: IntegerTypeAnnotation,
@@ -2084,14 +2055,9 @@
 }
 
 func ArrayInsertFunctionType(elementType Type) *FunctionType {
-<<<<<<< HEAD
 	return NewSimpleFunctionType(
 		FunctionPurityImpure,
-		[]*Parameter{
-=======
-	return &FunctionType{
-		Parameters: []Parameter{
->>>>>>> 505e9c39
+		[]Parameter{
 			{
 				Identifier:     "at",
 				TypeAnnotation: IntegerTypeAnnotation,
@@ -2108,14 +2074,9 @@
 
 func ArrayConcatFunctionType(arrayType Type) *FunctionType {
 	typeAnnotation := NewTypeAnnotation(arrayType)
-<<<<<<< HEAD
 	return NewSimpleFunctionType(
 		FunctionPurityView,
-		[]*Parameter{
-=======
-	return &FunctionType{
-		Parameters: []Parameter{
->>>>>>> 505e9c39
+		[]Parameter{
 			{
 				Label:          ArgumentLabelNotRequired,
 				Identifier:     "other",
@@ -2127,14 +2088,9 @@
 }
 
 func ArrayFirstIndexFunctionType(elementType Type) *FunctionType {
-<<<<<<< HEAD
 	return NewSimpleFunctionType(
 		FunctionPurityView,
-		[]*Parameter{
-=======
-	return &FunctionType{
-		Parameters: []Parameter{
->>>>>>> 505e9c39
+		[]Parameter{
 			{
 				Identifier:     "of",
 				TypeAnnotation: NewTypeAnnotation(elementType),
@@ -2146,14 +2102,9 @@
 	)
 }
 func ArrayContainsFunctionType(elementType Type) *FunctionType {
-<<<<<<< HEAD
 	return NewSimpleFunctionType(
 		FunctionPurityView,
-		[]*Parameter{
-=======
-	return &FunctionType{
-		Parameters: []Parameter{
->>>>>>> 505e9c39
+		[]Parameter{
 			{
 				Label:          ArgumentLabelNotRequired,
 				Identifier:     "element",
@@ -2165,14 +2116,9 @@
 }
 
 func ArrayAppendAllFunctionType(arrayType Type) *FunctionType {
-<<<<<<< HEAD
 	return NewSimpleFunctionType(
 		FunctionPurityImpure,
-		[]*Parameter{
-=======
-	return &FunctionType{
-		Parameters: []Parameter{
->>>>>>> 505e9c39
+		[]Parameter{
 			{
 				Label:          ArgumentLabelNotRequired,
 				Identifier:     "other",
@@ -2184,14 +2130,9 @@
 }
 
 func ArrayAppendFunctionType(elementType Type) *FunctionType {
-<<<<<<< HEAD
 	return NewSimpleFunctionType(
 		FunctionPurityImpure,
-		[]*Parameter{
-=======
-	return &FunctionType{
-		Parameters: []Parameter{
->>>>>>> 505e9c39
+		[]Parameter{
 			{
 				Label:          ArgumentLabelNotRequired,
 				Identifier:     "element",
@@ -2203,14 +2144,9 @@
 }
 
 func ArraySliceFunctionType(elementType Type) *FunctionType {
-<<<<<<< HEAD
 	return NewSimpleFunctionType(
 		FunctionPurityView,
-		[]*Parameter{
-=======
-	return &FunctionType{
-		Parameters: []Parameter{
->>>>>>> 505e9c39
+		[]Parameter{
 			{
 				Identifier:     "from",
 				TypeAnnotation: IntTypeAnnotation,
@@ -2723,11 +2659,10 @@
 	Members                  *StringMemberOrderedMap
 }
 
-<<<<<<< HEAD
 func NewSimpleFunctionType(
 	purity FunctionPurity,
-	parameters []*Parameter,
-	returnTypeAnnotation *TypeAnnotation,
+	parameters []Parameter,
+	returnTypeAnnotation TypeAnnotation,
 ) *FunctionType {
 	return &FunctionType{
 		Purity:               purity,
@@ -2735,9 +2670,8 @@
 		ReturnTypeAnnotation: returnTypeAnnotation,
 	}
 }
-=======
+
 var _ Type = &FunctionType{}
->>>>>>> 505e9c39
 
 func RequiredArgumentCount(count int) *int {
 	return &count
@@ -3459,12 +3393,8 @@
 
 func NumberConversionFunctionType(numberType Type) *FunctionType {
 	return &FunctionType{
-<<<<<<< HEAD
 		Purity: FunctionPurityView,
-		Parameters: []*Parameter{
-=======
 		Parameters: []Parameter{
->>>>>>> 505e9c39
 			{
 				Label:          ArgumentLabelNotRequired,
 				Identifier:     "value",
@@ -3497,19 +3427,15 @@
 }
 
 var AddressConversionFunctionType = &FunctionType{
-<<<<<<< HEAD
 	Purity: FunctionPurityView,
-	Parameters: []*Parameter{
-=======
 	Parameters: []Parameter{
->>>>>>> 505e9c39
 		{
 			Label:          ArgumentLabelNotRequired,
 			Identifier:     "value",
 			TypeAnnotation: IntegerTypeAnnotation,
 		},
 	},
-	ReturnTypeAnnotation: NewTypeAnnotation(TheAddressType),
+	ReturnTypeAnnotation: AddressTypeAnnotation,
 	ArgumentExpressionsCheck: func(checker *Checker, argumentExpressions []ast.Expression, _ ast.Range) {
 		if len(argumentExpressions) < 1 {
 			return
@@ -3585,14 +3511,9 @@
 }
 
 func pathConversionFunctionType(pathType Type) *FunctionType {
-<<<<<<< HEAD
 	return NewSimpleFunctionType(
 		FunctionPurityView,
-		[]*Parameter{
-=======
-	return &FunctionType{
-		Parameters: []Parameter{
->>>>>>> 505e9c39
+		[]Parameter{
 			{
 				Identifier:     "identifier",
 				TypeAnnotation: StringTypeAnnotation,
@@ -3694,12 +3615,8 @@
 	memberResolversOnce                 sync.Once
 	Fields                              []string
 	// TODO: add support for overloaded initializers
-<<<<<<< HEAD
-	ConstructorParameters []*Parameter
+	ConstructorParameters []Parameter
 	ConstructorPurity     FunctionPurity
-=======
-	ConstructorParameters []Parameter
->>>>>>> 505e9c39
 	NestedTypes           *StringTypeOrderedMap
 	containerType         Type
 	EnumRawType           Type
@@ -3842,18 +3759,10 @@
 		otherStructure.ID() == t.ID()
 }
 
-<<<<<<< HEAD
 func (t *CompositeType) MemberMap() *StringMemberOrderedMap {
 	return t.Members
 }
 
-func (t *CompositeType) GetMembers() map[string]MemberResolver {
-	t.initializeMemberResolvers()
-	return t.memberResolvers
-}
-
-=======
->>>>>>> 505e9c39
 func (t *CompositeType) IsResourceType() bool {
 	return t.Kind == common.CompositeKindResource
 }
@@ -4247,12 +4156,8 @@
 	memberResolversOnce sync.Once
 	Fields              []string
 	// TODO: add support for overloaded initializers
-<<<<<<< HEAD
-	InitializerParameters []*Parameter
+	InitializerParameters []Parameter
 	InitializerPurity     FunctionPurity
-=======
-	InitializerParameters []Parameter
->>>>>>> 505e9c39
 	containerType         Type
 	NestedTypes           *StringTypeOrderedMap
 	cachedIdentifiers     *struct {
@@ -4783,14 +4688,9 @@
 }
 
 func DictionaryContainsKeyFunctionType(t *DictionaryType) *FunctionType {
-<<<<<<< HEAD
 	return NewSimpleFunctionType(
 		FunctionPurityView,
-		[]*Parameter{
-=======
-	return &FunctionType{
-		Parameters: []Parameter{
->>>>>>> 505e9c39
+		[]Parameter{
 			{
 				Label:          ArgumentLabelNotRequired,
 				Identifier:     "key",
@@ -4802,14 +4702,9 @@
 }
 
 func DictionaryInsertFunctionType(t *DictionaryType) *FunctionType {
-<<<<<<< HEAD
 	return NewSimpleFunctionType(
 		FunctionPurityImpure,
-		[]*Parameter{
-=======
-	return &FunctionType{
-		Parameters: []Parameter{
->>>>>>> 505e9c39
+		[]Parameter{
 			{
 				Identifier:     "key",
 				TypeAnnotation: NewTypeAnnotation(t.KeyType),
@@ -4829,14 +4724,9 @@
 }
 
 func DictionaryRemoveFunctionType(t *DictionaryType) *FunctionType {
-<<<<<<< HEAD
 	return NewSimpleFunctionType(
 		FunctionPurityImpure,
-		[]*Parameter{
-=======
-	return &FunctionType{
-		Parameters: []Parameter{
->>>>>>> 505e9c39
+		[]Parameter{
 			{
 				Identifier:     "key",
 				TypeAnnotation: NewTypeAnnotation(t.KeyType),
@@ -4853,16 +4743,10 @@
 func DictionaryForEachKeyFunctionType(t *DictionaryType) *FunctionType {
 	const functionPurity = FunctionPurityImpure
 
-<<<<<<< HEAD
 	// ((K): Bool)
 	funcType := NewSimpleFunctionType(
 		functionPurity,
-		[]*Parameter{
-=======
-	// funcType: K -> Bool
-	funcType := &FunctionType{
-		Parameters: []Parameter{
->>>>>>> 505e9c39
+		[]Parameter{
 			{
 				Identifier:     "key",
 				TypeAnnotation: NewTypeAnnotation(t.KeyType),
@@ -4871,15 +4755,10 @@
 		BoolTypeAnnotation,
 	)
 
-<<<<<<< HEAD
 	// fun forEachKey(_ function: ((K): Bool)): Void
 	return NewSimpleFunctionType(
 		functionPurity,
-		[]*Parameter{
-=======
-	return &FunctionType{
-		Parameters: []Parameter{
->>>>>>> 505e9c39
+		[]Parameter{
 			{
 				Label:          ArgumentLabelNotRequired,
 				Identifier:     "function",
@@ -5111,6 +4990,7 @@
 }
 
 var TheAddressType = &AddressType{}
+var AddressTypeAnnotation = NewTypeAnnotation(TheAddressType)
 
 var _ Type = &AddressType{}
 var _ IntegerRangedType = &AddressType{}
@@ -5975,15 +5855,7 @@
 }
 
 func (*TransactionType) ExecuteFunctionType() *FunctionType {
-<<<<<<< HEAD
 	return transactionTypeExecuteFunctionType
-=======
-	return &FunctionType{
-		IsConstructor:        true,
-		Parameters:           []Parameter{},
-		ReturnTypeAnnotation: NewTypeAnnotation(VoidType),
-	}
->>>>>>> 505e9c39
 }
 
 func (*TransactionType) IsType() {}
@@ -6760,17 +6632,11 @@
 	Type: PublicKeyType,
 }
 
-<<<<<<< HEAD
 var PublicKeyArrayTypeAnnotation = NewTypeAnnotation(PublicKeyArrayType)
 
 var PublicKeyVerifyFunctionType = NewSimpleFunctionType(
 	FunctionPurityView,
-	[]*Parameter{
-=======
-var PublicKeyVerifyFunctionType = &FunctionType{
-	TypeParameters: []*TypeParameter{},
-	Parameters: []Parameter{
->>>>>>> 505e9c39
+	[]Parameter{
 		{
 			Identifier:     "signature",
 			TypeAnnotation: ByteArrayTypeAnnotation,
@@ -6791,15 +6657,9 @@
 	BoolTypeAnnotation,
 )
 
-<<<<<<< HEAD
 var PublicKeyVerifyPoPFunctionType = NewSimpleFunctionType(
 	FunctionPurityView,
-	[]*Parameter{
-=======
-var PublicKeyVerifyPoPFunctionType = &FunctionType{
-	TypeParameters: []*TypeParameter{},
-	Parameters: []Parameter{
->>>>>>> 505e9c39
+	[]Parameter{
 		{
 			Label:          ArgumentLabelNotRequired,
 			Identifier:     "proof",
