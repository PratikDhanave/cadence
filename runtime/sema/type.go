--- conflicted
+++ resolved
@@ -489,39 +489,6 @@
 		}
 	}
 
-<<<<<<< HEAD
-	// all attachment types have a `getField` and a `getFunction` function
-
-	if IsSubType(ty, AnyResourceAttachmentType) || IsSubType(ty, AnyStructAttachmentType) {
-		members[AttachmentGetFieldFunctionName] = MemberResolver{
-			Kind: common.DeclarationKindFunction,
-			Resolve: func(memoryGauge common.MemoryGauge, identifier string, _ ast.Range, _ func(error)) *Member {
-				return NewPublicFunctionMember(
-					memoryGauge,
-					ty,
-					identifier,
-					AttachmentGetFieldFunctionType(),
-					attachmentGetFieldFunctionDocString,
-				)
-			},
-		}
-
-		members[AttachmentGetFunctionFunctionName] = MemberResolver{
-			Kind: common.DeclarationKindFunction,
-			Resolve: func(memoryGauge common.MemoryGauge, identifier string, _ ast.Range, _ func(error)) *Member {
-				return NewPublicFunctionMember(
-					memoryGauge,
-					ty,
-					identifier,
-					AttachmentGetFunctionFunctionType(),
-					attachmentGetFunctionFunctionDocString,
-				)
-			},
-		}
-	}
-
-=======
->>>>>>> 47451a9c
 	return members
 }
 
@@ -3850,120 +3817,6 @@
 		attachmentType.IsResourceType() == t.IsResourceType()
 }
 
-<<<<<<< HEAD
-const CompositeForEachAttachmentFunctionName = "forEachAttachment"
-
-const compositeForEachAttachmentFunctionDocString = `
-Iterates over the attachments present on the receiver, applying the function argument to each.
-The order of iteration is undefined. If a type argument is provided, only attachments that conform
-to the specified interface are iterated on, the others are filtered out. 
-`
-
-func CompositeForEachAttachmentFunctionType(t Type) *FunctionType {
-	attachmentSuperType := AnyStructAttachmentType
-	if t.IsResourceType() {
-		attachmentSuperType = AnyResourceAttachmentType
-	}
-
-	return &FunctionType{
-		Parameters: []*Parameter{
-			{
-				Label:      ArgumentLabelNotRequired,
-				Identifier: "f",
-				TypeAnnotation: NewTypeAnnotation(
-					&FunctionType{
-						Parameters: []*Parameter{
-							{
-								TypeAnnotation: NewTypeAnnotation(
-									&ReferenceType{
-										Type: attachmentSuperType,
-									},
-								),
-							},
-						},
-						ReturnTypeAnnotation: NewTypeAnnotation(VoidType),
-					},
-				),
-			},
-		},
-		ReturnTypeAnnotation: NewTypeAnnotation(VoidType),
-	}
-}
-
-const AttachmentGetFieldFunctionName = "getField"
-
-const attachmentGetFieldFunctionDocString = `
-Returns a reference to the field with the specified name and type on the receiver. If a field with the
-specified name does not exist on the receiver, or if the field exists but does not exactly match the provided type, 
-returns nil.
-`
-
-func AttachmentGetFieldFunctionType() *FunctionType {
-	typeParameter := &TypeParameter{
-		Name:      "T",
-		TypeBound: AnyType,
-	}
-
-	return &FunctionType{
-		TypeParameters: []*TypeParameter{
-			typeParameter,
-		},
-		Parameters: []*Parameter{
-			{
-				Label:          ArgumentLabelNotRequired,
-				Identifier:     "name",
-				TypeAnnotation: NewTypeAnnotation(StringType),
-			},
-		},
-		ReturnTypeAnnotation: NewTypeAnnotation(
-			&OptionalType{
-				Type: &ReferenceType{
-					Type: &GenericType{
-						TypeParameter: typeParameter,
-					},
-				},
-			},
-		),
-	}
-}
-
-const AttachmentGetFunctionFunctionName = "getFunction"
-
-const attachmentGetFunctionFunctionDocString = `
-Returns the method with the specified name and type on the receiver. If a method with the
-specified name does not exist on the receiver, or if the method exists but does not exactly match the provided type, 
-returns nil.
-`
-
-func AttachmentGetFunctionFunctionType() *FunctionType {
-	typeParameter := &TypeParameter{
-		Name:      "T",
-		TypeBound: AnyType,
-	}
-
-	return &FunctionType{
-		TypeParameters: []*TypeParameter{
-			typeParameter,
-		},
-		Parameters: []*Parameter{
-			{
-				Label:          ArgumentLabelNotRequired,
-				Identifier:     "name",
-				TypeAnnotation: NewTypeAnnotation(StringType),
-			},
-		},
-		ReturnTypeAnnotation: NewTypeAnnotation(
-			&OptionalType{
-				Type: &GenericType{
-					TypeParameter: typeParameter,
-				},
-			},
-		),
-	}
-}
-
-=======
->>>>>>> 47451a9c
 func (t *CompositeType) initializeMemberResolvers() {
 	t.memberResolversOnce.Do(func() {
 		members := make(map[string]MemberResolver, t.Members.Len())
@@ -3994,25 +3847,6 @@
 				}
 			})
 
-<<<<<<< HEAD
-		// resource and struct composites have the ability to iterate over their attachments
-		if t.Kind.SupportsAttachments() {
-			members[CompositeForEachAttachmentFunctionName] = MemberResolver{
-				Kind: common.DeclarationKindFunction,
-				Resolve: func(memoryGauge common.MemoryGauge, identifier string, _ ast.Range, _ func(error)) *Member {
-					return NewPublicFunctionMember(
-						memoryGauge,
-						t,
-						identifier,
-						CompositeForEachAttachmentFunctionType(t),
-						compositeForEachAttachmentFunctionDocString,
-					)
-				},
-			}
-		}
-
-=======
->>>>>>> 47451a9c
 		t.memberResolvers = withBuiltinMembers(t, members)
 	})
 }
