/*
 * Cadence - The resource-oriented smart contract programming language
 *
 * Copyright 2019-2022 Dapper Labs, Inc.
 *
 * Licensed under the Apache License, Version 2.0 (the "License");
 * you may not use this file except in compliance with the License.
 * You may obtain a copy of the License at
 *
 *   http://www.apache.org/licenses/LICENSE-2.0
 *
 * Unless required by applicable law or agreed to in writing, software
 * distributed under the License is distributed on an "AS IS" BASIS,
 * WITHOUT WARRANTIES OR CONDITIONS OF ANY KIND, either express or implied.
 * See the License for the specific language governing permissions and
 * limitations under the License.
 */

package sema

import (
	"sync"

	"github.com/onflow/cadence/runtime/ast"
	"github.com/onflow/cadence/runtime/common"
)

type MemberInfo struct {
	Member       *Member
	IsOptional   bool
	AccessedType Type
}

type CastTypes struct {
	ExprActualType Type
	TargetType     Type
	ExpectedType   Type
}

type RuntimeCastTypes struct {
	Left  Type
	Right Type
}

type ReturnStatementTypes struct {
	ValueType  Type
	ReturnType Type
}

type BinaryExpressionTypes struct {
	ResultType Type
	LeftType   Type
	RightType  Type
}

type VariableDeclarationTypes struct {
	ValueType       Type
	SecondValueType Type
	TargetType      Type
}

type AssignmentStatementTypes struct {
	ValueType  Type
	TargetType Type
}

type InvocationExpressionTypes struct {
	ArgumentTypes      []Type
	TypeParameterTypes []Type
	ReturnType         Type
	TypeArguments      *TypeParameterTypeOrderedMap
}

type ArrayExpressionTypes struct {
	ArgumentTypes []Type
	ArrayType     ArrayType
}

type DictionaryExpressionTypes struct {
	DictionaryType *DictionaryType
	EntryTypes     []DictionaryEntryType
}

type SwapStatementTypes struct {
	LeftType  Type
	RightType Type
}

type IndexExpressionTypes struct {
	IndexedType  ValueIndexableType
	IndexingType Type
}

type NumberConversionArgumentTypes struct {
	Type  Type
	Range ast.Range
}

type CastingExpressionTypes struct {
	StaticValueType Type
	TargetType      Type
}

type Elaboration struct {
	lock                             *sync.RWMutex
<<<<<<< HEAD
	FunctionDeclarationFunctionTypes map[*ast.FunctionDeclaration]*FunctionType
	VariableDeclarationTypes         map[*ast.VariableDeclaration]VariableDeclarationTypes
	AssignmentStatementTypes         map[*ast.AssignmentStatement]AssignmentStatementTypes
	CompositeDeclarationTypes        map[ast.CompositeLikeDeclaration]*CompositeType
	CompositeTypeDeclarations        map[*CompositeType]ast.CompositeLikeDeclaration
	InterfaceDeclarationTypes        map[*ast.InterfaceDeclaration]*InterfaceType
	InterfaceTypeDeclarations        map[*InterfaceType]*ast.InterfaceDeclaration
	ConstructorFunctionTypes         map[*ast.SpecialFunctionDeclaration]*FunctionType
	FunctionExpressionFunctionType   map[*ast.FunctionExpression]*FunctionType
	InvocationExpressionTypes        map[*ast.InvocationExpression]InvocationExpressionTypes
	CastingStaticValueTypes          map[*ast.CastingExpression]Type
	CastingTargetTypes               map[*ast.CastingExpression]Type
	ReturnStatementTypes             map[*ast.ReturnStatement]ReturnStatementTypes
	BinaryExpressionTypes            map[*ast.BinaryExpression]BinaryExpressionTypes
	MemberExpressionMemberInfos      map[*ast.MemberExpression]MemberInfo
	MemberExpressionExpectedTypes    map[*ast.MemberExpression]Type
	ArrayExpressionTypes             map[*ast.ArrayExpression]ArrayExpressionTypes
	DictionaryExpressionTypes        map[*ast.DictionaryExpression]DictionaryExpressionTypes
	IntegerExpressionType            map[*ast.IntegerExpression]Type
	StringExpressionType             map[*ast.StringExpression]Type
	FixedPointExpression             map[*ast.FixedPointExpression]Type
	TransactionDeclarationTypes      map[*ast.TransactionDeclaration]*TransactionType
	SwapStatementTypes               map[*ast.SwapStatement]SwapStatementTypes
	// IsNestedResourceMoveExpression indicates if the access the index or member expression
	// is implicitly moving a resource out of the container, e.g. in a shift or swap statement.
	IsNestedResourceMoveExpression      map[ast.Expression]struct{}
	CompositeNestedDeclarations         map[ast.CompositeLikeDeclaration]map[string]ast.Declaration
	InterfaceNestedDeclarations         map[*ast.InterfaceDeclaration]map[string]ast.Declaration
	PostConditionsRewrite               map[*ast.Conditions]PostConditionsRewrite
	EmitStatementEventTypes             map[*ast.EmitStatement]*CompositeType
	CompositeTypes                      map[TypeID]*CompositeType
	InterfaceTypes                      map[TypeID]*InterfaceType
	IdentifierInInvocationTypes         map[*ast.IdentifierExpression]Type
	ImportDeclarationsResolvedLocations map[*ast.ImportDeclaration][]ResolvedLocation
	GlobalValues                        *StringVariableOrderedMap
	GlobalTypes                         *StringVariableOrderedMap
=======
	functionDeclarationFunctionTypes map[*ast.FunctionDeclaration]*FunctionType
	variableDeclarationTypes         map[*ast.VariableDeclaration]VariableDeclarationTypes
	assignmentStatementTypes         map[*ast.AssignmentStatement]AssignmentStatementTypes
	compositeDeclarationTypes        map[*ast.CompositeDeclaration]*CompositeType
	compositeTypeDeclarations        map[*CompositeType]*ast.CompositeDeclaration
	attachmentCompositeDeclarations  map[*ast.AttachmentDeclaration]*ast.CompositeDeclaration
	interfaceDeclarationTypes        map[*ast.InterfaceDeclaration]*InterfaceType
	interfaceTypeDeclarations        map[*InterfaceType]*ast.InterfaceDeclaration
	constructorFunctionTypes         map[*ast.SpecialFunctionDeclaration]*FunctionType
	functionExpressionFunctionTypes  map[*ast.FunctionExpression]*FunctionType
	invocationExpressionTypes        map[*ast.InvocationExpression]InvocationExpressionTypes
	castingExpressionTypes           map[*ast.CastingExpression]CastingExpressionTypes
	returnStatementTypes             map[*ast.ReturnStatement]ReturnStatementTypes
	binaryExpressionTypes            map[*ast.BinaryExpression]BinaryExpressionTypes
	memberExpressionMemberInfos      map[*ast.MemberExpression]MemberInfo
	memberExpressionExpectedTypes    map[*ast.MemberExpression]Type
	arrayExpressionTypes             map[*ast.ArrayExpression]ArrayExpressionTypes
	dictionaryExpressionTypes        map[*ast.DictionaryExpression]DictionaryExpressionTypes
	integerExpressionTypes           map[*ast.IntegerExpression]Type
	stringExpressionTypes            map[*ast.StringExpression]Type
	fixedPointExpressionTypes        map[*ast.FixedPointExpression]Type
	transactionDeclarationTypes      map[*ast.TransactionDeclaration]*TransactionType
	swapStatementTypes               map[*ast.SwapStatement]SwapStatementTypes
	// nestedResourceMoveExpressions indicates the index or member expression
	// is implicitly moving a resource out of the container, e.g. in a shift or swap statement.
	nestedResourceMoveExpressions       map[ast.Expression]struct{}
	compositeNestedDeclarations         map[*ast.CompositeDeclaration]map[string]ast.Declaration
	interfaceNestedDeclarations         map[*ast.InterfaceDeclaration]map[string]ast.Declaration
	postConditionsRewrites              map[*ast.Conditions]PostConditionsRewrite
	emitStatementEventTypes             map[*ast.EmitStatement]*CompositeType
	compositeTypes                      map[TypeID]*CompositeType
	interfaceTypes                      map[TypeID]*InterfaceType
	identifierInInvocationTypes         map[*ast.IdentifierExpression]Type
	importDeclarationsResolvedLocations map[*ast.ImportDeclaration][]ResolvedLocation
	globalValues                        *StringVariableOrderedMap
	globalTypes                         *StringVariableOrderedMap
>>>>>>> 23262f81
	TransactionTypes                    []*TransactionType
	isChecking                          bool
	referenceExpressionBorrowTypes      map[*ast.ReferenceExpression]Type
	indexExpressionTypes                map[*ast.IndexExpression]IndexExpressionTypes
	attachmentAccessTypes               map[*ast.IndexExpression]Type
	attachmentRemoveTypes               map[*ast.RemoveStatement]Type
	forceExpressionTypes                map[*ast.ForceExpression]Type
	staticCastTypes                     map[*ast.CastingExpression]CastTypes
	runtimeCastTypes                    map[*ast.CastingExpression]RuntimeCastTypes
	numberConversionArgumentTypes       map[ast.Expression]NumberConversionArgumentTypes
}

func NewElaboration(gauge common.MemoryGauge) *Elaboration {
	common.UseMemory(gauge, common.ElaborationMemoryUsage)
	elaboration := &Elaboration{
<<<<<<< HEAD
		lock:                                new(sync.RWMutex),
		FunctionDeclarationFunctionTypes:    map[*ast.FunctionDeclaration]*FunctionType{},
		VariableDeclarationTypes:            map[*ast.VariableDeclaration]VariableDeclarationTypes{},
		AssignmentStatementTypes:            map[*ast.AssignmentStatement]AssignmentStatementTypes{},
		CompositeDeclarationTypes:           map[ast.CompositeLikeDeclaration]*CompositeType{},
		CompositeTypeDeclarations:           map[*CompositeType]ast.CompositeLikeDeclaration{},
		InterfaceDeclarationTypes:           map[*ast.InterfaceDeclaration]*InterfaceType{},
		InterfaceTypeDeclarations:           map[*InterfaceType]*ast.InterfaceDeclaration{},
		ConstructorFunctionTypes:            map[*ast.SpecialFunctionDeclaration]*FunctionType{},
		FunctionExpressionFunctionType:      map[*ast.FunctionExpression]*FunctionType{},
		InvocationExpressionTypes:           map[*ast.InvocationExpression]InvocationExpressionTypes{},
		CastingStaticValueTypes:             map[*ast.CastingExpression]Type{},
		CastingTargetTypes:                  map[*ast.CastingExpression]Type{},
		ReturnStatementTypes:                map[*ast.ReturnStatement]ReturnStatementTypes{},
		BinaryExpressionTypes:               map[*ast.BinaryExpression]BinaryExpressionTypes{},
		MemberExpressionMemberInfos:         map[*ast.MemberExpression]MemberInfo{},
		MemberExpressionExpectedTypes:       map[*ast.MemberExpression]Type{},
		ArrayExpressionTypes:                map[*ast.ArrayExpression]ArrayExpressionTypes{},
		DictionaryExpressionTypes:           map[*ast.DictionaryExpression]DictionaryExpressionTypes{},
		IntegerExpressionType:               map[*ast.IntegerExpression]Type{},
		StringExpressionType:                map[*ast.StringExpression]Type{},
		FixedPointExpression:                map[*ast.FixedPointExpression]Type{},
		TransactionDeclarationTypes:         map[*ast.TransactionDeclaration]*TransactionType{},
		SwapStatementTypes:                  map[*ast.SwapStatement]SwapStatementTypes{},
		IsNestedResourceMoveExpression:      map[ast.Expression]struct{}{},
		CompositeNestedDeclarations:         map[ast.CompositeLikeDeclaration]map[string]ast.Declaration{},
		InterfaceNestedDeclarations:         map[*ast.InterfaceDeclaration]map[string]ast.Declaration{},
		PostConditionsRewrite:               map[*ast.Conditions]PostConditionsRewrite{},
		EmitStatementEventTypes:             map[*ast.EmitStatement]*CompositeType{},
		CompositeTypes:                      map[TypeID]*CompositeType{},
		InterfaceTypes:                      map[TypeID]*InterfaceType{},
		IdentifierInInvocationTypes:         map[*ast.IdentifierExpression]Type{},
		ImportDeclarationsResolvedLocations: map[*ast.ImportDeclaration][]ResolvedLocation{},
		GlobalValues:                        &StringVariableOrderedMap{},
		GlobalTypes:                         &StringVariableOrderedMap{},
		ReferenceExpressionBorrowTypes:      map[*ast.ReferenceExpression]Type{},
		IndexExpressionTypes:                map[*ast.IndexExpression]IndexExpressionTypes{},
		AttachmentAccessTypes:               map[*ast.IndexExpression]Type{},
		AttachmentRemoveTypes:               map[*ast.RemoveStatement]Type{},
	}
	if extendedElaboration {
		elaboration.ForceExpressionTypes = map[*ast.ForceExpression]Type{}
		elaboration.StaticCastTypes = map[*ast.CastingExpression]CastTypes{}
		elaboration.RuntimeCastTypes = map[*ast.CastingExpression]RuntimeCastTypes{}
		elaboration.NumberConversionArgumentTypes = map[ast.Expression]struct {
			Type  Type
			Range ast.Range
		}{}
=======
		lock: new(sync.RWMutex),
>>>>>>> 23262f81
	}
	return elaboration
}

func (e *Elaboration) IsChecking() bool {
	e.lock.RLock()
	defer e.lock.RUnlock()
	return e.isChecking
}

func (e *Elaboration) setIsChecking(isChecking bool) {
	e.lock.Lock()
	defer e.lock.Unlock()
	e.isChecking = isChecking
}

// FunctionEntryPointType returns the type of the entry point function declaration, if any.
//
// Returns an error if no valid entry point function declaration exists.
func (e *Elaboration) FunctionEntryPointType() (*FunctionType, error) {

	entryPointValue, ok := e.GetGlobalValue(FunctionEntryPointName)
	if !ok {
		return nil, &MissingEntryPointError{
			Expected: FunctionEntryPointName,
		}
	}

	functionType, ok := entryPointValue.Type.(*FunctionType)
	if !ok {
		return nil, &InvalidEntryPointTypeError{
			Type: entryPointValue.Type,
		}
	}

	return functionType, nil
}

func (e *Elaboration) FunctionDeclarationFunctionType(declaration *ast.FunctionDeclaration) *FunctionType {
	if e.functionDeclarationFunctionTypes == nil {
		return nil
	}
	return e.functionDeclarationFunctionTypes[declaration]
}

func (e *Elaboration) SetFunctionDeclarationFunctionType(
	declaration *ast.FunctionDeclaration,
	functionType *FunctionType,
) {
	if e.functionDeclarationFunctionTypes == nil {
		e.functionDeclarationFunctionTypes = map[*ast.FunctionDeclaration]*FunctionType{}
	}
	e.functionDeclarationFunctionTypes[declaration] = functionType
}

func (e *Elaboration) VariableDeclarationTypes(declaration *ast.VariableDeclaration) (types VariableDeclarationTypes) {
	if e.variableDeclarationTypes == nil {
		return
	}
	return e.variableDeclarationTypes[declaration]
}

func (e *Elaboration) SetVariableDeclarationTypes(
	declaration *ast.VariableDeclaration,
	types VariableDeclarationTypes,
) {
	if e.variableDeclarationTypes == nil {
		e.variableDeclarationTypes = map[*ast.VariableDeclaration]VariableDeclarationTypes{}
	}
	e.variableDeclarationTypes[declaration] = types
}

func (e *Elaboration) VariableDeclarationTypesCount() int {
	return len(e.variableDeclarationTypes)
}

func (e *Elaboration) AssignmentStatementTypes(assignment *ast.AssignmentStatement) (types AssignmentStatementTypes) {
	if e.assignmentStatementTypes == nil {
		return
	}
	return e.assignmentStatementTypes[assignment]
}

func (e *Elaboration) SetAssignmentStatementTypes(
	assignment *ast.AssignmentStatement,
	types AssignmentStatementTypes,
) {
	if e.assignmentStatementTypes == nil {
		e.assignmentStatementTypes = map[*ast.AssignmentStatement]AssignmentStatementTypes{}
	}
	e.assignmentStatementTypes[assignment] = types
}

func (e *Elaboration) CompositeDeclarationType(declaration *ast.CompositeDeclaration) *CompositeType {
	if e.compositeDeclarationTypes == nil {
		return nil
	}
	return e.compositeDeclarationTypes[declaration]
}

func (e *Elaboration) SetCompositeDeclarationType(
	declaration *ast.CompositeDeclaration,
	compositeType *CompositeType,
) {
	if e.compositeDeclarationTypes == nil {
		e.compositeDeclarationTypes = map[*ast.CompositeDeclaration]*CompositeType{}
	}
	e.compositeDeclarationTypes[declaration] = compositeType
}

func (e *Elaboration) CompositeTypeDeclaration(compositeType *CompositeType) *ast.CompositeDeclaration {
	if e.compositeTypeDeclarations == nil {
		return nil
	}
	return e.compositeTypeDeclarations[compositeType]
}

func (e *Elaboration) SetCompositeTypeDeclaration(
	compositeType *CompositeType,
	declaration *ast.CompositeDeclaration,
) {
	if e.compositeTypeDeclarations == nil {
		e.compositeTypeDeclarations = map[*CompositeType]*ast.CompositeDeclaration{}
	}
	e.compositeTypeDeclarations[compositeType] = declaration
}

func (e *Elaboration) InterfaceDeclarationType(declaration *ast.InterfaceDeclaration) *InterfaceType {
	if e.interfaceDeclarationTypes == nil {
		return nil
	}
	return e.interfaceDeclarationTypes[declaration]
}

func (e *Elaboration) SetInterfaceDeclarationType(
	declaration *ast.InterfaceDeclaration,
	interfaceType *InterfaceType,
) {
	if e.interfaceDeclarationTypes == nil {
		e.interfaceDeclarationTypes = map[*ast.InterfaceDeclaration]*InterfaceType{}
	}
	e.interfaceDeclarationTypes[declaration] = interfaceType
}

func (e *Elaboration) InterfaceTypeDeclaration(interfaceType *InterfaceType) *ast.InterfaceDeclaration {
	if e.interfaceTypeDeclarations == nil {
		return nil
	}
	return e.interfaceTypeDeclarations[interfaceType]
}

func (e *Elaboration) SetInterfaceTypeDeclaration(
	interfaceType *InterfaceType,
	declaration *ast.InterfaceDeclaration,
) {
	if e.interfaceTypeDeclarations == nil {
		e.interfaceTypeDeclarations = map[*InterfaceType]*ast.InterfaceDeclaration{}
	}
	e.interfaceTypeDeclarations[interfaceType] = declaration
}

func (e *Elaboration) ConstructorFunctionType(initializer *ast.SpecialFunctionDeclaration) *FunctionType {
	if e.constructorFunctionTypes == nil {
		return nil
	}
	return e.constructorFunctionTypes[initializer]
}

func (e *Elaboration) SetConstructorFunctionType(
	initializer *ast.SpecialFunctionDeclaration,
	functionType *FunctionType,
) {
	if e.constructorFunctionTypes == nil {
		e.constructorFunctionTypes = map[*ast.SpecialFunctionDeclaration]*FunctionType{}
	}
	e.constructorFunctionTypes[initializer] = functionType
}

func (e *Elaboration) FunctionExpressionFunctionType(expression *ast.FunctionExpression) *FunctionType {
	if e.functionExpressionFunctionTypes == nil {
		return nil
	}
	return e.functionExpressionFunctionTypes[expression]
}

func (e *Elaboration) SetFunctionExpressionFunctionType(
	expression *ast.FunctionExpression,
	functionType *FunctionType,
) {
	if e.functionExpressionFunctionTypes == nil {
		e.functionExpressionFunctionTypes = map[*ast.FunctionExpression]*FunctionType{}
	}
	e.functionExpressionFunctionTypes[expression] = functionType
}

func (e *Elaboration) InvocationExpressionTypes(
	expression *ast.InvocationExpression,
) (types InvocationExpressionTypes) {
	if e.invocationExpressionTypes == nil {
		return
	}
	return e.invocationExpressionTypes[expression]
}

func (e *Elaboration) SetInvocationExpressionTypes(
	expression *ast.InvocationExpression,
	types InvocationExpressionTypes,
) {
	if e.invocationExpressionTypes == nil {
		e.invocationExpressionTypes = map[*ast.InvocationExpression]InvocationExpressionTypes{}
	}
	e.invocationExpressionTypes[expression] = types
}

func (e *Elaboration) CastingExpressionTypes(expression *ast.CastingExpression) (types CastingExpressionTypes) {
	if e.castingExpressionTypes == nil {
		return
	}
	return e.castingExpressionTypes[expression]
}

func (e *Elaboration) SetCastingExpressionTypes(
	expression *ast.CastingExpression,
	types CastingExpressionTypes,
) {
	if e.castingExpressionTypes == nil {
		e.castingExpressionTypes = map[*ast.CastingExpression]CastingExpressionTypes{}
	}
	e.castingExpressionTypes[expression] = types
}

var defaultElaborationStringExpressionType = StringType

func (e *Elaboration) StringExpressionType(expression *ast.StringExpression) Type {
	if e.stringExpressionTypes != nil {
		result, ok := e.stringExpressionTypes[expression]
		if ok {
			return result
		}
	}
	// default, Elaboration.SetStringExpressionType
	return defaultElaborationStringExpressionType
}

func (e *Elaboration) SetStringExpressionType(expression *ast.StringExpression, ty Type) {
	if ty == defaultElaborationStringExpressionType {
		// default, see Elaboration.StringExpressionType
		return
	}
	if e.stringExpressionTypes == nil {
		e.stringExpressionTypes = map[*ast.StringExpression]Type{}
	}
	e.stringExpressionTypes[expression] = ty
}

func (e *Elaboration) ReturnStatementTypes(statement *ast.ReturnStatement) (types ReturnStatementTypes) {
	if e.returnStatementTypes == nil {
		return
	}
	return e.returnStatementTypes[statement]
}

func (e *Elaboration) SetReturnStatementTypes(statement *ast.ReturnStatement, types ReturnStatementTypes) {
	if e.returnStatementTypes == nil {
		e.returnStatementTypes = map[*ast.ReturnStatement]ReturnStatementTypes{}
	}
	e.returnStatementTypes[statement] = types
}

func (e *Elaboration) BinaryExpressionTypes(expression *ast.BinaryExpression) (types BinaryExpressionTypes) {
	if e.binaryExpressionTypes == nil {
		return
	}
	return e.binaryExpressionTypes[expression]
}

func (e *Elaboration) SetBinaryExpressionTypes(expression *ast.BinaryExpression, types BinaryExpressionTypes) {
	if e.binaryExpressionTypes == nil {
		e.binaryExpressionTypes = map[*ast.BinaryExpression]BinaryExpressionTypes{}
	}
	e.binaryExpressionTypes[expression] = types
}

func (e *Elaboration) IsNestedResourceMoveExpression(expression ast.Expression) bool {
	if e.nestedResourceMoveExpressions == nil {
		return false
	}
	_, ok := e.nestedResourceMoveExpressions[expression]
	return ok
}

func (e *Elaboration) SetIsNestedResourceMoveExpression(expression ast.Expression) {
	if e.nestedResourceMoveExpressions == nil {
		e.nestedResourceMoveExpressions = map[ast.Expression]struct{}{}
	}
	e.nestedResourceMoveExpressions[expression] = struct{}{}
}

func (e *Elaboration) GetGlobalType(name string) (*Variable, bool) {
	if e.globalTypes == nil {
		return nil, false
	}
	return e.globalTypes.Get(name)
}

func (e *Elaboration) GetGlobalValue(name string) (*Variable, bool) {
	if e.globalValues == nil {
		return nil, false
	}
	return e.globalValues.Get(name)
}

func (e *Elaboration) ForEachGlobalType(f func(name string, variable *Variable)) {
	if e.globalTypes == nil {
		return
	}
	e.globalTypes.Foreach(f)
}

func (e *Elaboration) ForEachGlobalValue(f func(name string, variable *Variable)) {
	if e.globalValues == nil {
		return
	}
	e.globalValues.Foreach(f)
}

func (e *Elaboration) SetGlobalValue(name string, variable *Variable) {
	if e.globalValues == nil {
		e.globalValues = &StringVariableOrderedMap{}
	}
	e.globalValues.Set(name, variable)
}

func (e *Elaboration) SetGlobalType(name string, variable *Variable) {
	if e.globalTypes == nil {
		e.globalTypes = &StringVariableOrderedMap{}
	}
	e.globalTypes.Set(name, variable)
}

func (e *Elaboration) ArrayExpressionTypes(expression *ast.ArrayExpression) (types ArrayExpressionTypes) {
	if e.arrayExpressionTypes == nil {
		return
	}
	return e.arrayExpressionTypes[expression]
}

func (e *Elaboration) SetArrayExpressionTypes(expression *ast.ArrayExpression, types ArrayExpressionTypes) {
	if e.arrayExpressionTypes == nil {
		e.arrayExpressionTypes = map[*ast.ArrayExpression]ArrayExpressionTypes{}
	}
	e.arrayExpressionTypes[expression] = types
}

func (e *Elaboration) DictionaryExpressionTypes(
	expression *ast.DictionaryExpression,
) (types DictionaryExpressionTypes) {
	if e.dictionaryExpressionTypes == nil {
		return
	}
	return e.dictionaryExpressionTypes[expression]
}

func (e *Elaboration) SetDictionaryExpressionTypes(
	expression *ast.DictionaryExpression,
	types DictionaryExpressionTypes,
) {
	if e.dictionaryExpressionTypes == nil {
		e.dictionaryExpressionTypes = map[*ast.DictionaryExpression]DictionaryExpressionTypes{}
	}
	e.dictionaryExpressionTypes[expression] = types
}

var defaultElaborationIntegerExpressionType = IntType

func (e *Elaboration) IntegerExpressionType(expression *ast.IntegerExpression) Type {
	if e.integerExpressionTypes != nil {
		result, ok := e.integerExpressionTypes[expression]
		if ok {
			return result
		}
	}
	// default, see Elaboration.SetIntegerExpressionType
	return defaultElaborationIntegerExpressionType
}

func (e *Elaboration) SetIntegerExpressionType(expression *ast.IntegerExpression, actualType Type) {
	if actualType == defaultElaborationIntegerExpressionType {
		// default, see Elaboration.IntegerExpressionType
		return
	}
	if e.integerExpressionTypes == nil {
		e.integerExpressionTypes = map[*ast.IntegerExpression]Type{}
	}
	e.integerExpressionTypes[expression] = actualType
}

func (e *Elaboration) MemberExpressionMemberInfo(expression *ast.MemberExpression) (memberInfo MemberInfo, ok bool) {
	if e.memberExpressionMemberInfos == nil {
		ok = false
		return
	}
	memberInfo, ok = e.memberExpressionMemberInfos[expression]
	return
}

func (e *Elaboration) SetMemberExpressionMemberInfo(expression *ast.MemberExpression, memberInfo MemberInfo) {
	if e.memberExpressionMemberInfos == nil {
		e.memberExpressionMemberInfos = map[*ast.MemberExpression]MemberInfo{}
	}
	e.memberExpressionMemberInfos[expression] = memberInfo
}

func (e *Elaboration) MemberExpressionExpectedType(expression *ast.MemberExpression) Type {
	if e.memberExpressionExpectedTypes == nil {
		return nil
	}
	return e.memberExpressionExpectedTypes[expression]
}

func (e *Elaboration) SetMemberExpressionExpectedType(expression *ast.MemberExpression, expectedType Type) {
	if e.memberExpressionExpectedTypes == nil {
		e.memberExpressionExpectedTypes = map[*ast.MemberExpression]Type{}
	}
	e.memberExpressionExpectedTypes[expression] = expectedType
}

var defaultElaborationFixedPointExpressionType = UFix64Type

func (e *Elaboration) FixedPointExpression(expression *ast.FixedPointExpression) Type {
	if e.fixedPointExpressionTypes != nil {
		result, ok := e.fixedPointExpressionTypes[expression]
		if ok {
			return result
		}
	}
	// default, Elaboration.SetFixedPointExpressionType
	return defaultElaborationFixedPointExpressionType
}

func (e *Elaboration) SetFixedPointExpression(expression *ast.FixedPointExpression, ty Type) {
	if ty == defaultElaborationFixedPointExpressionType {
		// default, see Elaboration.FixedPointExpressionType
		return
	}
	if e.fixedPointExpressionTypes == nil {
		e.fixedPointExpressionTypes = map[*ast.FixedPointExpression]Type{}
	}
	e.fixedPointExpressionTypes[expression] = ty
}

func (e *Elaboration) TransactionDeclarationType(declaration *ast.TransactionDeclaration) *TransactionType {
	if e.transactionDeclarationTypes == nil {
		return nil
	}
	return e.transactionDeclarationTypes[declaration]
}

func (e *Elaboration) SetTransactionDeclarationType(declaration *ast.TransactionDeclaration, ty *TransactionType) {
	if e.transactionDeclarationTypes == nil {
		e.transactionDeclarationTypes = map[*ast.TransactionDeclaration]*TransactionType{}
	}
	e.transactionDeclarationTypes[declaration] = ty
}

func (e *Elaboration) SetSwapStatementTypes(statement *ast.SwapStatement, types SwapStatementTypes) {
	if e.swapStatementTypes == nil {
		e.swapStatementTypes = map[*ast.SwapStatement]SwapStatementTypes{}
	}
	e.swapStatementTypes[statement] = types
}

func (e *Elaboration) SwapStatementTypes(statement *ast.SwapStatement) (types SwapStatementTypes) {
	if e.swapStatementTypes == nil {
		return
	}
	return e.swapStatementTypes[statement]
}

func (e *Elaboration) CompositeNestedDeclarations(declaration *ast.CompositeDeclaration) map[string]ast.Declaration {
	if e.compositeNestedDeclarations == nil {
		return nil
	}
	return e.compositeNestedDeclarations[declaration]
}

func (e *Elaboration) SetCompositeNestedDeclarations(
	declaration *ast.CompositeDeclaration,
	nestedDeclaration map[string]ast.Declaration,
) {
	if e.compositeNestedDeclarations == nil {
		e.compositeNestedDeclarations = map[*ast.CompositeDeclaration]map[string]ast.Declaration{}
	}
	e.compositeNestedDeclarations[declaration] = nestedDeclaration
}

func (e *Elaboration) InterfaceNestedDeclarations(declaration *ast.InterfaceDeclaration) map[string]ast.Declaration {
	if e.interfaceNestedDeclarations == nil {
		return nil
	}
	return e.interfaceNestedDeclarations[declaration]
}

func (e *Elaboration) SetInterfaceNestedDeclarations(
	declaration *ast.InterfaceDeclaration,
	nestedDeclaration map[string]ast.Declaration,
) {
	if e.interfaceNestedDeclarations == nil {
		e.interfaceNestedDeclarations = map[*ast.InterfaceDeclaration]map[string]ast.Declaration{}
	}
	e.interfaceNestedDeclarations[declaration] = nestedDeclaration
}

func (e *Elaboration) PostConditionsRewrite(conditions *ast.Conditions) (rewrite PostConditionsRewrite) {
	if e.postConditionsRewrites == nil {
		return
	}
	return e.postConditionsRewrites[conditions]
}

func (e *Elaboration) SetPostConditionsRewrite(conditions *ast.Conditions, rewrite PostConditionsRewrite) {
	if e.postConditionsRewrites == nil {
		e.postConditionsRewrites = map[*ast.Conditions]PostConditionsRewrite{}
	}
	e.postConditionsRewrites[conditions] = rewrite
}

func (e *Elaboration) EmitStatementEventType(statement *ast.EmitStatement) *CompositeType {
	if e.emitStatementEventTypes == nil {
		return nil
	}
	return e.emitStatementEventTypes[statement]
}

func (e *Elaboration) SetEmitStatementEventType(statement *ast.EmitStatement, compositeType *CompositeType) {
	if e.emitStatementEventTypes == nil {
		e.emitStatementEventTypes = map[*ast.EmitStatement]*CompositeType{}
	}
	e.emitStatementEventTypes[statement] = compositeType
}

func (e *Elaboration) CompositeType(typeID common.TypeID) *CompositeType {
	if e.compositeTypes == nil {
		return nil
	}
	return e.compositeTypes[typeID]
}

func (e *Elaboration) SetCompositeType(typeID TypeID, ty *CompositeType) {
	if e.compositeTypes == nil {
		e.compositeTypes = map[TypeID]*CompositeType{}
	}
	e.compositeTypes[typeID] = ty
}

func (e *Elaboration) InterfaceType(typeID common.TypeID) *InterfaceType {
	if e.interfaceTypes == nil {
		return nil
	}
	return e.interfaceTypes[typeID]
}

func (e *Elaboration) SetInterfaceType(typeID TypeID, ty *InterfaceType) {
	if e.interfaceTypes == nil {
		e.interfaceTypes = map[TypeID]*InterfaceType{}
	}
	e.interfaceTypes[typeID] = ty
}

func (e *Elaboration) IdentifierInInvocationType(expression *ast.IdentifierExpression) Type {
	if e.identifierInInvocationTypes == nil {
		return nil
	}
	return e.identifierInInvocationTypes[expression]
}

func (e *Elaboration) SetIdentifierInInvocationType(expression *ast.IdentifierExpression, valueType Type) {
	if e.identifierInInvocationTypes == nil {
		e.identifierInInvocationTypes = map[*ast.IdentifierExpression]Type{}
	}
	e.identifierInInvocationTypes[expression] = valueType
}

func (e *Elaboration) ImportDeclarationsResolvedLocations(declaration *ast.ImportDeclaration) []ResolvedLocation {
	if e.importDeclarationsResolvedLocations == nil {
		return nil
	}
	return e.importDeclarationsResolvedLocations[declaration]
}

func (e *Elaboration) SetImportDeclarationsResolvedLocations(
	declaration *ast.ImportDeclaration,
	locations []ResolvedLocation,
) {
	if e.importDeclarationsResolvedLocations == nil {
		e.importDeclarationsResolvedLocations = map[*ast.ImportDeclaration][]ResolvedLocation{}
	}
	e.importDeclarationsResolvedLocations[declaration] = locations
}

func (e *Elaboration) ReferenceExpressionBorrowType(expression *ast.ReferenceExpression) Type {
	if e.referenceExpressionBorrowTypes == nil {
		return nil
	}
	return e.referenceExpressionBorrowTypes[expression]
}

func (e *Elaboration) SetReferenceExpressionBorrowType(expression *ast.ReferenceExpression, ty Type) {
	if e.referenceExpressionBorrowTypes == nil {
		e.referenceExpressionBorrowTypes = map[*ast.ReferenceExpression]Type{}
	}
	e.referenceExpressionBorrowTypes[expression] = ty
}

func (e *Elaboration) IndexExpressionTypes(expression *ast.IndexExpression) (types IndexExpressionTypes) {
	if e.indexExpressionTypes == nil {
		return
	}
	return e.indexExpressionTypes[expression]
}

func (e *Elaboration) SetIndexExpressionTypes(expression *ast.IndexExpression, types IndexExpressionTypes) {
	if e.indexExpressionTypes == nil {
		e.indexExpressionTypes = map[*ast.IndexExpression]IndexExpressionTypes{}
	}
	e.indexExpressionTypes[expression] = types
}

func (e *Elaboration) ForceExpressionType(expression *ast.ForceExpression) Type {
	if e.forceExpressionTypes == nil {
		return nil
	}
	return e.forceExpressionTypes[expression]
}

func (e *Elaboration) SetForceExpressionType(expression *ast.ForceExpression, ty Type) {
	if e.forceExpressionTypes == nil {
		e.forceExpressionTypes = map[*ast.ForceExpression]Type{}
	}
	e.forceExpressionTypes[expression] = ty
}

func (e *Elaboration) AllStaticCastTypes() map[*ast.CastingExpression]CastTypes {
	return e.staticCastTypes
}

func (e *Elaboration) StaticCastTypes(expression *ast.CastingExpression) (types CastTypes) {
	if e.staticCastTypes == nil {
		return
	}
	return e.staticCastTypes[expression]
}

func (e *Elaboration) SetStaticCastTypes(expression *ast.CastingExpression, types CastTypes) {
	if e.staticCastTypes == nil {
		e.staticCastTypes = map[*ast.CastingExpression]CastTypes{}
	}
	e.staticCastTypes[expression] = types
}

func (e *Elaboration) RuntimeCastTypes(expression *ast.CastingExpression) (types RuntimeCastTypes) {
	if e.runtimeCastTypes == nil {
		return
	}
	return e.runtimeCastTypes[expression]
}

func (e *Elaboration) SetRuntimeCastTypes(expression *ast.CastingExpression, types RuntimeCastTypes) {
	if e.runtimeCastTypes == nil {
		e.runtimeCastTypes = map[*ast.CastingExpression]RuntimeCastTypes{}
	}
	e.runtimeCastTypes[expression] = types
}

func (e *Elaboration) NumberConversionArgumentTypes(
	expression ast.Expression,
) (
	types NumberConversionArgumentTypes,
) {
	if e.numberConversionArgumentTypes == nil {
		return
	}
	return e.numberConversionArgumentTypes[expression]
}

func (e *Elaboration) SetNumberConversionArgumentTypes(
	expression ast.Expression,
	types NumberConversionArgumentTypes,
) {
	if e.numberConversionArgumentTypes == nil {
		e.numberConversionArgumentTypes = map[ast.Expression]NumberConversionArgumentTypes{}
	}
	e.numberConversionArgumentTypes[expression] = types
}

func (e *Elaboration) AttachmentCompositeDeclarations(
	decl *ast.AttachmentDeclaration,
) (
	compositeDecl *ast.CompositeDeclaration,
) {
	if e.attachmentCompositeDeclarations == nil {
		return
	}
	return e.attachmentCompositeDeclarations[decl]
}

func (e *Elaboration) SetAttachmentCompositeDeclarations(
	decl *ast.AttachmentDeclaration,
	compositeDecl *ast.CompositeDeclaration,
) {
	if e.attachmentCompositeDeclarations == nil {
		e.attachmentCompositeDeclarations = map[*ast.AttachmentDeclaration]*ast.CompositeDeclaration{}
	}
	e.attachmentCompositeDeclarations[decl] = compositeDecl
}

func (e *Elaboration) AttachmentAccessTypes(
	expression *ast.IndexExpression,
) (
	ty Type, ok bool,
) {
	if e.attachmentAccessTypes == nil {
		return
	}
	ty, ok = e.attachmentAccessTypes[expression]
	return
}

func (e *Elaboration) SetAttachmentAccessTypes(
	expression *ast.IndexExpression,
	ty Type,
) {
	if e.attachmentAccessTypes == nil {
		e.attachmentAccessTypes = map[*ast.IndexExpression]Type{}
	}
	e.attachmentAccessTypes[expression] = ty
}

func (e *Elaboration) AttachmentRemoveTypes(
	stmt *ast.RemoveStatement,
) (
	ty Type,
) {
	if e.attachmentRemoveTypes == nil {
		return
	}
	return e.attachmentRemoveTypes[stmt]
}

func (e *Elaboration) SetAttachmentRemoveTypes(
	stmt *ast.RemoveStatement,
	ty Type,
) {
	if e.attachmentRemoveTypes == nil {
		e.attachmentRemoveTypes = map[*ast.RemoveStatement]Type{}
	}
	e.attachmentRemoveTypes[stmt] = ty
}<|MERGE_RESOLUTION|>--- conflicted
+++ resolved
@@ -103,50 +103,11 @@
 
 type Elaboration struct {
 	lock                             *sync.RWMutex
-<<<<<<< HEAD
-	FunctionDeclarationFunctionTypes map[*ast.FunctionDeclaration]*FunctionType
-	VariableDeclarationTypes         map[*ast.VariableDeclaration]VariableDeclarationTypes
-	AssignmentStatementTypes         map[*ast.AssignmentStatement]AssignmentStatementTypes
-	CompositeDeclarationTypes        map[ast.CompositeLikeDeclaration]*CompositeType
-	CompositeTypeDeclarations        map[*CompositeType]ast.CompositeLikeDeclaration
-	InterfaceDeclarationTypes        map[*ast.InterfaceDeclaration]*InterfaceType
-	InterfaceTypeDeclarations        map[*InterfaceType]*ast.InterfaceDeclaration
-	ConstructorFunctionTypes         map[*ast.SpecialFunctionDeclaration]*FunctionType
-	FunctionExpressionFunctionType   map[*ast.FunctionExpression]*FunctionType
-	InvocationExpressionTypes        map[*ast.InvocationExpression]InvocationExpressionTypes
-	CastingStaticValueTypes          map[*ast.CastingExpression]Type
-	CastingTargetTypes               map[*ast.CastingExpression]Type
-	ReturnStatementTypes             map[*ast.ReturnStatement]ReturnStatementTypes
-	BinaryExpressionTypes            map[*ast.BinaryExpression]BinaryExpressionTypes
-	MemberExpressionMemberInfos      map[*ast.MemberExpression]MemberInfo
-	MemberExpressionExpectedTypes    map[*ast.MemberExpression]Type
-	ArrayExpressionTypes             map[*ast.ArrayExpression]ArrayExpressionTypes
-	DictionaryExpressionTypes        map[*ast.DictionaryExpression]DictionaryExpressionTypes
-	IntegerExpressionType            map[*ast.IntegerExpression]Type
-	StringExpressionType             map[*ast.StringExpression]Type
-	FixedPointExpression             map[*ast.FixedPointExpression]Type
-	TransactionDeclarationTypes      map[*ast.TransactionDeclaration]*TransactionType
-	SwapStatementTypes               map[*ast.SwapStatement]SwapStatementTypes
-	// IsNestedResourceMoveExpression indicates if the access the index or member expression
-	// is implicitly moving a resource out of the container, e.g. in a shift or swap statement.
-	IsNestedResourceMoveExpression      map[ast.Expression]struct{}
-	CompositeNestedDeclarations         map[ast.CompositeLikeDeclaration]map[string]ast.Declaration
-	InterfaceNestedDeclarations         map[*ast.InterfaceDeclaration]map[string]ast.Declaration
-	PostConditionsRewrite               map[*ast.Conditions]PostConditionsRewrite
-	EmitStatementEventTypes             map[*ast.EmitStatement]*CompositeType
-	CompositeTypes                      map[TypeID]*CompositeType
-	InterfaceTypes                      map[TypeID]*InterfaceType
-	IdentifierInInvocationTypes         map[*ast.IdentifierExpression]Type
-	ImportDeclarationsResolvedLocations map[*ast.ImportDeclaration][]ResolvedLocation
-	GlobalValues                        *StringVariableOrderedMap
-	GlobalTypes                         *StringVariableOrderedMap
-=======
 	functionDeclarationFunctionTypes map[*ast.FunctionDeclaration]*FunctionType
 	variableDeclarationTypes         map[*ast.VariableDeclaration]VariableDeclarationTypes
 	assignmentStatementTypes         map[*ast.AssignmentStatement]AssignmentStatementTypes
-	compositeDeclarationTypes        map[*ast.CompositeDeclaration]*CompositeType
-	compositeTypeDeclarations        map[*CompositeType]*ast.CompositeDeclaration
-	attachmentCompositeDeclarations  map[*ast.AttachmentDeclaration]*ast.CompositeDeclaration
+	compositeDeclarationTypes        map[ast.CompositeLikeDeclaration]*CompositeType
+	compositeTypeDeclarations        map[*CompositeType]ast.CompositeLikeDeclaration
 	interfaceDeclarationTypes        map[*ast.InterfaceDeclaration]*InterfaceType
 	interfaceTypeDeclarations        map[*InterfaceType]*ast.InterfaceDeclaration
 	constructorFunctionTypes         map[*ast.SpecialFunctionDeclaration]*FunctionType
@@ -167,7 +128,7 @@
 	// nestedResourceMoveExpressions indicates the index or member expression
 	// is implicitly moving a resource out of the container, e.g. in a shift or swap statement.
 	nestedResourceMoveExpressions       map[ast.Expression]struct{}
-	compositeNestedDeclarations         map[*ast.CompositeDeclaration]map[string]ast.Declaration
+	compositeNestedDeclarations         map[ast.CompositeLikeDeclaration]map[string]ast.Declaration
 	interfaceNestedDeclarations         map[*ast.InterfaceDeclaration]map[string]ast.Declaration
 	postConditionsRewrites              map[*ast.Conditions]PostConditionsRewrite
 	emitStatementEventTypes             map[*ast.EmitStatement]*CompositeType
@@ -177,7 +138,6 @@
 	importDeclarationsResolvedLocations map[*ast.ImportDeclaration][]ResolvedLocation
 	globalValues                        *StringVariableOrderedMap
 	globalTypes                         *StringVariableOrderedMap
->>>>>>> 23262f81
 	TransactionTypes                    []*TransactionType
 	isChecking                          bool
 	referenceExpressionBorrowTypes      map[*ast.ReferenceExpression]Type
@@ -193,58 +153,7 @@
 func NewElaboration(gauge common.MemoryGauge) *Elaboration {
 	common.UseMemory(gauge, common.ElaborationMemoryUsage)
 	elaboration := &Elaboration{
-<<<<<<< HEAD
-		lock:                                new(sync.RWMutex),
-		FunctionDeclarationFunctionTypes:    map[*ast.FunctionDeclaration]*FunctionType{},
-		VariableDeclarationTypes:            map[*ast.VariableDeclaration]VariableDeclarationTypes{},
-		AssignmentStatementTypes:            map[*ast.AssignmentStatement]AssignmentStatementTypes{},
-		CompositeDeclarationTypes:           map[ast.CompositeLikeDeclaration]*CompositeType{},
-		CompositeTypeDeclarations:           map[*CompositeType]ast.CompositeLikeDeclaration{},
-		InterfaceDeclarationTypes:           map[*ast.InterfaceDeclaration]*InterfaceType{},
-		InterfaceTypeDeclarations:           map[*InterfaceType]*ast.InterfaceDeclaration{},
-		ConstructorFunctionTypes:            map[*ast.SpecialFunctionDeclaration]*FunctionType{},
-		FunctionExpressionFunctionType:      map[*ast.FunctionExpression]*FunctionType{},
-		InvocationExpressionTypes:           map[*ast.InvocationExpression]InvocationExpressionTypes{},
-		CastingStaticValueTypes:             map[*ast.CastingExpression]Type{},
-		CastingTargetTypes:                  map[*ast.CastingExpression]Type{},
-		ReturnStatementTypes:                map[*ast.ReturnStatement]ReturnStatementTypes{},
-		BinaryExpressionTypes:               map[*ast.BinaryExpression]BinaryExpressionTypes{},
-		MemberExpressionMemberInfos:         map[*ast.MemberExpression]MemberInfo{},
-		MemberExpressionExpectedTypes:       map[*ast.MemberExpression]Type{},
-		ArrayExpressionTypes:                map[*ast.ArrayExpression]ArrayExpressionTypes{},
-		DictionaryExpressionTypes:           map[*ast.DictionaryExpression]DictionaryExpressionTypes{},
-		IntegerExpressionType:               map[*ast.IntegerExpression]Type{},
-		StringExpressionType:                map[*ast.StringExpression]Type{},
-		FixedPointExpression:                map[*ast.FixedPointExpression]Type{},
-		TransactionDeclarationTypes:         map[*ast.TransactionDeclaration]*TransactionType{},
-		SwapStatementTypes:                  map[*ast.SwapStatement]SwapStatementTypes{},
-		IsNestedResourceMoveExpression:      map[ast.Expression]struct{}{},
-		CompositeNestedDeclarations:         map[ast.CompositeLikeDeclaration]map[string]ast.Declaration{},
-		InterfaceNestedDeclarations:         map[*ast.InterfaceDeclaration]map[string]ast.Declaration{},
-		PostConditionsRewrite:               map[*ast.Conditions]PostConditionsRewrite{},
-		EmitStatementEventTypes:             map[*ast.EmitStatement]*CompositeType{},
-		CompositeTypes:                      map[TypeID]*CompositeType{},
-		InterfaceTypes:                      map[TypeID]*InterfaceType{},
-		IdentifierInInvocationTypes:         map[*ast.IdentifierExpression]Type{},
-		ImportDeclarationsResolvedLocations: map[*ast.ImportDeclaration][]ResolvedLocation{},
-		GlobalValues:                        &StringVariableOrderedMap{},
-		GlobalTypes:                         &StringVariableOrderedMap{},
-		ReferenceExpressionBorrowTypes:      map[*ast.ReferenceExpression]Type{},
-		IndexExpressionTypes:                map[*ast.IndexExpression]IndexExpressionTypes{},
-		AttachmentAccessTypes:               map[*ast.IndexExpression]Type{},
-		AttachmentRemoveTypes:               map[*ast.RemoveStatement]Type{},
-	}
-	if extendedElaboration {
-		elaboration.ForceExpressionTypes = map[*ast.ForceExpression]Type{}
-		elaboration.StaticCastTypes = map[*ast.CastingExpression]CastTypes{}
-		elaboration.RuntimeCastTypes = map[*ast.CastingExpression]RuntimeCastTypes{}
-		elaboration.NumberConversionArgumentTypes = map[ast.Expression]struct {
-			Type  Type
-			Range ast.Range
-		}{}
-=======
 		lock: new(sync.RWMutex),
->>>>>>> 23262f81
 	}
 	return elaboration
 }
@@ -338,7 +247,7 @@
 	e.assignmentStatementTypes[assignment] = types
 }
 
-func (e *Elaboration) CompositeDeclarationType(declaration *ast.CompositeDeclaration) *CompositeType {
+func (e *Elaboration) CompositeDeclarationType(declaration ast.CompositeLikeDeclaration) *CompositeType {
 	if e.compositeDeclarationTypes == nil {
 		return nil
 	}
@@ -346,28 +255,29 @@
 }
 
 func (e *Elaboration) SetCompositeDeclarationType(
-	declaration *ast.CompositeDeclaration,
+	declaration ast.CompositeLikeDeclaration,
 	compositeType *CompositeType,
 ) {
 	if e.compositeDeclarationTypes == nil {
-		e.compositeDeclarationTypes = map[*ast.CompositeDeclaration]*CompositeType{}
+		e.compositeDeclarationTypes = map[ast.CompositeLikeDeclaration]*CompositeType{}
 	}
 	e.compositeDeclarationTypes[declaration] = compositeType
 }
 
-func (e *Elaboration) CompositeTypeDeclaration(compositeType *CompositeType) *ast.CompositeDeclaration {
+func (e *Elaboration) CompositeTypeDeclaration(compositeType *CompositeType) (decl ast.CompositeLikeDeclaration, ok bool) {
 	if e.compositeTypeDeclarations == nil {
-		return nil
-	}
-	return e.compositeTypeDeclarations[compositeType]
+		return
+	}
+	decl, ok = e.compositeTypeDeclarations[compositeType]
+	return
 }
 
 func (e *Elaboration) SetCompositeTypeDeclaration(
 	compositeType *CompositeType,
-	declaration *ast.CompositeDeclaration,
+	declaration ast.CompositeLikeDeclaration,
 ) {
 	if e.compositeTypeDeclarations == nil {
-		e.compositeTypeDeclarations = map[*CompositeType]*ast.CompositeDeclaration{}
+		e.compositeTypeDeclarations = map[*CompositeType]ast.CompositeLikeDeclaration{}
 	}
 	e.compositeTypeDeclarations[compositeType] = declaration
 }
@@ -724,7 +634,7 @@
 	return e.swapStatementTypes[statement]
 }
 
-func (e *Elaboration) CompositeNestedDeclarations(declaration *ast.CompositeDeclaration) map[string]ast.Declaration {
+func (e *Elaboration) CompositeNestedDeclarations(declaration ast.CompositeLikeDeclaration) map[string]ast.Declaration {
 	if e.compositeNestedDeclarations == nil {
 		return nil
 	}
@@ -732,11 +642,11 @@
 }
 
 func (e *Elaboration) SetCompositeNestedDeclarations(
-	declaration *ast.CompositeDeclaration,
+	declaration ast.CompositeLikeDeclaration,
 	nestedDeclaration map[string]ast.Declaration,
 ) {
 	if e.compositeNestedDeclarations == nil {
-		e.compositeNestedDeclarations = map[*ast.CompositeDeclaration]map[string]ast.Declaration{}
+		e.compositeNestedDeclarations = map[ast.CompositeLikeDeclaration]map[string]ast.Declaration{}
 	}
 	e.compositeNestedDeclarations[declaration] = nestedDeclaration
 }
@@ -940,27 +850,6 @@
 	e.numberConversionArgumentTypes[expression] = types
 }
 
-func (e *Elaboration) AttachmentCompositeDeclarations(
-	decl *ast.AttachmentDeclaration,
-) (
-	compositeDecl *ast.CompositeDeclaration,
-) {
-	if e.attachmentCompositeDeclarations == nil {
-		return
-	}
-	return e.attachmentCompositeDeclarations[decl]
-}
-
-func (e *Elaboration) SetAttachmentCompositeDeclarations(
-	decl *ast.AttachmentDeclaration,
-	compositeDecl *ast.CompositeDeclaration,
-) {
-	if e.attachmentCompositeDeclarations == nil {
-		e.attachmentCompositeDeclarations = map[*ast.AttachmentDeclaration]*ast.CompositeDeclaration{}
-	}
-	e.attachmentCompositeDeclarations[decl] = compositeDecl
-}
-
 func (e *Elaboration) AttachmentAccessTypes(
 	expression *ast.IndexExpression,
 ) (
