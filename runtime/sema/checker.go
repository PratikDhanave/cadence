--- conflicted
+++ resolved
@@ -208,13 +208,8 @@
 	checker.purityCheckScopes = append(
 		checker.purityCheckScopes,
 		PurityCheckScope{
-<<<<<<< HEAD
 			EnforcePurity:   enforce,
 			ActivationDepth: depth,
-=======
-			EnforcePurity: enforce,
-			CurrentPurity: FunctionPurityView,
->>>>>>> ebca4194
 		},
 	)
 }
@@ -226,21 +221,13 @@
 }
 
 func (checker *Checker) EnforcePurity(operation ast.Element, purity FunctionPurity) {
-	if purity == ImpureFunction {
+	if purity == FunctionPurityImpure {
 		checker.ObserveImpureOperation(operation)
 	}
 }
 
 func (checker *Checker) ObserveImpureOperation(operation ast.Element) {
 	scope := checker.CurrentPurityScope()
-<<<<<<< HEAD
-=======
-	// purity is monotonic, if we already know this scope is impure, there's no need to continue
-	if scope.CurrentPurity != FunctionPurityView {
-		return
-	}
-	scope.CurrentPurity = FunctionPurityImpure
->>>>>>> ebca4194
 	if scope.EnforcePurity {
 		checker.report(
 			&PurityError{Range: ast.NewRangeFromPositioned(checker.memoryGauge, operation)},
