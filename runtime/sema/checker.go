--- conflicted
+++ resolved
@@ -150,20 +150,12 @@
 		return nil, errors.NewDefaultUserError("invalid default access check mode")
 	}
 
-<<<<<<< HEAD
-	functionActivations := &FunctionActivations{}
-	functionActivations.EnterFunction(
-		baseFunctionType,
-=======
 	functionActivations := FunctionActivations{
 		// Pre-allocate a common function depth
 		activations: make([]FunctionActivation, 0, 2),
 	}
 	functionActivations.EnterFunction(
-		&FunctionType{
-			ReturnTypeAnnotation: NewTypeAnnotation(VoidType),
-		},
->>>>>>> 505e9c39
+		baseFunctionType,
 		0,
 	)
 
@@ -455,17 +447,12 @@
 }
 
 func (checker *Checker) declareGlobalFunctionDeclaration(declaration *ast.FunctionDeclaration) {
-<<<<<<< HEAD
 	functionType := checker.functionType(
 		declaration.Purity,
 		declaration.ParameterList,
 		declaration.ReturnTypeAnnotation,
 	)
-	checker.Elaboration.FunctionDeclarationFunctionTypes[declaration] = functionType
-=======
-	functionType := checker.functionType(declaration.ParameterList, declaration.ReturnTypeAnnotation)
 	checker.Elaboration.SetFunctionDeclarationFunctionType(declaration, functionType)
->>>>>>> 505e9c39
 	checker.declareFunctionDeclaration(declaration, functionType)
 }
 
