--- conflicted
+++ resolved
@@ -1894,7 +1894,6 @@
 	)
 }
 
-<<<<<<< HEAD
 func (checker *Checker) accessFromAstAccess(access ast.Access) Access {
 	switch access := access.(type) {
 	case ast.PrimitiveAccess:
@@ -1922,48 +1921,6 @@
 	panic(errors.NewUnreachableError())
 }
 
-func (checker *Checker) isReadableAccess(access Access) bool {
-	switch checker.Config.AccessCheckMode {
-	case AccessCheckModeStrict,
-		AccessCheckModeNotSpecifiedRestricted:
-
-		return access.IsMorePermissiveThan(PrimitiveAccess(ast.AccessPublic))
-
-	case AccessCheckModeNotSpecifiedUnrestricted:
-
-		return access == PrimitiveAccess(ast.AccessNotSpecified) ||
-			access.IsMorePermissiveThan(PrimitiveAccess(ast.AccessPublic))
-
-	case AccessCheckModeNone:
-		return true
-
-	default:
-		panic(errors.NewUnreachableError())
-	}
-}
-
-func (checker *Checker) isWriteableAccess(access Access) bool {
-	switch checker.Config.AccessCheckMode {
-	case AccessCheckModeStrict,
-		AccessCheckModeNotSpecifiedRestricted:
-
-		return access.IsMorePermissiveThan(PrimitiveAccess(ast.AccessPublicSettable))
-
-	case AccessCheckModeNotSpecifiedUnrestricted:
-
-		return access == PrimitiveAccess(ast.AccessNotSpecified) ||
-			access.IsMorePermissiveThan(PrimitiveAccess(ast.AccessPublicSettable))
-
-	case AccessCheckModeNone:
-		return true
-
-	default:
-		panic(errors.NewUnreachableError())
-	}
-}
-
-=======
->>>>>>> c493e537
 func (checker *Checker) withSelfResourceInvalidationAllowed(f func()) {
 	allowSelfResourceFieldInvalidation := checker.allowSelfResourceFieldInvalidation
 	checker.allowSelfResourceFieldInvalidation = true
@@ -2202,16 +2159,18 @@
 				Range: ast.NewRangeFromPositioned(checker.memoryGauge, pos),
 			},
 		)
-<<<<<<< HEAD
 
 	case TypeAnnotationStateDirectEntitlementTypeAnnotation:
 		checker.report(
 			&DirectEntitlementAnnotationError{
-=======
+				Range: ast.NewRangeFromPositioned(checker.memoryGauge, pos),
+			},
+		)
+
 	case TypeAnnotationStateDirectAttachmentTypeAnnotation:
 		checker.report(
 			&InvalidAttachmentAnnotationError{
->>>>>>> c493e537
+
 				Range: ast.NewRangeFromPositioned(checker.memoryGauge, pos),
 			},
 		)
