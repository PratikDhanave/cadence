/*
 * Cadence - The resource-oriented smart contract programming language
 *
 * Copyright 2019-2022 Dapper Labs, Inc.
 *
 * Licensed under the Apache License, Version 2.0 (the "License");
 * you may not use this file except in compliance with the License.
 * You may obtain a copy of the License at
 *
 *   http://www.apache.org/licenses/LICENSE-2.0
 *
 * Unless required by applicable law or agreed to in writing, software
 * distributed under the License is distributed on an "AS IS" BASIS,
 * WITHOUT WARRANTIES OR CONDITIONS OF ANY KIND, either express or implied.
 * See the License for the specific language governing permissions and
 * limitations under the License.
 */

package sema

import (
	"github.com/onflow/cadence/runtime/common"
	"github.com/onflow/cadence/runtime/errors"
)

//go:generate go run golang.org/x/tools/cmd/stringer -type=SignatureAlgorithm
//go:generate go run golang.org/x/tools/cmd/stringer -type=HashAlgorithm

var SignatureAlgorithmType = newNativeEnumType(
	SignatureAlgorithmTypeName,
	UInt8Type,
	nil,
)

var SignatureAlgorithmTypeAnnotation = NewTypeAnnotation(SignatureAlgorithmType)

type SignatureAlgorithm uint8

// NOTE: only add new algorithms, do *NOT* change existing items,
// reuse raw values for other items, swap the order, etc.
//
// # Existing stored values use these raw values and should not change
//
// IMPORTANT: update SignatureAlgorithms
const (
	SignatureAlgorithmUnknown SignatureAlgorithm = iota
	SignatureAlgorithmECDSA_P256
	SignatureAlgorithmECDSA_secp256k1
	SignatureAlgorithmBLS_BLS12_381
)

var SignatureAlgorithms = []SignatureAlgorithm{
	SignatureAlgorithmECDSA_P256,
	SignatureAlgorithmECDSA_secp256k1,
	SignatureAlgorithmBLS_BLS12_381,
}

// Name returns the string representation of this signing algorithm.
func (algo SignatureAlgorithm) Name() string {
	switch algo {
	case SignatureAlgorithmUnknown:
		return "unknown"
	case SignatureAlgorithmECDSA_P256:
		return "ECDSA_P256"
	case SignatureAlgorithmECDSA_secp256k1:
		return "ECDSA_secp256k1"
	case SignatureAlgorithmBLS_BLS12_381:
		return "BLS_BLS12_381"
	}

	panic(errors.NewUnreachableError())
}

func (algo SignatureAlgorithm) RawValue() uint8 {
	// NOTE: only add new algorithms, do *NOT* change existing items,
	// reuse raw values for other items, swap the order, etc.
	//
	// Existing stored values use these raw values and should not change

	switch algo {
	case SignatureAlgorithmUnknown:
		return 0
	case SignatureAlgorithmECDSA_P256:
		return 1
	case SignatureAlgorithmECDSA_secp256k1:
		return 2
	case SignatureAlgorithmBLS_BLS12_381:
		return 3
	}

	panic(errors.NewUnreachableError())
}

func (algo SignatureAlgorithm) DocString() string {
	switch algo {
	case SignatureAlgorithmUnknown:
		return ""
	case SignatureAlgorithmECDSA_P256:
		return SignatureAlgorithmDocStringECDSA_P256
	case SignatureAlgorithmECDSA_secp256k1:
		return SignatureAlgorithmDocStringECDSA_secp256k1
	case SignatureAlgorithmBLS_BLS12_381:
		return SignatureAlgorithmDocStringBLS_BLS12_381
	}

	panic(errors.NewUnreachableError())
}

const HashAlgorithmTypeHashFunctionName = "hash"

<<<<<<< HEAD
var HashAlgorithmTypeHashFunctionType = NewSimpleFunctionType(
	FunctionPurityView,
	[]*Parameter{
=======
var HashAlgorithmTypeHashFunctionType = &FunctionType{
	Parameters: []Parameter{
>>>>>>> 505e9c39
		{
			Label:          ArgumentLabelNotRequired,
			Identifier:     "data",
			TypeAnnotation: ByteArrayTypeAnnotation,
		},
	},
	ByteArrayTypeAnnotation,
)

const HashAlgorithmTypeHashFunctionDocString = `
Returns the hash of the given data
`

const HashAlgorithmTypeHashWithTagFunctionName = "hashWithTag"

<<<<<<< HEAD
var HashAlgorithmTypeHashWithTagFunctionType = NewSimpleFunctionType(
	FunctionPurityView,
	[]*Parameter{
=======
var HashAlgorithmTypeHashWithTagFunctionType = &FunctionType{
	Parameters: []Parameter{
>>>>>>> 505e9c39
		{
			Label:          ArgumentLabelNotRequired,
			Identifier:     "data",
			TypeAnnotation: ByteArrayTypeAnnotation,
		},
		{
			Identifier:     "tag",
			TypeAnnotation: StringTypeAnnotation,
		},
	},
	ByteArrayTypeAnnotation,
)

const HashAlgorithmTypeHashWithTagFunctionDocString = `
Returns the hash of the given data and tag
`

var HashAlgorithmType = newNativeEnumType(
	HashAlgorithmTypeName,
	UInt8Type,
	func(enumType *CompositeType) []*Member {
		return []*Member{
			NewUnmeteredPublicFunctionMember(
				enumType,
				HashAlgorithmTypeHashFunctionName,
				HashAlgorithmTypeHashFunctionType,
				HashAlgorithmTypeHashFunctionDocString,
			),
			NewUnmeteredPublicFunctionMember(
				enumType,
				HashAlgorithmTypeHashWithTagFunctionName,
				HashAlgorithmTypeHashWithTagFunctionType,
				HashAlgorithmTypeHashWithTagFunctionDocString,
			),
		}
	},
)

var HashAlgorithmTypeAnnotation = NewTypeAnnotation(HashAlgorithmType)

type HashAlgorithm uint8

// NOTE: only add new algorithms, do *NOT* change existing items,
// reuse raw values for other items, swap the order, etc.
//
// # Existing stored values use these raw values and should not change
//
// IMPORTANT: update HashAlgorithms AND HashAlgorithm.IsValid
const (
	HashAlgorithmUnknown HashAlgorithm = iota
	HashAlgorithmSHA2_256
	HashAlgorithmSHA2_384
	HashAlgorithmSHA3_256
	HashAlgorithmSHA3_384
	HashAlgorithmKMAC128_BLS_BLS12_381
	HashAlgorithmKECCAK_256
)

var HashAlgorithms = []HashAlgorithm{
	HashAlgorithmSHA2_256,
	HashAlgorithmSHA2_384,
	HashAlgorithmSHA3_256,
	HashAlgorithmSHA3_384,
	HashAlgorithmKMAC128_BLS_BLS12_381,
	HashAlgorithmKECCAK_256,
}

func (algo HashAlgorithm) Name() string {
	switch algo {
	case HashAlgorithmUnknown:
		return "unknown"
	case HashAlgorithmSHA2_256:
		return "SHA2_256"
	case HashAlgorithmSHA2_384:
		return "SHA2_384"
	case HashAlgorithmSHA3_256:
		return "SHA3_256"
	case HashAlgorithmSHA3_384:
		return "SHA3_384"
	case HashAlgorithmKMAC128_BLS_BLS12_381:
		return "KMAC128_BLS_BLS12_381"
	case HashAlgorithmKECCAK_256:
		return "KECCAK_256"
	}

	panic(errors.NewUnreachableError())
}

func (algo HashAlgorithm) RawValue() uint8 {
	switch algo {
	case HashAlgorithmUnknown:
		return 0
	case HashAlgorithmSHA2_256:
		return 1
	case HashAlgorithmSHA2_384:
		return 2
	case HashAlgorithmSHA3_256:
		return 3
	case HashAlgorithmSHA3_384:
		return 4
	case HashAlgorithmKMAC128_BLS_BLS12_381:
		return 5
	case HashAlgorithmKECCAK_256:
		return 6
	}

	panic(errors.NewUnreachableError())
}

func (algo HashAlgorithm) DocString() string {
	switch algo {
	case HashAlgorithmUnknown:
		return ""
	case HashAlgorithmSHA2_256:
		return HashAlgorithmDocStringSHA2_256
	case HashAlgorithmSHA2_384:
		return HashAlgorithmDocStringSHA2_384
	case HashAlgorithmSHA3_256:
		return HashAlgorithmDocStringSHA3_256
	case HashAlgorithmSHA3_384:
		return HashAlgorithmDocStringSHA3_384
	case HashAlgorithmKMAC128_BLS_BLS12_381:
		return HashAlgorithmDocStringKMAC128_BLS_BLS12_381
	case HashAlgorithmKECCAK_256:
		return HashAlgorithmDocStringKECCAK_256
	}

	panic(errors.NewUnreachableError())
}

func (algo HashAlgorithm) IsValid() bool {
	switch algo {
	case HashAlgorithmSHA2_256,
		HashAlgorithmSHA2_384,
		HashAlgorithmSHA3_256,
		HashAlgorithmSHA3_384,
		HashAlgorithmKMAC128_BLS_BLS12_381,
		HashAlgorithmKECCAK_256:
		return true
	}
	return false
}

func newNativeEnumType(
	identifier string,
	rawType Type,
	membersConstructor func(enumType *CompositeType) []*Member,
) *CompositeType {
	ty := &CompositeType{
		Identifier:  identifier,
		EnumRawType: rawType,
		Kind:        common.CompositeKindEnum,
		importable:  true,
	}

	// Members of the enum type are *not* the enum cases!
	// Each individual enum case is an instance of the enum type,
	// so only has a single member, the raw value field,
	// plus potentially other fields and functions

	var members []*Member
	if membersConstructor != nil {
		members = membersConstructor(ty)
	}

	members = append(members,
		NewUnmeteredPublicConstantFieldMember(
			ty,
			EnumRawValueFieldName,
			rawType,
			enumRawValueFieldDocString,
		),
	)

	ty.Members = GetMembersAsMap(members)
	ty.Fields = GetFieldNames(members)
	return ty
}

const SignatureAlgorithmTypeName = "SignatureAlgorithm"

const SignatureAlgorithmDocStringECDSA_P256 = `
ECDSA_P256 is ECDSA on the NIST P-256 curve
`

const SignatureAlgorithmDocStringECDSA_secp256k1 = `
ECDSA_secp256k1 is ECDSA on the secp256k1 curve
`

const SignatureAlgorithmDocStringBLS_BLS12_381 = `
BLS_BLS12_381 is BLS signature scheme on the BLS12-381 curve.
The scheme is set-up so that signatures are in G_1 (subgroup of the curve over the prime field)
while public keys are in G_2 (subgroup of the curve over the prime field extension).
`

const HashAlgorithmTypeName = "HashAlgorithm"

const HashAlgorithmDocStringSHA2_256 = `
SHA2_256 is SHA-2 with a 256-bit digest (also referred to as SHA256)
`

const HashAlgorithmDocStringSHA2_384 = `
SHA2_384 is SHA-2 with a 384-bit digest (also referred to as  SHA384)
`

const HashAlgorithmDocStringSHA3_256 = `
SHA3_256 is SHA-3 with a 256-bit digest
`

const HashAlgorithmDocStringSHA3_384 = `
SHA3_384 is SHA-3 with a 384-bit digest
`

const HashAlgorithmDocStringKMAC128_BLS_BLS12_381 = `
KMAC128_BLS_BLS12_381 is an instance of KECCAK Message Authentication Code (KMAC128) mac algorithm.
Although this is a MAC algorithm, KMAC is included in this list as it can be used as a hash 
when the key is used as a non-private customizer.
KMAC128_BLS_BLS12_381 is used in particular as the hashing algorithm for the BLS signature scheme on the curve BLS12-381.
It is a customized version of KMAC128 that is compatible with the hashing to curve
used in BLS signatures. 
It is the same hasher used by signatures in the internal Flow protocol.
`
const HashAlgorithmDocStringKECCAK_256 = `
KECCAK_256 is the legacy Keccak algorithm with a 256-bits digest, as per the original submission to the NIST SHA3 competition.
KECCAK_256 is different than SHA3 and is used by Ethereum.
`<|MERGE_RESOLUTION|>--- conflicted
+++ resolved
@@ -108,14 +108,9 @@
 
 const HashAlgorithmTypeHashFunctionName = "hash"
 
-<<<<<<< HEAD
 var HashAlgorithmTypeHashFunctionType = NewSimpleFunctionType(
 	FunctionPurityView,
-	[]*Parameter{
-=======
-var HashAlgorithmTypeHashFunctionType = &FunctionType{
-	Parameters: []Parameter{
->>>>>>> 505e9c39
+	[]Parameter{
 		{
 			Label:          ArgumentLabelNotRequired,
 			Identifier:     "data",
@@ -131,14 +126,9 @@
 
 const HashAlgorithmTypeHashWithTagFunctionName = "hashWithTag"
 
-<<<<<<< HEAD
 var HashAlgorithmTypeHashWithTagFunctionType = NewSimpleFunctionType(
 	FunctionPurityView,
-	[]*Parameter{
-=======
-var HashAlgorithmTypeHashWithTagFunctionType = &FunctionType{
-	Parameters: []Parameter{
->>>>>>> 505e9c39
+	[]Parameter{
 		{
 			Label:          ArgumentLabelNotRequired,
 			Identifier:     "data",
