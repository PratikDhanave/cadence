--- conflicted
+++ resolved
@@ -116,10 +116,7 @@
 		return MembersAsResolvers([]*Member{
 			NewUnmeteredFieldMember(
 				t,
-<<<<<<< HEAD
 				ast.AccessAll,
-=======
-				ast.AccessPublic,
 				ast.VariableKindConstant,
 				AccountCapabilityControllerTypeCapabilityFieldName,
 				AccountCapabilityControllerTypeCapabilityFieldType,
@@ -127,8 +124,7 @@
 			),
 			NewUnmeteredFieldMember(
 				t,
-				ast.AccessPublicSettable,
->>>>>>> f1db11c4
+				ast.AccessAll,
 				ast.VariableKindVariable,
 				AccountCapabilityControllerTypeTagFieldName,
 				AccountCapabilityControllerTypeTagFieldType,
