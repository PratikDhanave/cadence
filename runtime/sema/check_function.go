/*
 * Cadence - The resource-oriented smart contract programming language
 *
 * Copyright Dapper Labs, Inc.
 *
 * Licensed under the Apache License, Version 2.0 (the "License");
 * you may not use this file except in compliance with the License.
 * You may obtain a copy of the License at
 *
 *   http://www.apache.org/licenses/LICENSE-2.0
 *
 * Unless required by applicable law or agreed to in writing, software
 * distributed under the License is distributed on an "AS IS" BASIS,
 * WITHOUT WARRANTIES OR CONDITIONS OF ANY KIND, either express or implied.
 * See the License for the specific language governing permissions and
 * limitations under the License.
 */

package sema

import (
	"github.com/onflow/cadence/runtime/ast"
	"github.com/onflow/cadence/runtime/common"
)

func PurityFromAnnotation(purity ast.FunctionPurity) FunctionPurity {
	if purity == ast.FunctionPurityView {
		return FunctionPurityView
	}
	return FunctionPurityImpure

}

func (checker *Checker) VisitFunctionDeclaration(declaration *ast.FunctionDeclaration) (_ struct{}) {
	checker.visitFunctionDeclaration(
		declaration,
		functionDeclarationOptions{
			mustExit:          true,
			declareFunction:   true,
			checkResourceLoss: true,
		},
		nil,
	)

	return
}

func (checker *Checker) VisitSpecialFunctionDeclaration(declaration *ast.SpecialFunctionDeclaration) struct{} {
	return checker.VisitFunctionDeclaration(declaration.FunctionDeclaration)
}

type functionDeclarationOptions struct {
	// mustExit specifies if the function declaration's function block
	// should be checked for containing proper return statements.
	// This check may be omitted in e.g. function declarations of interfaces
	mustExit bool
	// declareFunction specifies if the function should also be declared in
	// the current scope. This might be e.g. true for global function
	// declarations, but false for function declarations of composites
	declareFunction bool
	// checkResourceLoss if the function should be checked for resource loss.
	// For example, function declarations in interfaces should not be checked.
	checkResourceLoss bool
}

func (checker *Checker) visitFunctionDeclaration(
	declaration *ast.FunctionDeclaration,
	options functionDeclarationOptions,
	containerKind *common.CompositeKind,
) {

	checker.checkStaticModifier(
		declaration.IsStatic(),
		declaration.Identifier,
	)

	checker.checkNativeModifier(
		declaration.IsNative(),
		declaration.Identifier,
	)

	// global functions were previously declared, see `declareFunctionDeclaration`

	functionType := checker.Elaboration.FunctionDeclarationFunctionType(declaration)
	access := checker.accessFromAstAccess(declaration.Access)

	if functionType == nil {
		functionType = checker.functionType(declaration.Purity, access, declaration.ParameterList, declaration.ReturnTypeAnnotation)

		if options.declareFunction {
			checker.declareFunctionDeclaration(declaration, functionType)
		}
	}

	checker.checkDeclarationAccessModifier(
		access,
		declaration.DeclarationKind(),
		functionType,
		containerKind,
		declaration.StartPos,
		true,
	)

	checker.Elaboration.SetFunctionDeclarationFunctionType(declaration, functionType)

	checker.checkFunction(
		declaration.ParameterList,
		declaration.ReturnTypeAnnotation,
		access,
		functionType,
		declaration.FunctionBlock,
		options.mustExit,
		nil,
		options.checkResourceLoss,
	)
}

func (checker *Checker) declareFunctionDeclaration(
	declaration *ast.FunctionDeclaration,
	functionType *FunctionType,
) {
	argumentLabels := declaration.ParameterList.EffectiveArgumentLabels()

	_, err := checker.valueActivations.declare(variableDeclaration{
		identifier:               declaration.Identifier.Identifier,
		ty:                       functionType,
		docString:                declaration.DocString,
		access:                   checker.accessFromAstAccess(declaration.Access),
		kind:                     common.DeclarationKindFunction,
		pos:                      declaration.Identifier.Pos,
		isConstant:               true,
		argumentLabels:           argumentLabels,
		allowOuterScopeShadowing: false,
	})
	checker.report(err)

	if checker.PositionInfo != nil {
		checker.recordFunctionDeclarationOrigin(declaration, functionType)
	}
}

func (checker *Checker) checkFunction(
	parameterList *ast.ParameterList,
	returnTypeAnnotation *ast.TypeAnnotation,
	access Access,
	functionType *FunctionType,
	functionBlock *ast.FunctionBlock,
	mustExit bool,
	initializationInfo *InitializationInfo,
	checkResourceLoss bool,
) {
	// check argument labels
	checker.checkArgumentLabels(parameterList)

	checker.checkParameters(parameterList, functionType.Parameters)

	if functionType.ReturnTypeAnnotation.Type != nil {
		checker.checkTypeAnnotation(functionType.ReturnTypeAnnotation, returnTypeAnnotation)
	}

	// NOTE: Always declare the function parameters, even if the function body is empty.
	// For example, event declarations have an initializer with an empty body,
	// but their parameters (e.g. duplication) needs to still be checked.

	checker.functionActivations.WithFunction(
		functionType,
		checker.valueActivations.Depth(),
		func(functionActivation *FunctionActivation) {
			// NOTE: important to begin scope in function activation, so that
			//   variable declarations will have proper function activation
			//   associated to it, and declare parameters in this new scope

			var endPosGetter EndPositionGetter
			if functionBlock != nil {
				endPosGetter = functionBlock.EndPosition
			}

			checker.enterValueScope()
			defer func() {
				checkResourceLoss := checkResourceLoss &&
					!functionActivation.ReturnInfo.DefinitelyHalted
				checker.leaveValueScope(endPosGetter, checkResourceLoss)
			}()

			checker.declareParameters(parameterList, functionType.Parameters)

			functionActivation.InitializationInfo = initializationInfo

			if functionBlock != nil {
				if mappedAccess, isMappedAccess := access.(EntitlementMapAccess); isMappedAccess {
					checker.entitlementMappingInScope = mappedAccess.Type
				}

				checker.InNewPurityScope(functionType.Purity == FunctionPurityView, func() {
					checker.visitFunctionBlock(
						functionBlock,
						functionType.ReturnTypeAnnotation,
						checkResourceLoss,
					)
				})

				checker.entitlementMappingInScope = nil

				if mustExit {
					returnType := functionType.ReturnTypeAnnotation.Type
					checker.checkFunctionExits(functionBlock, returnType)
				}
			}

			if initializationInfo != nil {
				checker.checkFieldMembersInitialized(initializationInfo)
			}
		},
	)

	if checker.PositionInfo != nil && functionBlock != nil {
		startPos := functionBlock.StartPosition()
		endPos := functionBlock.EndPosition(checker.memoryGauge)

		for _, parameter := range functionType.Parameters {
			checker.PositionInfo.recordParameterRange(startPos, endPos, parameter)
		}
	}
}

// checkFunctionExits checks that the given function block exits
// with a return-type appropriate return statement.
// The return is not needed if the function has a `Void` return type.
func (checker *Checker) checkFunctionExits(functionBlock *ast.FunctionBlock, returnType Type) {

	if returnType == VoidType {
		return
	}

	functionActivation := checker.functionActivations.Current()

	// NOTE: intentionally NOT DefinitelyReturned || DefinitelyHalted,
	// see DefinitelyExited
	if functionActivation.ReturnInfo.DefinitelyExited {
		return
	}

	checker.report(
		&MissingReturnStatementError{
			Range: ast.NewRangeFromPositioned(checker.memoryGauge, functionBlock),
		},
	)
}

func (checker *Checker) checkParameters(parameterList *ast.ParameterList, parameters []Parameter) {
	for i, parameter := range parameterList.Parameters {
		parameterTypeAnnotation := parameters[i].TypeAnnotation

		checker.checkTypeAnnotation(
			parameterTypeAnnotation,
			parameter.TypeAnnotation,
		)
	}
}

// checkArgumentLabels checks that all argument labels (if any) are unique
func (checker *Checker) checkArgumentLabels(parameterList *ast.ParameterList) {

	argumentLabelPositions := map[string]ast.Position{}

	for _, parameter := range parameterList.Parameters {
		label := parameter.Label
		if label == "" || label == ArgumentLabelNotRequired {
			continue
		}

		labelPos := parameter.StartPos

		if previousPos, ok := argumentLabelPositions[label]; ok {
			checker.report(
				&RedeclarationError{
					Kind:        common.DeclarationKindArgumentLabel,
					Name:        label,
					Pos:         labelPos,
					PreviousPos: &previousPos,
				},
			)
		}

		argumentLabelPositions[label] = labelPos
	}
}

// declareParameters declares a constant for each parameter,
// ensuring names are unique and constants don't already exist
func (checker *Checker) declareParameters(
	parameterList *ast.ParameterList,
	parameters []Parameter,
) {
	depth := checker.valueActivations.Depth()

	for i, parameter := range parameterList.Parameters {
		identifier := parameter.Identifier

		// check if variable with this identifier is already declared in the current scope
		existingVariable := checker.valueActivations.Find(identifier.Identifier)
		if existingVariable != nil && existingVariable.ActivationDepth == depth {
			checker.report(
				&RedeclarationError{
					Kind:        common.DeclarationKindParameter,
					Name:        identifier.Identifier,
					Pos:         identifier.Pos,
					PreviousPos: existingVariable.Pos,
				},
			)

			continue
		}

		parameterType := parameters[i].TypeAnnotation.Type

		variable := &Variable{
			Identifier:      identifier.Identifier,
			Access:          PrimitiveAccess(ast.AccessPublic),
			DeclarationKind: common.DeclarationKindParameter,
			IsConstant:      true,
			Type:            parameterType,
			ActivationDepth: depth,
			Pos:             &identifier.Pos,
		}
		checker.valueActivations.Set(identifier.Identifier, variable)
		if checker.PositionInfo != nil {
			checker.recordVariableDeclarationOccurrence(identifier.Identifier, variable)
		}
	}
}

func (checker *Checker) visitWithPostConditions(postConditions *ast.Conditions, returnType Type, body func()) {

	var rewrittenPostConditions *PostConditionsRewrite

	// If there are post-conditions, rewrite them, extracting `before` expressions.
	// The result are variable declarations which need to be evaluated before
	// the function body

	if postConditions != nil {
		rewriteResult := checker.rewritePostConditions(*postConditions)
		rewrittenPostConditions = &rewriteResult

		checker.Elaboration.SetPostConditionsRewrite(postConditions, rewriteResult)

		checker.visitStatements(rewriteResult.BeforeStatements)
	}

	body()

	// If there is a post-conditions, declare the function `before`

	// TODO: improve: only declare when a condition actually refers to `before`?

	if postConditions != nil &&
		len(*postConditions) > 0 {

		checker.declareBefore()
	}

	// If there is a return type, declare the constant `result`.
	// If it is a resource type, the constant has the same type as a referecne to the return type.
	// If it is not a resource type, the constant has the same type as the return type.

	if returnType != VoidType {
		var resultType Type
		if returnType.IsResourceType() {

			var innerType Type = returnType
			optType, isOptional := returnType.(*OptionalType)
			if isOptional {
				innerType = optType.Type
			}

			var auth Access = UnauthorizedAccess
			// reference is authorized to the entire resource, since it is only accessible in a function where a resource value is owned.
			// To create a "fully authorized" reference, we scan the resource type and produce a conjunction of all the entitlements mentioned within.
			// So, for example,
			//
			// resource R {
			//		access(E) let x: Int
			//      access(X | Y) fun foo() {}
			// }
			//
			// fun test(): @R {
			//    post {
			//	      // do something with result here
			//    }
			//    return <- create R()
			// }
			//
			// here the `result` value in the `post` block will have type `auth(E, X, Y) &R`
			if entitlementSupportingType, ok := innerType.(EntitlementSupportingType); ok {
				supportedEntitlements := entitlementSupportingType.SupportedEntitlements()
<<<<<<< HEAD
				if supportedEntitlements.Len() > 0 {
=======
				if supportedEntitlements == nil || supportedEntitlements.Len() > 0 {
>>>>>>> b3b51802
					auth = EntitlementSetAccess{
						SetKind:      Conjunction,
						Entitlements: supportedEntitlements,
					}
				}
			}

			resultType = &ReferenceType{
				Type:          innerType,
				Authorization: auth,
			}

			if isOptional {
				// If the return type is an optional type T?, then create an optional reference (&T)?.
				resultType = &OptionalType{
					Type: resultType,
				}
			}
		} else {
			resultType = returnType
		}
		checker.declareResult(resultType)
	}

	if rewrittenPostConditions != nil {
		checker.visitConditions(rewrittenPostConditions.RewrittenPostConditions)
	}
}

func (checker *Checker) visitFunctionBlock(
	functionBlock *ast.FunctionBlock,
	returnTypeAnnotation TypeAnnotation,
	checkResourceLoss bool,
) {
	checker.enterValueScope()
	defer checker.leaveValueScope(functionBlock.EndPosition, checkResourceLoss)

	if functionBlock.PreConditions != nil {
		checker.visitConditions(*functionBlock.PreConditions)
	}

	checker.visitWithPostConditions(
		functionBlock.PostConditions,
		returnTypeAnnotation.Type,
		func() {
			// NOTE: not checking block as it enters a new scope
			// and post-conditions need to be able to refer to block's declarations

			checker.visitStatements(functionBlock.Block.Statements)
		},
	)
}

func (checker *Checker) declareResult(ty Type) {
	_, err := checker.valueActivations.declareImplicitConstant(
		ResultIdentifier,
		ty,
		common.DeclarationKindConstant,
	)
	checker.report(err)
	// TODO: record occurrence - but what position?
}

func (checker *Checker) declareBefore() {
	_, err := checker.valueActivations.declareImplicitConstant(
		BeforeIdentifier,
		beforeType,
		common.DeclarationKindFunction,
	)
	checker.report(err)
	// TODO: record occurrence – but what position?
}

func (checker *Checker) VisitFunctionExpression(expression *ast.FunctionExpression) Type {

	// TODO: infer
	functionType := checker.functionType(
		expression.Purity,
		UnauthorizedAccess,
		expression.ParameterList,
		expression.ReturnTypeAnnotation,
	)

	checker.Elaboration.SetFunctionExpressionFunctionType(expression, functionType)

	checker.checkFunction(
		expression.ParameterList,
		expression.ReturnTypeAnnotation,
		UnauthorizedAccess,
		functionType,
		expression.FunctionBlock,
		true,
		nil,
		true,
	)

	// function expressions are not allowed in conditions

	if checker.inCondition {
		checker.report(
			&FunctionExpressionInConditionError{
				Range: ast.NewRangeFromPositioned(checker.memoryGauge, expression),
			},
		)
	}

	return functionType
}

// checkFieldMembersInitialized checks that all fields that were required
// to be initialized (as stated in the initialization info) have been initialized.
func (checker *Checker) checkFieldMembersInitialized(info *InitializationInfo) {
	for pair := info.FieldMembers.Oldest(); pair != nil; pair = pair.Next() {
		member := pair.Key
		field := pair.Value

		isInitialized := info.InitializedFieldMembers.Contains(member)
		if isInitialized {
			continue
		}

		checker.report(
			&FieldUninitializedError{
				Name:          field.Identifier.Identifier,
				Pos:           field.Identifier.Pos,
				ContainerType: info.ContainerType,
			},
		)
	}
}<|MERGE_RESOLUTION|>--- conflicted
+++ resolved
@@ -393,11 +393,7 @@
 			// here the `result` value in the `post` block will have type `auth(E, X, Y) &R`
 			if entitlementSupportingType, ok := innerType.(EntitlementSupportingType); ok {
 				supportedEntitlements := entitlementSupportingType.SupportedEntitlements()
-<<<<<<< HEAD
-				if supportedEntitlements.Len() > 0 {
-=======
-				if supportedEntitlements == nil || supportedEntitlements.Len() > 0 {
->>>>>>> b3b51802
+				if supportedEntitlements != nil && supportedEntitlements.Len() > 0 {
 					auth = EntitlementSetAccess{
 						SetKind:      Conjunction,
 						Entitlements: supportedEntitlements,
