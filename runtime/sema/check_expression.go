--- conflicted
+++ resolved
@@ -291,10 +291,13 @@
 
 		checker.checkUnusedExpressionResourceLoss(elementType, targetExpression)
 
-		checker.Elaboration.IndexExpressionTypes[indexExpression] = IndexExpressionTypes{
-			IndexedType:  valueIndexedType,
-			IndexingType: indexingType,
-		}
+		checker.Elaboration.SetIndexExpressionTypes(
+			indexExpression,
+			IndexExpressionTypes{
+				IndexedType:  valueIndexedType,
+				IndexingType: indexingType,
+			},
+		)
 
 		return elementType
 	}
@@ -328,7 +331,6 @@
 	return InvalidType
 }
 
-<<<<<<< HEAD
 func (checker *Checker) checkTypeIndexingExpression(
 	base TypeIndexableType,
 	indexingExpression ast.Expression,
@@ -347,15 +349,6 @@
 	if !base.IsValidIndexingType(nominalType) {
 		return InvalidType
 	}
-=======
-	checker.Elaboration.SetIndexExpressionTypes(
-		indexExpression,
-		IndexExpressionTypes{
-			IndexedType:  indexedType,
-			IndexingType: indexingType,
-		},
-	)
->>>>>>> 73d73b0b
 
 	// at this point, the base is known to be a struct/resource,
 	// and the attachment is known to be a valid attachment for that base
