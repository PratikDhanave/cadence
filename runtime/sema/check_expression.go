--- conflicted
+++ resolved
@@ -320,15 +320,7 @@
 			)
 			return InvalidType
 		}
-<<<<<<< HEAD
-
-		return checker.checkTypeIndexingExpression(typeIndexedType, reportError, indexExpression)
-	} else {
-		reportNonIndexable(targetType)
-		return InvalidType
-=======
-		return checker.checkTypeIndexingExpression(typeIndexedType, indexExpression.IndexingExpression, reportError)
->>>>>>> 0d5f04c5
+		return checker.checkTypeIndexingExpression(typeIndexedType, indexExpression, reportError)
 	}
 
 	reportNonIndexable(targetType)
@@ -337,13 +329,8 @@
 
 func (checker *Checker) checkTypeIndexingExpression(
 	base TypeIndexableType,
-<<<<<<< HEAD
+	indexExpression *ast.IndexExpression,
 	reportError func(indexedType Type),
-	indexExpression *ast.IndexExpression,
-=======
-	indexingExpression ast.Expression,
-	reportError func(indexedType Type),
->>>>>>> 0d5f04c5
 ) Type {
 
 	expressionType := ast.ExpressionAsType(indexExpression.IndexingExpression)
