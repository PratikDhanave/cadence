--- conflicted
+++ resolved
@@ -1623,14 +1623,9 @@
 
 // MultipleInterfaceDefaultImplementationsError
 type MultipleInterfaceDefaultImplementationsError struct {
-<<<<<<< HEAD
 	CompositeKindedType CompositeKindedType
-	Member              *Member
-=======
-	CompositeType *CompositeType
 	Member        *Member
 	ast.Range
->>>>>>> 181924e3
 }
 
 var _ SemanticError = &MultipleInterfaceDefaultImplementationsError{}
@@ -1682,14 +1677,9 @@
 
 // DefaultFunctionConflictError
 type DefaultFunctionConflictError struct {
-<<<<<<< HEAD
 	CompositeKindedType CompositeKindedType
 	Member              *Member
-=======
-	CompositeType *CompositeType
-	Member        *Member
-	ast.Range
->>>>>>> 181924e3
+	ast.Range
 }
 
 var _ SemanticError = &DefaultFunctionConflictError{}
@@ -1701,26 +1691,11 @@
 
 func (e *DefaultFunctionConflictError) Error() string {
 	return fmt.Sprintf(
-<<<<<<< HEAD
 		"%s `%s` has conflicting requirements for function `%s`",
 		e.CompositeKindedType.GetCompositeKind().Name(),
 		e.CompositeKindedType.QualifiedString(),
-=======
-		"%s `%s` has conflicting requirements for function `%s` ",
-		e.CompositeType.Kind.Name(),
-		e.CompositeType.QualifiedString(),
->>>>>>> 181924e3
 		e.Member.Identifier.Identifier,
 	)
-}
-
-<<<<<<< HEAD
-func (e *DefaultFunctionConflictError) StartPosition() ast.Position {
-	return e.Member.Identifier.StartPosition()
-}
-
-func (e *DefaultFunctionConflictError) EndPosition(memoryGauge common.MemoryGauge) ast.Position {
-	return e.Member.Identifier.EndPosition(memoryGauge)
 }
 
 // InterfaceMemberConflictError
@@ -1751,8 +1726,6 @@
 	)
 }
 
-=======
->>>>>>> 181924e3
 // MissingConformanceError
 type MissingConformanceError struct {
 	CompositeType *CompositeType
