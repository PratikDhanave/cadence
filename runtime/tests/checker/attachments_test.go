--- conflicted
+++ resolved
@@ -4150,15 +4150,9 @@
 
 		_, err := ParseAndCheck(t,
 			`
-<<<<<<< HEAD
-				pub resource R {}
-				pub attachment A for R {
-					pub let x: [String]
-=======
 				access(all) resource R {}
 				access(all) attachment A for R {
-					access(all) let x: [String] 
->>>>>>> 665397aa
+					access(all) let x: [String]
 					init() {
 						self.x = ["x"]
 					}
@@ -4217,13 +4211,8 @@
 						self[A]!.x.append("y")
 					}
 				}
-<<<<<<< HEAD
-				pub attachment A for R {
-					pub let x: [String]
-=======
 				access(all) attachment A for R {
-					access(all) let x: [String] 
->>>>>>> 665397aa
+					access(all) let x: [String]
 					init() {
 						self.x = ["x"]
 					}
@@ -4271,15 +4260,9 @@
 
 		_, err := ParseAndCheck(t,
 			`
-<<<<<<< HEAD
-				pub resource R {}
-				pub attachment A for R {
-					pub let x: [String]
-=======
 				access(all) resource R {}
 				access(all) attachment A for R {
-					access(all) let x: [String] 
->>>>>>> 665397aa
+					access(all) let x: [String]
 					init() {
 						self.x = ["x"]
 					}
