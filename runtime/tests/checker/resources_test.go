--- conflicted
+++ resolved
@@ -9447,7 +9447,6 @@
 	require.NoError(t, err)
 }
 
-<<<<<<< HEAD
 func TestCheckIndexExpressionResourceLoss(t *testing.T) {
 
 	t.Parallel()
@@ -9464,7 +9463,8 @@
 
 	errs := RequireCheckerErrors(t, err, 1)
 	assert.IsType(t, &sema.ResourceLossError{}, errs[0])
-=======
+}
+
 func TestCheckResourceWithFunction(t *testing.T) {
 
 	t.Parallel()
@@ -9519,5 +9519,4 @@
 	errs := RequireCheckerErrors(t, err, 1)
 
 	assert.IsType(t, &sema.ResourceCapturingError{}, errs[0])
->>>>>>> 341b7b5b
 }