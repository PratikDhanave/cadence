--- conflicted
+++ resolved
@@ -68,7 +68,7 @@
               let x: Int = &1
             `)
 
-			errs := ExpectCheckerErrors(t, err, 1)
+			errs := RequireCheckerErrors(t, err, 1)
 
 			assert.IsType(t, &sema.NonReferenceTypeReferenceError{}, errs[0])
 		})
@@ -106,7 +106,7 @@
               let x = &1 as Int
             `)
 
-			errs := ExpectCheckerErrors(t, err, 1)
+			errs := RequireCheckerErrors(t, err, 1)
 
 			assert.IsType(t, &sema.NonReferenceTypeReferenceError{}, errs[0])
 		})
@@ -120,7 +120,7 @@
           let x = &1 as &Int as auth &Int
         `)
 
-		errs := ExpectCheckerErrors(t, err, 1)
+		errs := RequireCheckerErrors(t, err, 1)
 
 		assert.IsType(t, &sema.TypeMismatchError{}, errs[0])
 	})
@@ -133,7 +133,7 @@
           let x = &1
         `)
 
-		errs := ExpectCheckerErrors(t, err, 1)
+		errs := RequireCheckerErrors(t, err, 1)
 
 		assert.IsType(t, &sema.TypeAnnotationRequiredError{}, errs[0])
 	})
@@ -1224,11 +1224,7 @@
       let y = &x as AnyResource{}
     `)
 
-<<<<<<< HEAD
-	errs := ExpectCheckerErrors(t, err, 4)
-=======
-	errs := RequireCheckerErrors(t, err, 2)
->>>>>>> d8b62416
+	errs := RequireCheckerErrors(t, err, 4)
 
 	assert.IsType(t, &sema.MissingResourceAnnotationError{}, errs[0])
 	assert.IsType(t, &sema.NonReferenceTypeReferenceError{}, errs[1])
