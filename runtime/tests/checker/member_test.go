--- conflicted
+++ resolved
@@ -733,7 +733,6 @@
 		require.NoError(t, err)
 	})
 
-<<<<<<< HEAD
 	t.Run("entitlement map access", func(t *testing.T) {
 		t.Parallel()
 
@@ -859,7 +858,8 @@
 		errors := RequireCheckerErrors(t, err, 1)
 		typeMismatchError := &sema.TypeMismatchError{}
 		require.ErrorAs(t, errors[0], &typeMismatchError)
-=======
+	})
+
 	t.Run("anyresource swap on reference", func(t *testing.T) {
 		t.Parallel()
 
@@ -879,6 +879,5 @@
 		errs := RequireCheckerErrors(t, err, 2)
 		assert.IsType(t, &sema.TypeMismatchError{}, errs[0])
 		assert.IsType(t, &sema.TypeMismatchError{}, errs[0])
->>>>>>> fa638aec
 	})
 }