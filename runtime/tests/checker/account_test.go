/*
 * Cadence - The resource-oriented smart contract programming language
 *
 * Copyright Dapper Labs, Inc.
 *
 * Licensed under the Apache License, Version 2.0 (the "License");
 * you may not use this file except in compliance with the License.
 * You may obtain a copy of the License at
 *
 *   http://www.apache.org/licenses/LICENSE-2.0
 *
 * Unless required by applicable law or agreed to in writing, software
 * distributed under the License is distributed on an "AS IS" BASIS,
 * WITHOUT WARRANTIES OR CONDITIONS OF ANY KIND, either express or implied.
 * See the License for the specific language governing permissions and
 * limitations under the License.
 */

package checker

import (
	"fmt"
	"testing"

	"github.com/stretchr/testify/assert"
	"github.com/stretchr/testify/require"

	"github.com/onflow/cadence/runtime/common"
	"github.com/onflow/cadence/runtime/sema"
	"github.com/onflow/cadence/runtime/stdlib"
	"github.com/onflow/cadence/runtime/tests/utils"
)

func ParseAndCheckAccountWithConfig(t *testing.T, code string, config sema.Config) (*sema.Checker, error) {

	constantDeclaration := func(name string, ty sema.Type) stdlib.StandardLibraryValue {
		return stdlib.StandardLibraryValue{
			Name: name,
			Type: ty,
			Kind: common.DeclarationKindConstant,
		}
	}

	baseValueActivation := config.BaseValueActivation
	if baseValueActivation == nil {
		baseValueActivation = sema.BaseValueActivation
	}

	baseValueActivation = sema.NewVariableActivation(baseValueActivation)
	baseValueActivation.DeclareValue(constantDeclaration("authAccount", sema.AuthAccountType))
	baseValueActivation.DeclareValue(constantDeclaration("publicAccount", sema.PublicAccountType))
	config.BaseValueActivation = baseValueActivation

	return ParseAndCheckWithOptions(t,
		code,
		ParseAndCheckOptions{
			Config: &config,
		},
	)
}

func ParseAndCheckAccount(t *testing.T, code string) (*sema.Checker, error) {
	return ParseAndCheckAccountWithConfig(t, code, sema.Config{})
}

func TestCheckAccount_save(t *testing.T) {

	t.Parallel()

	testImplicitTypeArgument := func(domain common.PathDomain) {

		domainName := domain.Identifier()
		domainIdentifier := domain.Identifier()

		testName := func(kind string) string {
			return fmt.Sprintf(
				"implicit type argument, %s, %s",
				domainName,
				kind,
			)
		}

		t.Run(testName("resource"), func(t *testing.T) {

			t.Parallel()

			_, err := ParseAndCheckAccount(t,
				fmt.Sprintf(
					`
                      resource R {}

                      fun test() {
                          let r <- create R()
                          authAccount.save(<-r, to: /%s/r)
                      }
                    `,
					domainIdentifier,
				),
			)

			if domain == common.PathDomainStorage {
				require.NoError(t, err)
			} else {
				errs := RequireCheckerErrors(t, err, 1)

				require.IsType(t, &sema.TypeMismatchError{}, errs[0])
			}
		})

		t.Run(testName("struct"), func(t *testing.T) {

			t.Parallel()

			_, err := ParseAndCheckAccount(t,
				fmt.Sprintf(
					`
                      struct S {}

                      fun test() {
                          let s = S()
                          authAccount.save(s, to: /%s/s)
                      }
                    `,
					domainIdentifier,
				),
			)

			if domain == common.PathDomainStorage {
				require.NoError(t, err)
			} else {
				errs := RequireCheckerErrors(t, err, 1)

				require.IsType(t, &sema.TypeMismatchError{}, errs[0])
			}
		})
	}

	testExplicitTypeArgumentCorrect := func(domain common.PathDomain) {

		domainName := domain.Identifier()
		domainIdentifier := domain.Identifier()

		testName := func(kind string) string {
			return fmt.Sprintf(
				"explicit type argument, %s, %s",
				domainName,
				kind,
			)
		}

		t.Run(testName("resource"), func(t *testing.T) {

			t.Parallel()

			_, err := ParseAndCheckAccount(t,
				fmt.Sprintf(
					`
                      resource R {}

                      fun test() {
                          let r <- create R()
                          authAccount.save<@R>(<-r, to: /%s/r)
                      }
                    `,
					domainIdentifier,
				),
			)

			if domain == common.PathDomainStorage {
				require.NoError(t, err)
			} else {
				errs := RequireCheckerErrors(t, err, 1)

				require.IsType(t, &sema.TypeMismatchError{}, errs[0])
			}
		})

		t.Run(testName("struct"), func(t *testing.T) {

			t.Parallel()

			_, err := ParseAndCheckAccount(t,
				fmt.Sprintf(
					`
                      struct S {}

                      fun test() {
                          let s = S()
                          authAccount.save<S>(s, to: /%s/s)
                      }
                    `,
					domainIdentifier,
				),
			)

			if domain == common.PathDomainStorage {
				require.NoError(t, err)
			} else {
				errs := RequireCheckerErrors(t, err, 1)

				require.IsType(t, &sema.TypeMismatchError{}, errs[0])
			}
		})
	}

	testExplicitTypeArgumentIncorrect := func(domain common.PathDomain) {

		domainName := domain.Identifier()
		domainIdentifier := domain.Identifier()

		testName := func(kind string) string {
			return fmt.Sprintf(
				"explicit type argument, incorrect, %s, %s",
				domainName,
				kind,
			)
		}

		t.Run(testName("resource"), func(t *testing.T) {

			t.Parallel()

			_, err := ParseAndCheckAccount(t,
				fmt.Sprintf(
					`
                      resource R {}

                      resource T {}

                      fun test() {
                          let r <- create R()
                          authAccount.save<@T>(<-r, to: /%s/r)
                      }
                    `,
					domainIdentifier,
				),
			)

			if domain == common.PathDomainStorage {

				errs := RequireCheckerErrors(t, err, 2)

				require.IsType(t, &sema.TypeParameterTypeMismatchError{}, errs[0])
				require.IsType(t, &sema.TypeMismatchError{}, errs[1])
			} else {
				errs := RequireCheckerErrors(t, err, 3)

				require.IsType(t, &sema.TypeParameterTypeMismatchError{}, errs[0])
				require.IsType(t, &sema.TypeMismatchError{}, errs[1])
				require.IsType(t, &sema.TypeMismatchError{}, errs[2])
			}
		})

		t.Run(testName("struct"), func(t *testing.T) {

			t.Parallel()

			_, err := ParseAndCheckAccount(t,
				fmt.Sprintf(
					`
                      struct S {}

                      struct T {}

                      fun test() {
                          let s = S()
                          authAccount.save<T>(s, to: /%s/s)
                      }
                    `,
					domainIdentifier,
				),
			)

			if domain == common.PathDomainStorage {

				errs := RequireCheckerErrors(t, err, 2)

				require.IsType(t, &sema.TypeParameterTypeMismatchError{}, errs[0])
				require.IsType(t, &sema.TypeMismatchError{}, errs[1])
			} else {
				errs := RequireCheckerErrors(t, err, 3)

				require.IsType(t, &sema.TypeParameterTypeMismatchError{}, errs[0])
				require.IsType(t, &sema.TypeMismatchError{}, errs[1])
				require.IsType(t, &sema.TypeMismatchError{}, errs[2])
			}
		})
	}

	testInvalidNonStorable := func(domain common.PathDomain) {

		domainName := domain.Identifier()
		domainIdentifier := domain.Identifier()

		testName := func(kind string) string {
			return fmt.Sprintf(
				"invalid non-storable, %s, %s",
				domainName,
				kind,
			)
		}

		t.Run(testName("explicit type argument"), func(t *testing.T) {

			t.Parallel()

			_, err := ParseAndCheckAccount(t,
				fmt.Sprintf(
					`
                      fun one(): Int {
                          return 1
                      }

                      fun test() {
                          authAccount.save<fun(): Int>(one, to: /%s/one)
                      }
                    `,
					domainIdentifier,
				),
			)

			if domain == common.PathDomainStorage {
				errs := RequireCheckerErrors(t, err, 1)

				require.IsType(t, &sema.TypeMismatchError{}, errs[0])
			} else {
				errs := RequireCheckerErrors(t, err, 2)

				require.IsType(t, &sema.TypeMismatchError{}, errs[0])
				require.IsType(t, &sema.TypeMismatchError{}, errs[1])
			}
		})

		t.Run(testName("implicit type argument"), func(t *testing.T) {

			t.Parallel()

			_, err := ParseAndCheckAccount(t,
				fmt.Sprintf(
					`
                      fun one(): Int {
                          return 1
                      }

                      fun test() {
                          authAccount.save(one, to: /%s/one)
                      }
                    `,
					domainIdentifier,
				),
			)

			if domain == common.PathDomainStorage {
				errs := RequireCheckerErrors(t, err, 1)

				require.IsType(t, &sema.TypeMismatchError{}, errs[0])
			} else {
				errs := RequireCheckerErrors(t, err, 2)

				require.IsType(t, &sema.TypeMismatchError{}, errs[0])
				require.IsType(t, &sema.TypeMismatchError{}, errs[1])
			}
		})
	}

	for _, domain := range common.AllPathDomainsByIdentifier {
		testImplicitTypeArgument(domain)
		testExplicitTypeArgumentCorrect(domain)
		testExplicitTypeArgumentIncorrect(domain)
		testInvalidNonStorable(domain)
	}
}

func TestCheckAccount_typeAt(t *testing.T) {

	t.Parallel()

	test := func(domain common.PathDomain) {
		t.Run(fmt.Sprintf("type %s", domain.Identifier()), func(t *testing.T) {

			t.Parallel()

			checker, err := ParseAndCheckAccount(t,
				fmt.Sprintf(
					`
						let t: Type = authAccount.type(at: /%s/r)!
					`,
					domain.Identifier(),
				),
			)

			if domain == common.PathDomainStorage {

				require.NoError(t, err)

				typ := RequireGlobalValue(t, checker.Elaboration, "t")

				require.Equal(t, sema.MetaType, typ)

			} else {
				errs := RequireCheckerErrors(t, err, 1)

				require.IsType(t, &sema.TypeMismatchError{}, errs[0])
			}
		})
	}

	for _, domain := range common.AllPathDomainsByIdentifier {
		test(domain)
	}
}

func TestCheckAccount_load(t *testing.T) {

	t.Parallel()

	testMissingTypeArguments := func(domain common.PathDomain) {

		testName := fmt.Sprintf(
			"missing type argument, %s",
			domain.Identifier(),
		)

		t.Run(testName, func(t *testing.T) {

			t.Parallel()

			_, err := ParseAndCheckAccount(t,
				fmt.Sprintf(
					`
                      let s = authAccount.load(from: /%s/s)
                    `,
					domain.Identifier(),
				),
			)

			if domain == common.PathDomainStorage {
				errs := RequireCheckerErrors(t, err, 1)

				require.IsType(t, &sema.TypeParameterTypeInferenceError{}, errs[0])

			} else {
				errs := RequireCheckerErrors(t, err, 2)

				require.IsType(t, &sema.TypeMismatchError{}, errs[0])
				require.IsType(t, &sema.TypeParameterTypeInferenceError{}, errs[1])
			}
		})
	}

	testExplicitTypeArgument := func(domain common.PathDomain) {

		testName := fmt.Sprintf(
			"explicit type argument, %s",
			domain.Identifier(),
		)

		t.Run(testName, func(t *testing.T) {

			t.Parallel()

			t.Run("resource", func(t *testing.T) {

				t.Parallel()

				checker, err := ParseAndCheckAccount(t,
					fmt.Sprintf(
						`
                          resource R {}

                          let r <- authAccount.load<@R>(from: /%s/r)
                        `,
						domain.Identifier(),
					),
				)

				if domain == common.PathDomainStorage {

					require.NoError(t, err)

					rType := RequireGlobalType(t, checker.Elaboration, "R")
					rValueType := RequireGlobalValue(t, checker.Elaboration, "r")

					require.Equal(t,
						&sema.OptionalType{
							Type: rType,
						},
						rValueType,
					)

				} else {
					errs := RequireCheckerErrors(t, err, 1)

					require.IsType(t, &sema.TypeMismatchError{}, errs[0])
				}
			})

			t.Run("struct", func(t *testing.T) {

				t.Parallel()

				checker, err := ParseAndCheckAccount(t,
					fmt.Sprintf(
						`
                          struct S {}

                          let s = authAccount.load<S>(from: /%s/s)
                        `,
						domain.Identifier(),
					),
				)

				if domain == common.PathDomainStorage {

					require.NoError(t, err)

					sType := RequireGlobalType(t, checker.Elaboration, "S")
					sValueType := RequireGlobalValue(t, checker.Elaboration, "s")

					require.Equal(t,
						&sema.OptionalType{
							Type: sType,
						},
						sValueType,
					)
				} else {
					errs := RequireCheckerErrors(t, err, 1)

					require.IsType(t, &sema.TypeMismatchError{}, errs[0])
				}
			})
		})
	}

	for _, domain := range common.AllPathDomainsByIdentifier {
		testMissingTypeArguments(domain)
		testExplicitTypeArgument(domain)
	}
}

func TestCheckAccount_copy(t *testing.T) {

	t.Parallel()

	testMissingTypeArgument := func(domain common.PathDomain) {

		testName := fmt.Sprintf(
			"missing type argument, %s",
			domain.Identifier(),
		)

		t.Run(testName, func(t *testing.T) {

			t.Parallel()

			_, err := ParseAndCheckAccount(t,
				fmt.Sprintf(
					`
                      struct S {}

                      let s = authAccount.copy(from: /%s/s)
                    `,
					domain.Identifier(),
				),
			)

			if domain == common.PathDomainStorage {
				errs := RequireCheckerErrors(t, err, 1)

				require.IsType(t, &sema.TypeParameterTypeInferenceError{}, errs[0])

			} else {
				errs := RequireCheckerErrors(t, err, 2)

				require.IsType(t, &sema.TypeMismatchError{}, errs[0])
				require.IsType(t, &sema.TypeParameterTypeInferenceError{}, errs[1])
			}
		})
	}

	testExplicitTypeArgument := func(domain common.PathDomain) {

		testName := fmt.Sprintf(
			"explicit type argument, %s",
			domain.Identifier(),
		)

		t.Run(testName, func(t *testing.T) {

			t.Parallel()

			t.Run("struct", func(t *testing.T) {

				t.Parallel()

				checker, err := ParseAndCheckAccount(t,
					fmt.Sprintf(
						`
                          struct S {}

                          let s = authAccount.copy<S>(from: /%s/s)
                        `,
						domain.Identifier(),
					),
				)

				if domain == common.PathDomainStorage {
					require.NoError(t, err)

					sType := RequireGlobalType(t, checker.Elaboration, "S")
					sValueType := RequireGlobalValue(t, checker.Elaboration, "s")

					require.Equal(t,
						&sema.OptionalType{
							Type: sType,
						},
						sValueType,
					)

				} else {
					errs := RequireCheckerErrors(t, err, 1)

					require.IsType(t, &sema.TypeMismatchError{}, errs[0])
				}
			})

			t.Run("resource", func(t *testing.T) {

				t.Parallel()

				_, err := ParseAndCheckAccount(t,
					fmt.Sprintf(
						`
                          resource R {}

                          let r <- authAccount.copy<@R>(from: /%s/r)
                        `,
						domain.Identifier(),
					),
				)

				if domain == common.PathDomainStorage {
					errs := RequireCheckerErrors(t, err, 1)

					require.IsType(t, &sema.TypeMismatchError{}, errs[0])

				} else {
					errs := RequireCheckerErrors(t, err, 2)

					require.IsType(t, &sema.TypeMismatchError{}, errs[0])
					require.IsType(t, &sema.TypeMismatchError{}, errs[1])
				}
			})
		})
	}

	for _, domain := range common.AllPathDomainsByIdentifier {
		testMissingTypeArgument(domain)
		testExplicitTypeArgument(domain)
	}
}

func TestCheckAccount_borrow(t *testing.T) {

	t.Parallel()

	testMissingTypeArgument := func(domain common.PathDomain) {

		testName := fmt.Sprintf(
			"missing type argument, %s",
			domain.Identifier(),
		)

		t.Run(testName, func(t *testing.T) {

			t.Parallel()

			t.Run("resource", func(t *testing.T) {

				t.Parallel()

				_, err := ParseAndCheckAccount(t,
					fmt.Sprintf(
						`
                          let r = authAccount.borrow(from: /%s/r)
                        `,
						domain.Identifier(),
					),
				)

				if domain == common.PathDomainStorage {
					errs := RequireCheckerErrors(t, err, 1)

					require.IsType(t, &sema.TypeParameterTypeInferenceError{}, errs[0])

				} else {
					errs := RequireCheckerErrors(t, err, 2)

					require.IsType(t, &sema.TypeMismatchError{}, errs[0])
					require.IsType(t, &sema.TypeParameterTypeInferenceError{}, errs[1])
				}
			})

			t.Run("struct", func(t *testing.T) {

				t.Parallel()

				_, err := ParseAndCheckAccount(t,
					fmt.Sprintf(
						`
                          let s = authAccount.borrow(from: /%s/s)
                        `,
						domain.Identifier(),
					),
				)

				if domain == common.PathDomainStorage {
					errs := RequireCheckerErrors(t, err, 1)

					require.IsType(t, &sema.TypeParameterTypeInferenceError{}, errs[0])

				} else {
					errs := RequireCheckerErrors(t, err, 2)

					require.IsType(t, &sema.TypeMismatchError{}, errs[0])
					require.IsType(t, &sema.TypeParameterTypeInferenceError{}, errs[1])
				}
			})
		})
	}

	testExplicitTypeArgumentReference := func(domain common.PathDomain, auth sema.Access) {

		authKeyword := auth.AuthKeyword()

		testName := fmt.Sprintf(
			"explicit type argument, %s reference, %s",
			authKeyword,
			domain.Identifier(),
		)

		t.Run(testName, func(t *testing.T) {

			t.Parallel()

			t.Run("resource", func(t *testing.T) {

				t.Parallel()

				checker, err := ParseAndCheckAccount(t,
					fmt.Sprintf(
						`
                          resource R {}
						  entitlement X

                          let r = authAccount.borrow<%s &R>(from: /%s/r)
                        `,
						authKeyword,
						domain.Identifier(),
					),
				)

				if domain == common.PathDomainStorage {

					require.NoError(t, err)

					rType := RequireGlobalType(t, checker.Elaboration, "R")
					rValueType := RequireGlobalValue(t, checker.Elaboration, "r")

					xType := RequireGlobalType(t, checker.Elaboration, "X")
					require.IsType(t, &sema.EntitlementType{}, xType)
					xEntitlement := xType.(*sema.EntitlementType)
					var access sema.Access = sema.UnauthorizedAccess
					if !auth.Equal(sema.UnauthorizedAccess) {
						access = sema.NewEntitlementSetAccess([]*sema.EntitlementType{xEntitlement}, sema.Conjunction)
					}

					require.Equal(t,
						&sema.OptionalType{
							Type: &sema.ReferenceType{
								Authorization: access,
								Type:          rType,
							},
						},
						rValueType,
					)
				} else {
					errs := RequireCheckerErrors(t, err, 1)

					require.IsType(t, &sema.TypeMismatchError{}, errs[0])
				}
			})

			t.Run("struct", func(t *testing.T) {

				t.Parallel()

				checker, err := ParseAndCheckAccount(t,
					fmt.Sprintf(
						`
                          struct S {}
						  entitlement X

                          let s = authAccount.borrow<%s &S>(from: /%s/s)
                        `,
						authKeyword,
						domain.Identifier(),
					),
				)

				if domain == common.PathDomainStorage {
					require.NoError(t, err)

					sType := RequireGlobalType(t, checker.Elaboration, "S")
					sValueType := RequireGlobalValue(t, checker.Elaboration, "s")

					xType := RequireGlobalType(t, checker.Elaboration, "X")
					require.IsType(t, &sema.EntitlementType{}, xType)
					xEntitlement := xType.(*sema.EntitlementType)
					var access sema.Access = sema.UnauthorizedAccess
					if !auth.Equal(sema.UnauthorizedAccess) {
						access = sema.NewEntitlementSetAccess([]*sema.EntitlementType{xEntitlement}, sema.Conjunction)
					}

					require.Equal(t,
						&sema.OptionalType{
							Type: &sema.ReferenceType{
								Authorization: access,
								Type:          sType,
							},
						},
						sValueType,
					)
				} else {
					errs := RequireCheckerErrors(t, err, 1)

					require.IsType(t, &sema.TypeMismatchError{}, errs[0])
				}
			})
		})
	}

	testExplicitTypeArgumentNonReference := func(domain common.PathDomain) {

		testName := fmt.Sprintf(
			"explicit type argument, non-reference type, %s",
			domain.Identifier(),
		)

		t.Run(testName, func(t *testing.T) {

			t.Parallel()

			t.Run("resource", func(t *testing.T) {

				t.Parallel()

				_, err := ParseAndCheckAccount(t,
					fmt.Sprintf(
						`
                          resource R {}

                          let r <- authAccount.borrow<@R>(from: /%s/r)
                        `,
						domain.Identifier(),
					),
				)

				if domain == common.PathDomainStorage {

					errs := RequireCheckerErrors(t, err, 1)

					require.IsType(t, &sema.TypeMismatchError{}, errs[0])
				} else {
					errs := RequireCheckerErrors(t, err, 2)

					require.IsType(t, &sema.TypeMismatchError{}, errs[0])
					require.IsType(t, &sema.TypeMismatchError{}, errs[1])
				}
			})

			t.Run("struct", func(t *testing.T) {

				t.Parallel()

				_, err := ParseAndCheckAccount(t,
					fmt.Sprintf(
						`
                          struct S {}

                          let s = authAccount.borrow<S>(from: /%s/s)
                        `,
						domain.Identifier(),
					),
				)

				if domain == common.PathDomainStorage {

					errs := RequireCheckerErrors(t, err, 1)

					require.IsType(t, &sema.TypeMismatchError{}, errs[0])
				} else {
					errs := RequireCheckerErrors(t, err, 2)

					require.IsType(t, &sema.TypeMismatchError{}, errs[0])
					require.IsType(t, &sema.TypeMismatchError{}, errs[1])
				}
			})
		})
	}

	for _, domain := range common.AllPathDomainsByIdentifier {
		testMissingTypeArgument(domain)

		for _, auth := range []sema.Access{
			sema.UnauthorizedAccess,
			sema.NewEntitlementSetAccess(
				[]*sema.EntitlementType{
					{
						Location:   utils.TestLocation,
						Identifier: "X",
					},
				},
				sema.Conjunction),
		} {
			testExplicitTypeArgumentReference(domain, auth)
		}

		testExplicitTypeArgumentNonReference(domain)
	}
}

<<<<<<< HEAD
=======
func TestCheckAccount_link(t *testing.T) {

	t.Parallel()

	testMissingTypeArgument := func(domain common.PathDomain) {

		testName := fmt.Sprintf(
			"missing type argument, %s",
			domain.Identifier(),
		)

		t.Run(testName, func(t *testing.T) {

			t.Parallel()

			_, err := ParseAndCheckAccount(t,
				fmt.Sprintf(
					`
                      fun test(): Capability {
                          return authAccount.link(/%s/r, target: /storage/r)!
                      }
                    `,
					domain.Identifier(),
				),
			)

			switch domain {
			case common.PathDomainPrivate, common.PathDomainPublic:
				errs := RequireCheckerErrors(t, err, 1)

				require.IsType(t, &sema.TypeParameterTypeInferenceError{}, errs[0])

			default:
				errs := RequireCheckerErrors(t, err, 2)

				require.IsType(t, &sema.TypeMismatchError{}, errs[0])
				require.IsType(t, &sema.TypeParameterTypeInferenceError{}, errs[1])
			}
		})
	}

	testExplicitTypeArgumentReference := func(domain common.PathDomain, auth sema.Access) {

		authKeyword := auth.AuthKeyword()

		testName := fmt.Sprintf(
			"explicit type argument, %s reference, %s",
			authKeyword,
			domain.Identifier(),
		)

		t.Run(testName, func(t *testing.T) {

			t.Parallel()

			t.Run("resource", func(t *testing.T) {

				t.Parallel()

				typeArguments := fmt.Sprintf("<%s &R>", authKeyword)

				_, err := ParseAndCheckAccount(t,
					fmt.Sprintf(
						`
                          resource R {}
						  entitlement X

                          fun test(): Capability%[1]s {
                              return authAccount.link%[1]s(/%[2]s/r, target: /storage/r)!
                          }
                        `,
						typeArguments,
						domain.Identifier(),
					),
				)

				switch domain {
				case common.PathDomainPrivate, common.PathDomainPublic:
					require.NoError(t, err)

				default:
					errs := RequireCheckerErrors(t, err, 1)

					require.IsType(t, &sema.TypeMismatchError{}, errs[0])
				}
			})

			t.Run("struct", func(t *testing.T) {

				t.Parallel()

				typeArguments := fmt.Sprintf("<%s &S>", authKeyword)

				_, err := ParseAndCheckAccount(t,
					fmt.Sprintf(
						`
                          struct S {}
						  entitlement X

                          fun test(): Capability%[1]s {
                              return authAccount.link%[1]s(/%[2]s/s, target: /storage/s)!
                          }
                        `,
						typeArguments,
						domain.Identifier(),
					),
				)

				switch domain {
				case common.PathDomainPrivate, common.PathDomainPublic:
					require.NoError(t, err)

				default:
					errs := RequireCheckerErrors(t, err, 1)

					require.IsType(t, &sema.TypeMismatchError{}, errs[0])
				}
			})
		})
	}

	testExplicitTypeArgumentTarget := func(domain, targetDomain common.PathDomain) {

		testName := fmt.Sprintf(
			"explicit type argument, non-reference type, %s -> %s",
			domain.Identifier(),
			targetDomain.Identifier(),
		)

		t.Run(testName, func(t *testing.T) {

			t.Parallel()

			t.Run("resource", func(t *testing.T) {

				t.Parallel()

				_, err := ParseAndCheckAccount(t,
					fmt.Sprintf(
						`
                          resource R {}

                          fun test(): Capability {
                              return authAccount.link<@R>(/%s/r, target: /%s/r)!
                          }
                        `,
						domain.Identifier(),
						targetDomain.Identifier(),
					),
				)

				switch domain {
				case common.PathDomainPrivate, common.PathDomainPublic:
					errs := RequireCheckerErrors(t, err, 1)

					require.IsType(t, &sema.TypeMismatchError{}, errs[0])

				default:
					errs := RequireCheckerErrors(t, err, 2)

					require.IsType(t, &sema.TypeMismatchError{}, errs[0])
					require.IsType(t, &sema.TypeMismatchError{}, errs[1])
				}
			})

			t.Run("struct", func(t *testing.T) {

				t.Parallel()

				_, err := ParseAndCheckAccount(t,
					fmt.Sprintf(
						`
                          struct S {}

                          fun test(): Capability {
                              return authAccount.link<S>(/%s/s, target: /%s/s)!
                          }
                        `,
						domain.Identifier(),
						targetDomain.Identifier(),
					),
				)

				switch domain {
				case common.PathDomainPrivate, common.PathDomainPublic:
					errs := RequireCheckerErrors(t, err, 1)

					require.IsType(t, &sema.TypeMismatchError{}, errs[0])

				default:
					errs := RequireCheckerErrors(t, err, 2)

					require.IsType(t, &sema.TypeMismatchError{}, errs[0])
					require.IsType(t, &sema.TypeMismatchError{}, errs[1])
				}
			})
		})
	}

	for _, domain := range common.AllPathDomainsByIdentifier {
		testMissingTypeArgument(domain)

		for _, auth := range []sema.Access{sema.UnauthorizedAccess,
			sema.NewEntitlementSetAccess([]*sema.EntitlementType{{
				Location:   utils.TestLocation,
				Identifier: "X",
			}}, sema.Conjunction),
		} {
			testExplicitTypeArgumentReference(domain, auth)
		}

		for _, targetDomain := range common.AllPathDomainsByIdentifier {
			testExplicitTypeArgumentTarget(domain, targetDomain)
		}
	}
}

func TestCheckAccount_linkAccount(t *testing.T) {

	t.Parallel()

	type testCase struct {
		domain  common.PathDomain
		enabled bool
	}

	test := func(tc testCase) {

		testName := fmt.Sprintf(
			"%s, enabled=%v",
			tc.domain.Identifier(),
			tc.enabled,
		)

		t.Run(testName, func(t *testing.T) {

			t.Parallel()

			code := fmt.Sprintf(`
                  resource R {}

                  fun test(authAccount: AuthAccount): Capability<&AuthAccount> {
                      return authAccount.linkAccount(/%s/r)!
                  }
                `,
				tc.domain.Identifier(),
			)

			_, err := ParseAndCheckWithOptions(t,
				code,
				ParseAndCheckOptions{
					Config: &sema.Config{
						AccountLinkingEnabled: tc.enabled,
					},
				},
			)

			if !tc.enabled {
				errs := RequireCheckerErrors(t, err, 1)

				require.IsType(t, &sema.NotDeclaredMemberError{}, errs[0])
				return
			}

			if tc.domain != common.PathDomainPrivate {
				errs := RequireCheckerErrors(t, err, 1)

				require.IsType(t, &sema.TypeMismatchError{}, errs[0])
				return
			}

			require.NoError(t, err)
		})
	}

	for _, enabled := range []bool{true, false} {
		for _, domain := range common.AllPathDomainsByIdentifier {
			test(testCase{
				domain:  domain,
				enabled: enabled,
			})
		}
	}
}

func TestCheckAccount_unlink(t *testing.T) {

	t.Parallel()

	test := func(domain common.PathDomain) {

		t.Run(domain.Identifier(), func(t *testing.T) {

			t.Parallel()

			_, err := ParseAndCheckAccount(t,
				fmt.Sprintf(
					`
                      fun test() {
                          authAccount.unlink(/%s/r)
                      }
                    `,
					domain.Identifier(),
				),
			)

			switch domain {
			case common.PathDomainPrivate, common.PathDomainPublic:
				require.NoError(t, err)

			default:
				errs := RequireCheckerErrors(t, err, 1)

				require.IsType(t, &sema.TypeMismatchError{}, errs[0])
			}
		})
	}

	for _, domain := range common.AllPathDomainsByIdentifier {
		test(domain)
	}
}

func TestCheckAccount_getLinkTarget(t *testing.T) {

	t.Parallel()

	test := func(domain common.PathDomain, accountType, accountVariable string) {

		testName := fmt.Sprintf(
			"%s.getLinkTarget: %s",
			accountType,
			domain.Identifier(),
		)

		t.Run(testName, func(t *testing.T) {

			t.Parallel()

			_, err := ParseAndCheckAccount(t,
				fmt.Sprintf(
					`
                      let path: Path = %s.getLinkTarget(/%s/r)!
                    `,
					accountVariable,
					domain.Identifier(),
				),
			)

			switch domain {
			case common.PathDomainPrivate, common.PathDomainPublic:
				require.NoError(t, err)

			default:
				errs := RequireCheckerErrors(t, err, 1)

				require.IsType(t, &sema.TypeMismatchError{}, errs[0])
			}
		})
	}

	for _, domain := range common.AllPathDomainsByIdentifier {

		for accountType, accountVariable := range map[string]string{
			"AuthAccount":   "authAccount",
			"PublicAccount": "publicAccount",
		} {
			test(domain, accountType, accountVariable)
		}
	}
}

func TestCheckAccount_getCapability(t *testing.T) {

	t.Parallel()

	test := func(typed bool, accountType string, domain common.PathDomain, accountVariable string) {

		typedPrefix := ""
		if !typed {
			typedPrefix = "un"
		}

		testName := fmt.Sprintf(
			"%s.getCapability: %s, %styped",
			accountType,
			domain.Identifier(),
			typedPrefix,
		)

		t.Run(testName, func(t *testing.T) {

			t.Parallel()

			capabilitySuffix := ""
			if typed {
				capabilitySuffix = "<&Int>"
			}

			code := fmt.Sprintf(
				`
	              fun test(): Capability%[3]s {
	                  return %[1]s.getCapability%[3]s(/%[2]s/r)
	              }

                  let cap = test()
	            `,
				accountVariable,
				domain.Identifier(),
				capabilitySuffix,
			)

			checker, err := ParseAndCheckAccount(t, code)

			switch domain {
			case common.PathDomainPrivate:

				if accountType == "PublicAccount" {
					errs := RequireCheckerErrors(t, err, 1)

					require.IsType(t, &sema.TypeMismatchError{}, errs[0])

					return
				} else {
					require.NoError(t, err)
				}

			case common.PathDomainPublic:
				require.NoError(t, err)

			default:
				errs := RequireCheckerErrors(t, err, 1)

				require.IsType(t, &sema.TypeMismatchError{}, errs[0])

				return
			}

			var expectedBorrowType sema.Type
			if typed {
				expectedBorrowType = &sema.ReferenceType{
					Type:          sema.IntType,
					Authorization: sema.UnauthorizedAccess,
				}
			}

			capType := RequireGlobalValue(t, checker.Elaboration, "cap")

			assert.Equal(t,
				&sema.CapabilityType{
					BorrowType: expectedBorrowType,
				},
				capType,
			)
		})
	}

	for _, domain := range common.AllPathDomainsByIdentifier {

		for accountType, accountVariable := range map[string]string{
			"AuthAccount":   "authAccount",
			"PublicAccount": "publicAccount",
		} {

			for _, typed := range []bool{true, false} {

				test(typed, accountType, domain, accountVariable)
			}
		}
	}
}

>>>>>>> 0e3b9d39
func TestCheckAccount_BalanceFields(t *testing.T) {
	t.Parallel()

	for accountType, accountVariable := range map[string]string{
		"AuthAccount":   "authAccount",
		"PublicAccount": "publicAccount",
	} {

		for _, fieldName := range []string{
			"balance",
			"availableBalance",
		} {

			testName := fmt.Sprintf(
				"%s.%s",
				accountType,
				fieldName,
			)

			t.Run(testName, func(t *testing.T) {

				code := fmt.Sprintf(
					`
	                      fun test(): UFix64 {
	                          return %s.%s
	                      }

                          let amount = test()
	                    `,
					accountVariable,
					fieldName,
				)
				checker, err := ParseAndCheckAccount(
					t,
					code,
				)

				require.NoError(t, err)

				amountType := RequireGlobalValue(t, checker.Elaboration, "amount")

				assert.Equal(t, sema.UFix64Type, amountType)
			})
		}
	}
}

func TestCheckAccount_StorageFields(t *testing.T) {
	t.Parallel()

	for accountType, accountVariable := range map[string]string{
		"AuthAccount":   "authAccount",
		"PublicAccount": "publicAccount",
	} {

		for _, fieldName := range []string{
			"storageUsed",
			"storageCapacity",
		} {

			testName := fmt.Sprintf(
				"%s.%s",
				accountType,
				fieldName,
			)

			t.Run(testName, func(t *testing.T) {

				code := fmt.Sprintf(
					`
	                      fun test(): UInt64 {
	                          return %s.%s
	                      }

                          let amount = test()
	                    `,
					accountVariable,
					fieldName,
				)
				checker, err := ParseAndCheckAccount(
					t,
					code,
				)

				require.NoError(t, err)

				amountType := RequireGlobalValue(t, checker.Elaboration, "amount")

				assert.Equal(t, sema.UInt64Type, amountType)
			})
		}
	}
}

func TestAuthAccountContracts(t *testing.T) {

	t.Parallel()

	t.Run("contracts type", func(t *testing.T) {
		t.Parallel()
		_, err := ParseAndCheckAccount(t, `
          let contracts: AuthAccount.Contracts = authAccount.contracts
	    `)

		require.NoError(t, err)
	})

	t.Run("contracts names", func(t *testing.T) {
		t.Parallel()
		_, err := ParseAndCheckAccount(t, `
          let names: [String] = authAccount.contracts.names
	    `)

		require.NoError(t, err)
	})

	t.Run("update contracts names", func(t *testing.T) {
		t.Parallel()
		_, err := ParseAndCheckAccount(t, `
            fun test() {
                authAccount.contracts.names = ["foo"]
            }
	    `)

		errors := RequireCheckerErrors(t, err, 2)

		assert.IsType(t, &sema.InvalidAssignmentAccessError{}, errors[0])
		assert.IsType(t, &sema.AssignmentToConstantMemberError{}, errors[1])
	})

	t.Run("get contract", func(t *testing.T) {
		t.Parallel()
		_, err := ParseAndCheckAccount(t, `
            fun test(): DeployedContract {
                return authAccount.contracts.get(name: "foo")!
            }
	    `)

		require.NoError(t, err)
	})

	t.Run("borrow contract", func(t *testing.T) {
		t.Parallel()
		_, err := ParseAndCheckAccount(t, `
            contract C {}

            fun test(): &C {
                return authAccount.contracts.borrow<&C>(name: "foo")!
            }
	    `)

		require.NoError(t, err)
	})

	t.Run("invalid borrow contract: missing type argument", func(t *testing.T) {
		t.Parallel()
		_, err := ParseAndCheckAccount(t, `
            contract C {}

            fun test(): &AnyStruct {
                return authAccount.contracts.borrow(name: "foo")!
            }
	    `)

		errors := RequireCheckerErrors(t, err, 1)

		assert.IsType(t, &sema.TypeParameterTypeInferenceError{}, errors[0])
	})

	t.Run("add contract", func(t *testing.T) {
		t.Parallel()
		_, err := ParseAndCheckAccount(t, `
            fun test(): DeployedContract {
                return authAccount.contracts.add(name: "foo", code: "012".decodeHex())
            }
	    `)

		require.NoError(t, err)
	})

	t.Run("update contract", func(t *testing.T) {
		t.Parallel()
		_, err := ParseAndCheckAccount(t, `
            fun test(): DeployedContract {
                return authAccount.contracts.update__experimental(name: "foo", code: "012".decodeHex())
            }
	    `)

		require.NoError(t, err)
	})

	t.Run("remove contract", func(t *testing.T) {
		t.Parallel()
		_, err := ParseAndCheckAccount(t, `
            fun test(): DeployedContract {
                return authAccount.contracts.remove(name: "foo")!
            }
	    `)

		require.NoError(t, err)
	})

}

func TestPublicAccountContracts(t *testing.T) {

	t.Parallel()

	t.Run("contracts type", func(t *testing.T) {
		t.Parallel()
		_, err := ParseAndCheckAccount(t, `
            let contracts: PublicAccount.Contracts = publicAccount.contracts
	    `)

		require.NoError(t, err)
	})

	t.Run("contracts names", func(t *testing.T) {
		t.Parallel()
		_, err := ParseAndCheckAccount(t, `
            let names: [String] = publicAccount.contracts.names
	    `)

		require.NoError(t, err)
	})

	t.Run("update contracts names", func(t *testing.T) {
		t.Parallel()
		_, err := ParseAndCheckAccount(t, `
            fun test() {
                publicAccount.contracts.names = ["foo"]
            }
	    `)

		errors := RequireCheckerErrors(t, err, 2)

		assert.IsType(t, &sema.InvalidAssignmentAccessError{}, errors[0])
		assert.IsType(t, &sema.AssignmentToConstantMemberError{}, errors[1])
	})

	t.Run("get contract", func(t *testing.T) {
		t.Parallel()
		_, err := ParseAndCheckAccount(t, `
            fun test(): DeployedContract {
                return publicAccount.contracts.get(name: "foo")!
            }
	    `)

		require.NoError(t, err)
	})

	t.Run("borrow contract", func(t *testing.T) {
		t.Parallel()
		_, err := ParseAndCheckAccount(t, `
            contract C {}

            fun test(): &C {
                return publicAccount.contracts.borrow<&C>(name: "foo")!
            }
	    `)

		require.NoError(t, err)
	})

	t.Run("invalid borrow contract: missing type argument", func(t *testing.T) {
		t.Parallel()
		_, err := ParseAndCheckAccount(t, `
            contract C {}

            fun test(): &AnyStruct {
                return publicAccount.contracts.borrow(name: "foo")!
            }
	    `)

		errors := RequireCheckerErrors(t, err, 1)

		assert.IsType(t, &sema.TypeParameterTypeInferenceError{}, errors[0])
	})

	t.Run("add contract", func(t *testing.T) {
		t.Parallel()
		_, err := ParseAndCheckAccount(t, `
            fun test(): DeployedContract {
                return publicAccount.contracts.add(name: "foo", code: "012".decodeHex())
            }
	    `)

		errors := RequireCheckerErrors(t, err, 1)

		require.IsType(t, &sema.NotDeclaredMemberError{}, errors[0])
		notDeclaredError := errors[0].(*sema.NotDeclaredMemberError)
		assert.Equal(t, "add", notDeclaredError.Name)
	})

	t.Run("update contract", func(t *testing.T) {
		t.Parallel()
		_, err := ParseAndCheckAccount(t, `
            fun test(): DeployedContract {
                return publicAccount.contracts.update__experimental(name: "foo", code: "012".decodeHex())
            }
	    `)

		errors := RequireCheckerErrors(t, err, 1)

		require.IsType(t, &sema.NotDeclaredMemberError{}, errors[0])
		notDeclaredError := errors[0].(*sema.NotDeclaredMemberError)
		assert.Equal(t, "update__experimental", notDeclaredError.Name)
	})

	t.Run("remove contract", func(t *testing.T) {
		t.Parallel()
		_, err := ParseAndCheckAccount(t, `
            fun test(): DeployedContract {
                return publicAccount.contracts.remove(name: "foo")
            }
	    `)

		errors := RequireCheckerErrors(t, err, 1)

		require.IsType(t, &sema.NotDeclaredMemberError{}, errors[0])
		notDeclaredError := errors[0].(*sema.NotDeclaredMemberError)
		assert.Equal(t, "remove", notDeclaredError.Name)
	})

}

func TestCheckAccountPaths(t *testing.T) {

	t.Parallel()
	t.Run("capitalized", func(t *testing.T) {
		t.Parallel()
		_, err := ParseAndCheckAccount(t,
			`
			let paths = authAccount.StoragePaths
		`,
		)

		errors := RequireCheckerErrors(t, err, 1)

		var notDeclaredError *sema.NotDeclaredMemberError
		require.ErrorAs(t, errors[0], &notDeclaredError)

		assert.Equal(t, "StoragePaths", notDeclaredError.Name)
	})

	t.Run("annotation", func(t *testing.T) {
		t.Parallel()
		_, err := ParseAndCheckAccount(t,
			`
			let publicPaths: [PublicPath] = authAccount.publicPaths
			let privatePaths: [PrivatePath] = authAccount.privatePaths
			let storagePaths: [StoragePath] = authAccount.storagePaths
		`,
		)

		require.NoError(t, err)
	})

	t.Run("supertype annotation", func(t *testing.T) {
		t.Parallel()
		_, err := ParseAndCheckAccount(t,
			`
			let publicPaths: [Path] = authAccount.publicPaths
			let privatePaths: [CapabilityPath] = authAccount.privatePaths
			let storagePaths: [Path] = authAccount.storagePaths
		`,
		)

		require.NoError(t, err)
	})

	t.Run("incorrect annotation", func(t *testing.T) {
		t.Parallel()
		_, err := ParseAndCheckAccount(t,
			`
			let paths: [PublicPath] = authAccount.privatePaths
		`,
		)

		errors := RequireCheckerErrors(t, err, 1)
		require.IsType(t, &sema.TypeMismatchError{}, errors[0])
	})

	t.Run("publicAccount annotation", func(t *testing.T) {
		t.Parallel()
		_, err := ParseAndCheckAccount(t,
			`
			let paths: [PublicPath] = publicAccount.publicPaths
		`,
		)

		require.NoError(t, err)
	})

	t.Run("publicAccount supertype annotation", func(t *testing.T) {
		t.Parallel()
		_, err := ParseAndCheckAccount(t,
			`
			let paths: [Path] = publicAccount.publicPaths
		`,
		)

		require.NoError(t, err)
	})

	t.Run("publicAccount iteration", func(t *testing.T) {
		t.Parallel()
		_, err := ParseAndCheckAccount(t, `	
          let paths: [PublicPath] = publicAccount.publicPaths
		`)

		require.NoError(t, err)
	})

	t.Run("iteration", func(t *testing.T) {
		t.Parallel()
		_, err := ParseAndCheckAccount(t,
			`
			fun test() {
				let paths = authAccount.storagePaths
				for storagePath in paths {
					let t = authAccount.type(at: storagePath)
				}
			}
		`,
		)

		require.NoError(t, err)
	})
}

func TestCheckPublicAccountIteration(t *testing.T) {

	t.Parallel()

	t.Run("basic", func(t *testing.T) {
		t.Parallel()
		_, err := ParseAndCheckAccount(t,
			`
			fun test() {
				publicAccount.forEachPublic(fun (path: PublicPath, type:Type): Bool {
					return true
				})
			}
			`,
		)

		require.NoError(t, err)
	})

	t.Run("labels irrelevant", func(t *testing.T) {
		t.Parallel()
		_, err := ParseAndCheckAccount(t,
			`
			fun test() {
				publicAccount.forEachPublic(fun (foo: PublicPath, bar:Type): Bool {
					return true
				})
			}
			`,
		)

		require.NoError(t, err)
	})

	t.Run("incompatible return", func(t *testing.T) {
		t.Parallel()
		_, err := ParseAndCheckAccount(t,
			`
			fun test() {
				publicAccount.forEachPublic(fun (path: PublicPath, type:Type): Bool {
					return 3
				})
			}
			`,
		)

		errors := RequireCheckerErrors(t, err, 1)
		require.IsType(t, &sema.TypeMismatchError{}, errors[0])
	})

	t.Run("incompatible return annot", func(t *testing.T) {
		t.Parallel()
		_, err := ParseAndCheckAccount(t,
			`
			fun test() {
				publicAccount.forEachPublic(fun (path: PublicPath, type:Type): Void {})
			}
			`,
		)

		errors := RequireCheckerErrors(t, err, 1)
		require.IsType(t, &sema.TypeMismatchError{}, errors[0])
	})

	t.Run("incompatible arg 1", func(t *testing.T) {
		t.Parallel()
		_, err := ParseAndCheckAccount(t,
			`
			fun test() {
				publicAccount.forEachPublic(fun (path: StoragePath, type:Type): Void {})
			}
			`,
		)

		errors := RequireCheckerErrors(t, err, 1)
		require.IsType(t, &sema.TypeMismatchError{}, errors[0])
	})

	t.Run("incompatible arg 2", func(t *testing.T) {
		t.Parallel()
		_, err := ParseAndCheckAccount(t,
			`
			fun test() {
				publicAccount.forEachPublic(fun (path: PublicPath, type:Int): Void {})
			}
			`,
		)

		errors := RequireCheckerErrors(t, err, 1)
		require.IsType(t, &sema.TypeMismatchError{}, errors[0])
	})

	t.Run("supertype", func(t *testing.T) {
		t.Parallel()
		_, err := ParseAndCheckAccount(t,
			`
			fun test() {
				publicAccount.forEachPublic(fun (path: CapabilityPath, type:Type): Void {})
			}
			`,
		)

		errors := RequireCheckerErrors(t, err, 1)
		require.IsType(t, &sema.TypeMismatchError{}, errors[0])
	})
}

func TestCheckAuthAccountIteration(t *testing.T) {

	t.Parallel()

	t.Run("basic suite", func(t *testing.T) {
		t.Parallel()

		nameTypePairs := []struct {
			name        string
			correctType string
		}{
			{name: "forEachPublic", correctType: "PublicPath"},
			{name: "forEachPrivate", correctType: "PrivatePath"},
			{name: "forEachStored", correctType: "StoragePath"},
		}

		test := func(pair struct {
			name        string
			correctType string
		}) {
			t.Run(fmt.Sprintf("basic %s", pair.correctType), func(t *testing.T) {
				t.Parallel()
				_, err := ParseAndCheckAccount(t,
					fmt.Sprintf(`
					fun test() {
						authAccount.%s(fun (path: %s, type:Type): Bool {
							return true
						})
					}
					`, pair.name, pair.correctType),
				)

				require.NoError(t, err)
			})

			t.Run(fmt.Sprintf("labels irrelevant %s", pair.correctType), func(t *testing.T) {
				t.Parallel()
				_, err := ParseAndCheckAccount(t,
					fmt.Sprintf(`
					fun test() {
						authAccount.%s(fun (foo: %s, bar:Type): Bool {
							return true
						})
					}
					`, pair.name, pair.correctType),
				)

				require.NoError(t, err)
			})

			t.Run(fmt.Sprintf("incompatible return %s", pair.correctType), func(t *testing.T) {
				t.Parallel()
				_, err := ParseAndCheckAccount(t,
					fmt.Sprintf(`
					fun test() {
						authAccount.%s(fun (path: %s, type:Type): Bool {
							return 3
						})
					}
					`, pair.name, pair.correctType),
				)

				errors := RequireCheckerErrors(t, err, 1)
				require.IsType(t, &sema.TypeMismatchError{}, errors[0])
			})

			t.Run(fmt.Sprintf("incompatible return annot %s", pair.correctType), func(t *testing.T) {
				t.Parallel()
				_, err := ParseAndCheckAccount(t,
					fmt.Sprintf(`
					fun test() {
						authAccount.%s(fun (path: %s, type:Type): Void {})
					}
					`, pair.name, pair.correctType),
				)

				errors := RequireCheckerErrors(t, err, 1)
				require.IsType(t, &sema.TypeMismatchError{}, errors[0])
			})

			t.Run(fmt.Sprintf("incompatible arg 1 %s", pair.correctType), func(t *testing.T) {
				t.Parallel()
				_, err := ParseAndCheckAccount(t,
					fmt.Sprintf(`
					fun test() {
						authAccount.%s(fun (path: Int, type:Type): Void {})
					}
					`, pair.name),
				)

				errors := RequireCheckerErrors(t, err, 1)
				require.IsType(t, &sema.TypeMismatchError{}, errors[0])
			})

			t.Run(fmt.Sprintf("incompatible arg 2 %s", pair.correctType), func(t *testing.T) {
				t.Parallel()
				_, err := ParseAndCheckAccount(t,
					fmt.Sprintf(`
					fun test() {
						authAccount.%s(fun (path: %s, type:Int): Void {})
					}
					`, pair.name, pair.correctType),
				)

				errors := RequireCheckerErrors(t, err, 1)
				require.IsType(t, &sema.TypeMismatchError{}, errors[0])
			})

			t.Run(fmt.Sprintf("supertype %s", pair.correctType), func(t *testing.T) {
				t.Parallel()
				_, err := ParseAndCheckAccount(t,
					fmt.Sprintf(`
					fun test() {
						authAccount.%s(fun (path: Path, type:Type): Void {})
					}
					`, pair.name),
				)

				errors := RequireCheckerErrors(t, err, 1)
				require.IsType(t, &sema.TypeMismatchError{}, errors[0])
			})
		}

		for _, pair := range nameTypePairs {
			test(pair)
		}
	})
}

func TestCheckAccountPublish(t *testing.T) {

	t.Parallel()

	t.Run("basic publish", func(t *testing.T) {
		t.Parallel()

		_, err := ParseAndCheckAccount(t,
			`fun test(_ cap: Capability<&Int>) {
				let x: Void = authAccount.inbox.publish(cap, name: "foo", recipient: 0x1)
			}`,
		)
		require.NoError(t, err)
	})

	t.Run("publish unlabeled name", func(t *testing.T) {
		t.Parallel()

		_, err := ParseAndCheckAccount(t,
			`fun test(_ cap: Capability<&Int>) {
				authAccount.inbox.publish(cap, "foo", recipient: 0x1)
			}`,
		)
		require.Error(t, err)
		errors := RequireCheckerErrors(t, err, 1)
		require.IsType(t, &sema.MissingArgumentLabelError{}, errors[0])
	})

	t.Run("publish unlabeled recipient", func(t *testing.T) {
		t.Parallel()

		_, err := ParseAndCheckAccount(t,
			`fun test(_ cap: Capability<&Int>) {
				authAccount.inbox.publish(cap, name: "foo", 0x1)
			}`,
		)
		require.Error(t, err)
		errors := RequireCheckerErrors(t, err, 1)
		require.IsType(t, &sema.MissingArgumentLabelError{}, errors[0])
	})

	t.Run("publish wrong argument types", func(t *testing.T) {
		t.Parallel()

		_, err := ParseAndCheckAccount(t,
			`fun test() {
				authAccount.inbox.publish(3, name: 3, recipient: "")
			}`,
		)
		require.Error(t, err)
		errors := RequireCheckerErrors(t, err, 3)
		require.IsType(t, &sema.TypeMismatchError{}, errors[0])
		require.IsType(t, &sema.TypeMismatchError{}, errors[1])
		require.IsType(t, &sema.TypeMismatchError{}, errors[2])
	})

	t.Run("publish non-capability", func(t *testing.T) {
		t.Parallel()

		_, err := ParseAndCheckAccount(t,
			`fun test() {
				authAccount.inbox.publish(fun () {}, name: "foo", recipient: 0x1)
			}`,
		)
		require.Error(t, err)
		errors := RequireCheckerErrors(t, err, 1)
		require.IsType(t, &sema.TypeMismatchError{}, errors[0])
	})
}

func TestCheckAccountUnpublish(t *testing.T) {

	t.Parallel()

	t.Run("basic unpublish", func(t *testing.T) {
		t.Parallel()

		_, err := ParseAndCheckAccount(t,
			`fun test() {
				let x: Capability<&Int> = authAccount.inbox.unpublish<&Int>("foo")!
			}`,
		)
		require.NoError(t, err)
	})

	t.Run("unpublish wrong argument types", func(t *testing.T) {
		t.Parallel()

		_, err := ParseAndCheckAccount(t,
			`fun test() {
				authAccount.inbox.unpublish<&String>(4)
			}`,
		)
		require.Error(t, err)
		errors := RequireCheckerErrors(t, err, 1)
		require.IsType(t, &sema.TypeMismatchError{}, errors[0])
	})

	t.Run("unpublish wrong return", func(t *testing.T) {
		t.Parallel()

		_, err := ParseAndCheckAccount(t,
			`
			resource R {}
			fun test() {
				let x <- authAccount.inbox.unpublish<&R>("foo")
			}`,
		)
		require.Error(t, err)
		errors := RequireCheckerErrors(t, err, 1)
		require.IsType(t, &sema.IncorrectTransferOperationError{}, errors[0])
	})

	t.Run("missing type params", func(t *testing.T) {
		t.Parallel()

		_, err := ParseAndCheckAccount(t,
			`
			resource R {}
			fun test() {
				let x = authAccount.inbox.unpublish("foo")!
			}`,
		)
		require.Error(t, err)
		errors := RequireCheckerErrors(t, err, 1)
		require.IsType(t, &sema.TypeParameterTypeInferenceError{}, errors[0])
	})
}

func TestCheckAccountClaim(t *testing.T) {

	t.Parallel()

	t.Run("basic claim", func(t *testing.T) {
		t.Parallel()

		_, err := ParseAndCheckAccount(t,
			`fun test() {
				let x: Capability<&Int> = authAccount.inbox.claim<&Int>("foo", provider: 0x1)!
			}`,
		)
		require.NoError(t, err)
	})

	t.Run("claim wrong argument types", func(t *testing.T) {
		t.Parallel()

		_, err := ParseAndCheckAccount(t,
			`fun test() {
				authAccount.inbox.claim<&String>(4, provider: "foo")
			}`,
		)
		require.Error(t, err)
		errors := RequireCheckerErrors(t, err, 2)
		require.IsType(t, &sema.TypeMismatchError{}, errors[0])
		require.IsType(t, &sema.TypeMismatchError{}, errors[1])
	})

	t.Run("claim no provider label", func(t *testing.T) {
		t.Parallel()

		_, err := ParseAndCheckAccount(t,
			`fun test() {
				authAccount.inbox.claim<&Int>("foo", 0x1)
			}`,
		)
		require.Error(t, err)
		errors := RequireCheckerErrors(t, err, 1)
		require.IsType(t, &sema.MissingArgumentLabelError{}, errors[0])
	})

	t.Run("claim wrong return", func(t *testing.T) {
		t.Parallel()

		_, err := ParseAndCheckAccount(t,
			`
			resource R {}
			fun test() {
				let x <- authAccount.inbox.claim<&R>("foo", provider: 0x1)!
			}`,
		)
		require.Error(t, err)
		errors := RequireCheckerErrors(t, err, 1)
		require.IsType(t, &sema.IncorrectTransferOperationError{}, errors[0])
	})

	t.Run("claim no type argument", func(t *testing.T) {
		t.Parallel()

		_, err := ParseAndCheckAccount(t,
			`
			resource R {}
			fun test() {
				authAccount.inbox.claim("foo", provider: 0x1)
			}`,
		)
		require.Error(t, err)
		errors := RequireCheckerErrors(t, err, 1)
		require.IsType(t, &sema.TypeParameterTypeInferenceError{}, errors[0])
	})
}

func TestCheckAccountCapabilities(t *testing.T) {

	t.Parallel()

	t.Run("AuthAccount.capabilities", func(t *testing.T) {

		t.Parallel()

		_, err := ParseAndCheckAccount(t, `
          fun test() {
		      let capabilities: AuthAccount.Capabilities = authAccount.capabilities

              let cap: Capability<&Int> = capabilities.get<&Int>(/public/foo)!

              let ref: &Int = capabilities.borrow<&Int>(/public/foo)!

              capabilities.publish(cap, at: /public/bar)

              let cap2: Capability = capabilities.unpublish(/public/bar)!
          }
		`)
		require.NoError(t, err)
	})

	t.Run("AuthAccount.capabilities.storage", func(t *testing.T) {

		t.Parallel()

		_, err := ParseAndCheckAccount(t, `
          fun test() {
		      let capabilities: AuthAccount.StorageCapabilities = authAccount.capabilities.storage

              let controller: &StorageCapabilityController = capabilities.getController(byCapabilityID: 1)!

              let controllers: [&StorageCapabilityController] = capabilities.getControllers(forPath: /storage/foo)

              capabilities.forEachController(
                  forPath: /storage/bar,
                  fun (controller: &StorageCapabilityController): Bool {
                      return true
                  }
              )

              let cap2: Capability<&String> = capabilities.issue<&String>(/storage/baz)
          }
		`)
		require.NoError(t, err)
	})

	t.Run("AuthAccount.capabilities.account", func(t *testing.T) {

		t.Parallel()

		_, err := ParseAndCheckAccount(t, `
          fun test() {
		      let capabilities: AuthAccount.AccountCapabilities = authAccount.capabilities.account

              let controller: &AccountCapabilityController = capabilities.getController(byCapabilityID: 1)!

              let controllers: [&AccountCapabilityController] = capabilities.getControllers()

              capabilities.forEachController(fun (controller: &AccountCapabilityController): Bool {
                  return true
              })

              let cap: Capability<&AuthAccount> = capabilities.issue<&AuthAccount>()
          }
		`)
		require.NoError(t, err)
	})

	t.Run("PublicAccount.capabilities", func(t *testing.T) {

		t.Parallel()

		_, err := ParseAndCheckAccount(t, `
          fun test() {
		      let capabilities: PublicAccount.Capabilities = publicAccount.capabilities

              let cap: Capability<&Int> = capabilities.get<&Int>(/public/foo)!

              let ref: &Int = capabilities.borrow<&Int>(/public/foo)!
          }
		`)
		require.NoError(t, err)
	})

	t.Run("PublicAccount.capabilities.storage: invalid", func(t *testing.T) {

		t.Parallel()

		_, err := ParseAndCheckAccount(t, `
		  let capabilitiesRef: PublicAccount.StorageCapabilities = publicAccount.capabilities.storage
		`)
		require.Error(t, err)
		errors := RequireCheckerErrors(t, err, 2)
		require.IsType(t, &sema.NotDeclaredError{}, errors[0])
		require.IsType(t, &sema.NotDeclaredMemberError{}, errors[1])
	})

	t.Run("PublicAccount.capabilities.account: invalid", func(t *testing.T) {

		t.Parallel()

		_, err := ParseAndCheckAccount(t, `
		  let capabilitiesRef: PublicAccount.AccountCapabilities = publicAccount.capabilities.account
		`)
		require.Error(t, err)
		errors := RequireCheckerErrors(t, err, 2)
		require.IsType(t, &sema.NotDeclaredError{}, errors[0])
		require.IsType(t, &sema.NotDeclaredMemberError{}, errors[1])
	})
}<|MERGE_RESOLUTION|>--- conflicted
+++ resolved
@@ -930,481 +930,6 @@
 	}
 }
 
-<<<<<<< HEAD
-=======
-func TestCheckAccount_link(t *testing.T) {
-
-	t.Parallel()
-
-	testMissingTypeArgument := func(domain common.PathDomain) {
-
-		testName := fmt.Sprintf(
-			"missing type argument, %s",
-			domain.Identifier(),
-		)
-
-		t.Run(testName, func(t *testing.T) {
-
-			t.Parallel()
-
-			_, err := ParseAndCheckAccount(t,
-				fmt.Sprintf(
-					`
-                      fun test(): Capability {
-                          return authAccount.link(/%s/r, target: /storage/r)!
-                      }
-                    `,
-					domain.Identifier(),
-				),
-			)
-
-			switch domain {
-			case common.PathDomainPrivate, common.PathDomainPublic:
-				errs := RequireCheckerErrors(t, err, 1)
-
-				require.IsType(t, &sema.TypeParameterTypeInferenceError{}, errs[0])
-
-			default:
-				errs := RequireCheckerErrors(t, err, 2)
-
-				require.IsType(t, &sema.TypeMismatchError{}, errs[0])
-				require.IsType(t, &sema.TypeParameterTypeInferenceError{}, errs[1])
-			}
-		})
-	}
-
-	testExplicitTypeArgumentReference := func(domain common.PathDomain, auth sema.Access) {
-
-		authKeyword := auth.AuthKeyword()
-
-		testName := fmt.Sprintf(
-			"explicit type argument, %s reference, %s",
-			authKeyword,
-			domain.Identifier(),
-		)
-
-		t.Run(testName, func(t *testing.T) {
-
-			t.Parallel()
-
-			t.Run("resource", func(t *testing.T) {
-
-				t.Parallel()
-
-				typeArguments := fmt.Sprintf("<%s &R>", authKeyword)
-
-				_, err := ParseAndCheckAccount(t,
-					fmt.Sprintf(
-						`
-                          resource R {}
-						  entitlement X
-
-                          fun test(): Capability%[1]s {
-                              return authAccount.link%[1]s(/%[2]s/r, target: /storage/r)!
-                          }
-                        `,
-						typeArguments,
-						domain.Identifier(),
-					),
-				)
-
-				switch domain {
-				case common.PathDomainPrivate, common.PathDomainPublic:
-					require.NoError(t, err)
-
-				default:
-					errs := RequireCheckerErrors(t, err, 1)
-
-					require.IsType(t, &sema.TypeMismatchError{}, errs[0])
-				}
-			})
-
-			t.Run("struct", func(t *testing.T) {
-
-				t.Parallel()
-
-				typeArguments := fmt.Sprintf("<%s &S>", authKeyword)
-
-				_, err := ParseAndCheckAccount(t,
-					fmt.Sprintf(
-						`
-                          struct S {}
-						  entitlement X
-
-                          fun test(): Capability%[1]s {
-                              return authAccount.link%[1]s(/%[2]s/s, target: /storage/s)!
-                          }
-                        `,
-						typeArguments,
-						domain.Identifier(),
-					),
-				)
-
-				switch domain {
-				case common.PathDomainPrivate, common.PathDomainPublic:
-					require.NoError(t, err)
-
-				default:
-					errs := RequireCheckerErrors(t, err, 1)
-
-					require.IsType(t, &sema.TypeMismatchError{}, errs[0])
-				}
-			})
-		})
-	}
-
-	testExplicitTypeArgumentTarget := func(domain, targetDomain common.PathDomain) {
-
-		testName := fmt.Sprintf(
-			"explicit type argument, non-reference type, %s -> %s",
-			domain.Identifier(),
-			targetDomain.Identifier(),
-		)
-
-		t.Run(testName, func(t *testing.T) {
-
-			t.Parallel()
-
-			t.Run("resource", func(t *testing.T) {
-
-				t.Parallel()
-
-				_, err := ParseAndCheckAccount(t,
-					fmt.Sprintf(
-						`
-                          resource R {}
-
-                          fun test(): Capability {
-                              return authAccount.link<@R>(/%s/r, target: /%s/r)!
-                          }
-                        `,
-						domain.Identifier(),
-						targetDomain.Identifier(),
-					),
-				)
-
-				switch domain {
-				case common.PathDomainPrivate, common.PathDomainPublic:
-					errs := RequireCheckerErrors(t, err, 1)
-
-					require.IsType(t, &sema.TypeMismatchError{}, errs[0])
-
-				default:
-					errs := RequireCheckerErrors(t, err, 2)
-
-					require.IsType(t, &sema.TypeMismatchError{}, errs[0])
-					require.IsType(t, &sema.TypeMismatchError{}, errs[1])
-				}
-			})
-
-			t.Run("struct", func(t *testing.T) {
-
-				t.Parallel()
-
-				_, err := ParseAndCheckAccount(t,
-					fmt.Sprintf(
-						`
-                          struct S {}
-
-                          fun test(): Capability {
-                              return authAccount.link<S>(/%s/s, target: /%s/s)!
-                          }
-                        `,
-						domain.Identifier(),
-						targetDomain.Identifier(),
-					),
-				)
-
-				switch domain {
-				case common.PathDomainPrivate, common.PathDomainPublic:
-					errs := RequireCheckerErrors(t, err, 1)
-
-					require.IsType(t, &sema.TypeMismatchError{}, errs[0])
-
-				default:
-					errs := RequireCheckerErrors(t, err, 2)
-
-					require.IsType(t, &sema.TypeMismatchError{}, errs[0])
-					require.IsType(t, &sema.TypeMismatchError{}, errs[1])
-				}
-			})
-		})
-	}
-
-	for _, domain := range common.AllPathDomainsByIdentifier {
-		testMissingTypeArgument(domain)
-
-		for _, auth := range []sema.Access{sema.UnauthorizedAccess,
-			sema.NewEntitlementSetAccess([]*sema.EntitlementType{{
-				Location:   utils.TestLocation,
-				Identifier: "X",
-			}}, sema.Conjunction),
-		} {
-			testExplicitTypeArgumentReference(domain, auth)
-		}
-
-		for _, targetDomain := range common.AllPathDomainsByIdentifier {
-			testExplicitTypeArgumentTarget(domain, targetDomain)
-		}
-	}
-}
-
-func TestCheckAccount_linkAccount(t *testing.T) {
-
-	t.Parallel()
-
-	type testCase struct {
-		domain  common.PathDomain
-		enabled bool
-	}
-
-	test := func(tc testCase) {
-
-		testName := fmt.Sprintf(
-			"%s, enabled=%v",
-			tc.domain.Identifier(),
-			tc.enabled,
-		)
-
-		t.Run(testName, func(t *testing.T) {
-
-			t.Parallel()
-
-			code := fmt.Sprintf(`
-                  resource R {}
-
-                  fun test(authAccount: AuthAccount): Capability<&AuthAccount> {
-                      return authAccount.linkAccount(/%s/r)!
-                  }
-                `,
-				tc.domain.Identifier(),
-			)
-
-			_, err := ParseAndCheckWithOptions(t,
-				code,
-				ParseAndCheckOptions{
-					Config: &sema.Config{
-						AccountLinkingEnabled: tc.enabled,
-					},
-				},
-			)
-
-			if !tc.enabled {
-				errs := RequireCheckerErrors(t, err, 1)
-
-				require.IsType(t, &sema.NotDeclaredMemberError{}, errs[0])
-				return
-			}
-
-			if tc.domain != common.PathDomainPrivate {
-				errs := RequireCheckerErrors(t, err, 1)
-
-				require.IsType(t, &sema.TypeMismatchError{}, errs[0])
-				return
-			}
-
-			require.NoError(t, err)
-		})
-	}
-
-	for _, enabled := range []bool{true, false} {
-		for _, domain := range common.AllPathDomainsByIdentifier {
-			test(testCase{
-				domain:  domain,
-				enabled: enabled,
-			})
-		}
-	}
-}
-
-func TestCheckAccount_unlink(t *testing.T) {
-
-	t.Parallel()
-
-	test := func(domain common.PathDomain) {
-
-		t.Run(domain.Identifier(), func(t *testing.T) {
-
-			t.Parallel()
-
-			_, err := ParseAndCheckAccount(t,
-				fmt.Sprintf(
-					`
-                      fun test() {
-                          authAccount.unlink(/%s/r)
-                      }
-                    `,
-					domain.Identifier(),
-				),
-			)
-
-			switch domain {
-			case common.PathDomainPrivate, common.PathDomainPublic:
-				require.NoError(t, err)
-
-			default:
-				errs := RequireCheckerErrors(t, err, 1)
-
-				require.IsType(t, &sema.TypeMismatchError{}, errs[0])
-			}
-		})
-	}
-
-	for _, domain := range common.AllPathDomainsByIdentifier {
-		test(domain)
-	}
-}
-
-func TestCheckAccount_getLinkTarget(t *testing.T) {
-
-	t.Parallel()
-
-	test := func(domain common.PathDomain, accountType, accountVariable string) {
-
-		testName := fmt.Sprintf(
-			"%s.getLinkTarget: %s",
-			accountType,
-			domain.Identifier(),
-		)
-
-		t.Run(testName, func(t *testing.T) {
-
-			t.Parallel()
-
-			_, err := ParseAndCheckAccount(t,
-				fmt.Sprintf(
-					`
-                      let path: Path = %s.getLinkTarget(/%s/r)!
-                    `,
-					accountVariable,
-					domain.Identifier(),
-				),
-			)
-
-			switch domain {
-			case common.PathDomainPrivate, common.PathDomainPublic:
-				require.NoError(t, err)
-
-			default:
-				errs := RequireCheckerErrors(t, err, 1)
-
-				require.IsType(t, &sema.TypeMismatchError{}, errs[0])
-			}
-		})
-	}
-
-	for _, domain := range common.AllPathDomainsByIdentifier {
-
-		for accountType, accountVariable := range map[string]string{
-			"AuthAccount":   "authAccount",
-			"PublicAccount": "publicAccount",
-		} {
-			test(domain, accountType, accountVariable)
-		}
-	}
-}
-
-func TestCheckAccount_getCapability(t *testing.T) {
-
-	t.Parallel()
-
-	test := func(typed bool, accountType string, domain common.PathDomain, accountVariable string) {
-
-		typedPrefix := ""
-		if !typed {
-			typedPrefix = "un"
-		}
-
-		testName := fmt.Sprintf(
-			"%s.getCapability: %s, %styped",
-			accountType,
-			domain.Identifier(),
-			typedPrefix,
-		)
-
-		t.Run(testName, func(t *testing.T) {
-
-			t.Parallel()
-
-			capabilitySuffix := ""
-			if typed {
-				capabilitySuffix = "<&Int>"
-			}
-
-			code := fmt.Sprintf(
-				`
-	              fun test(): Capability%[3]s {
-	                  return %[1]s.getCapability%[3]s(/%[2]s/r)
-	              }
-
-                  let cap = test()
-	            `,
-				accountVariable,
-				domain.Identifier(),
-				capabilitySuffix,
-			)
-
-			checker, err := ParseAndCheckAccount(t, code)
-
-			switch domain {
-			case common.PathDomainPrivate:
-
-				if accountType == "PublicAccount" {
-					errs := RequireCheckerErrors(t, err, 1)
-
-					require.IsType(t, &sema.TypeMismatchError{}, errs[0])
-
-					return
-				} else {
-					require.NoError(t, err)
-				}
-
-			case common.PathDomainPublic:
-				require.NoError(t, err)
-
-			default:
-				errs := RequireCheckerErrors(t, err, 1)
-
-				require.IsType(t, &sema.TypeMismatchError{}, errs[0])
-
-				return
-			}
-
-			var expectedBorrowType sema.Type
-			if typed {
-				expectedBorrowType = &sema.ReferenceType{
-					Type:          sema.IntType,
-					Authorization: sema.UnauthorizedAccess,
-				}
-			}
-
-			capType := RequireGlobalValue(t, checker.Elaboration, "cap")
-
-			assert.Equal(t,
-				&sema.CapabilityType{
-					BorrowType: expectedBorrowType,
-				},
-				capType,
-			)
-		})
-	}
-
-	for _, domain := range common.AllPathDomainsByIdentifier {
-
-		for accountType, accountVariable := range map[string]string{
-			"AuthAccount":   "authAccount",
-			"PublicAccount": "publicAccount",
-		} {
-
-			for _, typed := range []bool{true, false} {
-
-				test(typed, accountType, domain, accountVariable)
-			}
-		}
-	}
-}
-
->>>>>>> 0e3b9d39
 func TestCheckAccount_BalanceFields(t *testing.T) {
 	t.Parallel()
 
