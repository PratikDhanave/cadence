/*
 * Cadence - The resource-oriented smart contract programming language
 *
 * Copyright 2019-2022 Dapper Labs, Inc.
 *
 * Licensed under the Apache License, Version 2.0 (the "License");
 * you may not use this file except in compliance with the License.
 * You may obtain a copy of the License at
 *
 *   http://www.apache.org/licenses/LICENSE-2.0
 *
 * Unless required by applicable law or agreed to in writing, software
 * distributed under the License is distributed on an "AS IS" BASIS,
 * WITHOUT WARRANTIES OR CONDITIONS OF ANY KIND, either express or implied.
 * See the License for the specific language governing permissions and
 * limitations under the License.
 */

package checker

import (
	"fmt"
	"testing"

	"github.com/stretchr/testify/assert"
	"github.com/stretchr/testify/require"

	"github.com/onflow/cadence/runtime/sema"
)

func TestCheckCastingIntLiteralToIntegerType(t *testing.T) {

	t.Parallel()

	test := func(t *testing.T, integerType sema.Type) {

		t.Run(integerType.String(), func(t *testing.T) {

			t.Parallel()

			checker, err := ParseAndCheck(t,
				fmt.Sprintf(
					`
                      let x = 1 as %s
                    `,
					integerType,
				),
			)

			require.NoError(t, err)

			xType := RequireGlobalValue(t, checker.Elaboration, "x")

			assert.Equal(t,
				integerType,
				xType,
			)

			assert.NotEmpty(t, checker.Elaboration.CastingTargetTypes)
		})
	}

	for _, integerType := range sema.AllIntegerTypes {
		test(t, integerType)
	}
}

func TestCheckInvalidCastingIntLiteralToString(t *testing.T) {

	t.Parallel()

	_, err := ParseAndCheck(t, `
      let x = 1 as String
    `)

	errs := ExpectCheckerErrors(t, err, 1)

	assert.IsType(t, &sema.TypeMismatchError{}, errs[0])
}

func TestCheckCastingIntLiteralToAnyStruct(t *testing.T) {

	t.Parallel()

	checker, err := ParseAndCheck(t, `
      let x = 1 as AnyStruct
    `)

	require.NoError(t, err)

	xType := RequireGlobalValue(t, checker.Elaboration, "x")

	assert.Equal(t,
		sema.AnyStructType,
		xType,
	)

	assert.NotEmpty(t, checker.Elaboration.CastingTargetTypes)
}

func TestCheckCastingResourceToAnyResource(t *testing.T) {

	t.Parallel()

	checker, err := ParseAndCheck(t, `
      resource R {}

      fun test() {
          let r <- create R()
          let x <- r as @AnyResource
          destroy x
      }
    `)

	require.NoError(t, err)

	assert.NotEmpty(t, checker.Elaboration.CastingTargetTypes)
}

func TestCheckCastingArrayLiteral(t *testing.T) {

	t.Parallel()

	_, err := ParseAndCheck(t, `
      fun zipOf3(a: [AnyStruct; 3], b: [Int; 3]): [[AnyStruct; 2]; 3] {
          return [
              [a[0], b[0]] as [AnyStruct; 2],
              [a[1], b[1]] as [AnyStruct; 2],
              [a[2], b[2]] as [AnyStruct; 2]
          ]
      }
    `)

	require.NoError(t, err)
}

func TestCheckCastResourceType(t *testing.T) {

	t.Parallel()

	// Supertype: Restricted type

	t.Run("restricted type -> restricted type: fewer restrictions", func(t *testing.T) {

		const types = `
          resource interface I1 {}

          resource interface I2 {}

          resource R: I1, I2 {}
        `

		t.Run("static", func(t *testing.T) {

			checker, err := ParseAndCheck(t,
				types+`
                  let r: @R{I1, I2} <- create R()
                  let r2 <- r as @R{I2}
                `,
			)

			require.NoError(t, err)

			r2Type := RequireGlobalValue(t, checker.Elaboration, "r2")

			require.IsType(t,
				&sema.RestrictedType{},
				r2Type,
			)
		})

		t.Run("dynamic", func(t *testing.T) {

			_, err := ParseAndCheck(t,
				types+`
                  fun test(): @R{I2}? {
                      let r: @R{I1, I2} <- create R()
                      if let r2 <- r as? @R{I2} {
                          return <-r2
                      } else {
                          destroy r
                          return nil
                      }
                  }
                `,
			)

			require.NoError(t, err)
		})
	})

	t.Run("restricted type -> restricted type: more restrictions", func(t *testing.T) {

		const types = `
          resource interface I1 {}

          resource interface I2 {}

          resource R: I1, I2 {}
        `

		t.Run("static", func(t *testing.T) {

			checker, err := ParseAndCheck(t,
				types+`
                  let r: @R{I1} <- create R()
                  let r2 <- r as @R{I1, I2}
                `,
			)

			require.NoError(t, err)

			r2Type := RequireGlobalValue(t, checker.Elaboration, "r2")

			require.IsType(t,
				&sema.RestrictedType{},
				r2Type,
			)
		})

		t.Run("dynamic", func(t *testing.T) {

			_, err := ParseAndCheck(t,
				types+`
                  fun test(): @R{I1, I2}? {
                      let r: @R{I1} <- create R()
                      if let r2 <- r as? @R{I1, I2} {
                          return <-r2
                      } else {
                          destroy r
                          return nil
                      }
                  }
                `,
			)

			require.NoError(t, err)
		})
	})

	t.Run("restricted type -> restricted type: different resource", func(t *testing.T) {

		const types = `
          resource interface I {}

          resource R1: I {}

          resource R2: I {}
        `

		t.Run("static", func(t *testing.T) {

			_, err := ParseAndCheck(t,
				types+`
                  let r: @R1{I} <- create R1()
                  let r2 <- r as @R2{I}
                `,
			)

			errs := ExpectCheckerErrors(t, err, 1)

			assert.IsType(t, &sema.TypeMismatchError{}, errs[0])
		})

		t.Run("dynamic", func(t *testing.T) {

			_, err := ParseAndCheck(t,
				types+`
                  fun test(): @R2{I}? {
                      let r: @R1{I} <- create R1()
                      if let r2 <- r as? @R2{I} {
                          return <-r2
                      } else {
                          destroy r
                          return nil
                      }
                  }
                `,
			)

			errs := ExpectCheckerErrors(t, err, 1)

			assert.IsType(t, &sema.TypeMismatchError{}, errs[0])
		})
	})

	t.Run("unrestricted type -> restricted type: same resource", func(t *testing.T) {

		const types = `
          resource interface I {}

          resource R: I {}
        `

		t.Run("static", func(t *testing.T) {

			checker, err := ParseAndCheck(t,
				types+`
                  let r: @R <- create R()
                  let r2 <- r as @R{I}
                `,
			)

			require.NoError(t, err)

			r2Type := RequireGlobalValue(t, checker.Elaboration, "r2")

			require.IsType(t,
				&sema.RestrictedType{},
				r2Type,
			)
		})

		t.Run("dynamic", func(t *testing.T) {

			_, err := ParseAndCheck(t,
				types+`
                  fun test(): @R{I}? {
                      let r: @R <- create R()
                      if let r2 <- r as? @R{I} {
                          return <-r2
                      } else {
                          destroy r
                          return nil
                      }
                  }
                `,
			)

			require.NoError(t, err)
		})
	})

	t.Run("unrestricted type -> restricted type: different resource", func(t *testing.T) {

		const types = `
          resource interface I {}

          resource R1: I {}

          resource R2: I {}
        `

		t.Run("static", func(t *testing.T) {

			_, err := ParseAndCheck(t,
				types+`
                  let r: @R1 <- create R1()
                  let r2 <- r as @R2{I}
                `,
			)

			errs := ExpectCheckerErrors(t, err, 1)

			assert.IsType(t, &sema.TypeMismatchError{}, errs[0])
		})

		t.Run("dynamic", func(t *testing.T) {

			_, err := ParseAndCheck(t,
				types+`
                  fun test(): @R2{I}? {
                      let r: @R1 <- create R1()
                      if let r2 <- r as? @R2{I} {
                          return <-r2
                      } else {
                          destroy r
                          return nil
                      }
                  }
                `,
			)

			errs := ExpectCheckerErrors(t, err, 1)

			assert.IsType(t, &sema.TypeMismatchError{}, errs[0])
		})
	})

	t.Run("AnyResource -> conforming restricted type", func(t *testing.T) {

		const types = `
          resource interface RI {}

          resource R: RI {}
        `

		t.Run("static", func(t *testing.T) {

			_, err := ParseAndCheck(t,
				types+`
                  let r: @AnyResource <- create R()
                  let r2 <- r as @R{RI}
                `,
			)

			// NOTE: static cast not allowed, only dynamic

			errs := ExpectCheckerErrors(t, err, 1)

			assert.IsType(t, &sema.TypeMismatchError{}, errs[0])
		})

		t.Run("dynamic", func(t *testing.T) {

			_, err := ParseAndCheck(t,
				types+`
                  fun test(): @R{RI}? {
                      let r: @AnyResource <- create R()
                      if let r2 <- r as? @R{RI} {
                          return <-r2
                      } else {
                          destroy r
                          return nil
                      }
                  }
                `,
			)

			require.NoError(t, err)
		})
	})

	t.Run("restricted AnyResource -> conforming restricted type", func(t *testing.T) {

		const types = `
          resource interface RI {}

          resource R: RI {}
        `

		t.Run("static", func(t *testing.T) {

			_, err := ParseAndCheck(t,
				types+`
                  let r: @AnyResource{RI} <- create R()
                  let r2 <- r as @R{RI}
                `,
			)

			// NOTE: static cast not allowed, only dynamic

			errs := ExpectCheckerErrors(t, err, 1)

			assert.IsType(t, &sema.TypeMismatchError{}, errs[0])
		})

		t.Run("dynamic", func(t *testing.T) {

			_, err := ParseAndCheck(t,
				types+`
                  fun test(): @R{RI}? {
                      let r: @AnyResource{RI} <- create R()
                      if let r2 <- r as? @R{RI} {
                          return <-r2
                      } else {
                          destroy r
                          return nil
                      }
                  }
                `,
			)

			require.NoError(t, err)
		})
	})

	t.Run("restricted AnyResource -> non-conforming restricted type", func(t *testing.T) {

		const types = `
          resource interface RI {}

          resource R {}
        `

		t.Run("static", func(t *testing.T) {

			_, err := ParseAndCheck(t,
				types+`
                  let r: @AnyResource{RI} <- create R()
                  let r2 <- r as @R{RI}
                `,
			)

			errs := ExpectCheckerErrors(t, err, 3)

			assert.IsType(t, &sema.TypeMismatchError{}, errs[0])
			assert.IsType(t, &sema.InvalidNonConformanceRestrictionError{}, errs[1])
			assert.IsType(t, &sema.TypeMismatchError{}, errs[2])
		})

		t.Run("dynamic", func(t *testing.T) {

			_, err := ParseAndCheck(t,
				types+`
                  fun test(): @R{RI}? {
                      let r: @AnyResource{RI} <- create R()
                      if let r2 <- r as? @R{RI} {
                          return <-r2
                      } else {
                          destroy r
                          return nil
                      }
                  }
                `,
			)

			errs := ExpectCheckerErrors(t, err, 3)

			assert.IsType(t, &sema.InvalidNonConformanceRestrictionError{}, errs[0])
			assert.IsType(t, &sema.TypeMismatchError{}, errs[1])
			assert.IsType(t, &sema.InvalidNonConformanceRestrictionError{}, errs[2])

		})
	})

	// Supertype: Resource (unrestricted)

	t.Run("restricted type -> unrestricted type: same resource", func(t *testing.T) {

		const types = `
          resource interface I {}

          resource R: I {}
        `

		t.Run("static", func(t *testing.T) {

			checker, err := ParseAndCheck(t,
				types+`
                  let r: @R{I} <- create R()
                  let r2 <- r as @R
                `,
			)

			require.NoError(t, err)

			r2Type := RequireGlobalValue(t, checker.Elaboration, "r2")

			require.IsType(t,
				&sema.CompositeType{},
				r2Type,
			)
		})

		t.Run("dynamic", func(t *testing.T) {

			_, err := ParseAndCheck(t,
				types+`
                  fun test(): @R? {
                      let r: @R{I} <- create R()
                      if let r2 <- r as? @R {
                          return <-r2
                      } else {
                          destroy r
                          return nil
                      }
                  }
                `,
			)

			require.NoError(t, err)
		})
	})

	t.Run("restricted type -> unrestricted type: different resource", func(t *testing.T) {

		const types = `
          resource interface I {}

          resource R: I {}

          resource T: I {}
        `

		t.Run("static", func(t *testing.T) {

			_, err := ParseAndCheck(t,
				types+`
                  let r: @R{I} <- create R()
                  let t <- r as @T
                `,
			)

			errs := ExpectCheckerErrors(t, err, 1)

			assert.IsType(t, &sema.TypeMismatchError{}, errs[0])
		})

		t.Run("dynamic", func(t *testing.T) {

			_, err := ParseAndCheck(t,
				types+`
                  fun test(): @T? {
                      let r: @R{I} <- create R()
                      if let t <- r as? @T {
                          return <-t
                      } else {
                          destroy r
                          return nil
                      }
                  }
                `,
			)

			errs := ExpectCheckerErrors(t, err, 1)

			assert.IsType(t, &sema.TypeMismatchError{}, errs[0])
		})
	})

	t.Run("restricted AnyResource -> conforming resource", func(t *testing.T) {

		const types = `
           resource interface RI {}

           resource R: RI {}
        `

		t.Run("static", func(t *testing.T) {

			_, err := ParseAndCheck(t,
				types+`
                  let r: @AnyResource{RI} <- create R()
                  let r2 <- r as @R
                `,
			)

			// NOTE: static cast not allowed, only dynamic

			errs := ExpectCheckerErrors(t, err, 1)

			assert.IsType(t, &sema.TypeMismatchError{}, errs[0])
		})

		t.Run("dynamic", func(t *testing.T) {

			_, err := ParseAndCheck(t,
				types+`
                  fun test(): @R? {
                      let r: @AnyResource{RI} <- create R()
                      if let r2 <- r as? @R {
                          return <-r2
                      } else {
                          destroy r
                          return nil
                      }
                  }
                `,
			)

			require.NoError(t, err)
		})
	})

	t.Run("restricted AnyResource -> non-conforming resource", func(t *testing.T) {

		const types = `
           resource interface RI {}

           resource R {}
        `

		t.Run("static", func(t *testing.T) {

			_, err := ParseAndCheck(t,
				types+`
                  let r: @AnyResource{RI} <- create R()
                  let r2 <- r as @R
                `,
			)

			errs := ExpectCheckerErrors(t, err, 2)

			assert.IsType(t, &sema.TypeMismatchError{}, errs[0])
			assert.IsType(t, &sema.TypeMismatchError{}, errs[1])
		})

		t.Run("dynamic", func(t *testing.T) {

			_, err := ParseAndCheck(t,
				types+`
                  fun test(): @R? {
                      let r: @AnyResource{RI} <- create R()
                      if let r2 <- r as? @R {
                          return <-r2
                      } else {
                          destroy r
                          return nil
                      }
                  }
                `,
			)

			errs := ExpectCheckerErrors(t, err, 1)

			assert.IsType(t, &sema.TypeMismatchError{}, errs[0])
		})
	})

	t.Run("AnyResource -> unrestricted type", func(t *testing.T) {

		const types = `
           resource interface RI {}

           resource R: RI {}
        `

		t.Run("static", func(t *testing.T) {

			_, err := ParseAndCheck(t,
				types+`
                  let r: @AnyResource <- create R()
                  let r2 <- r as @R
                `,
			)

			errs := ExpectCheckerErrors(t, err, 1)

			assert.IsType(t, &sema.TypeMismatchError{}, errs[0])
		})

		t.Run("dynamic", func(t *testing.T) {

			_, err := ParseAndCheck(t,
				types+`
                  fun test(): @R? {
                      let r: @AnyResource <- create R()
                      if let r2 <- r as? @R {
                          return <-r2
                      } else {
                          destroy r
                          return nil
                      }
                  }
                `,
			)

			require.NoError(t, err)
		})
	})

	// Supertype: restricted AnyResource

	t.Run("resource -> restricted AnyResource with non-conformance restriction", func(t *testing.T) {

		const types = `
          resource interface RI {}

          // NOTE: R does not conform to RI
          resource R {}
        `

		t.Run("static", func(t *testing.T) {

			_, err := ParseAndCheck(t,
				types+`
                  let r: @R <- create R()
                  let r2 <- r as @AnyResource{RI}
                `,
			)

			errs := ExpectCheckerErrors(t, err, 1)

			assert.IsType(t, &sema.TypeMismatchError{}, errs[0])
		})

		t.Run("dynamic", func(t *testing.T) {

			_, err := ParseAndCheck(t,
				types+`
                  fun test(): @AnyResource{RI}? {
                      let r: @R <- create R()
                      if let r2 <- r as? @AnyResource{RI} {
                          return <-r2
                      } else {
                          destroy r
                          return nil
                      }
                  }
                `,
			)

			errs := ExpectCheckerErrors(t, err, 1)

			assert.IsType(t, &sema.TypeMismatchError{}, errs[0])
		})

	})

	t.Run("resource -> restricted AnyResource with conformance restriction", func(t *testing.T) {

		const types = `
          resource interface RI {}

          resource R: RI {}
        `

		t.Run("static", func(t *testing.T) {

			_, err := ParseAndCheck(t,
				types+`
                  let r: @R <- create R()
                  let r2 <- r as @AnyResource{RI}
                `,
			)

			require.NoError(t, err)
		})

		t.Run("dynamic", func(t *testing.T) {

			_, err := ParseAndCheck(t,
				types+`
                  fun test(): @AnyResource{RI}? {
                      let r: @R <- create R()
                      if let r2 <- r as? @AnyResource{RI} {
                          return <-r2
                      } else {
                          destroy r
                          return nil
                      }
                  }
                `,
			)

			require.NoError(t, err)
		})
	})

	t.Run("restricted type -> restricted AnyResource with conformance in restriction", func(t *testing.T) {

		const types = `
          resource interface I {}

          resource R: I {}
        `

		t.Run("static", func(t *testing.T) {

			checker, err := ParseAndCheck(t,
				types+`
                  let r: @R{I} <- create R()
                  let r2 <- r as @AnyResource{I}
                `,
			)

			require.NoError(t, err)

			iType := RequireGlobalType(t, checker.Elaboration, "I")

			require.IsType(t, &sema.InterfaceType{}, iType)

			r2Type := RequireGlobalValue(t, checker.Elaboration, "r2")

			require.IsType(t,
				&sema.RestrictedType{
					Type: sema.AnyResourceType,
					Restrictions: []*sema.InterfaceType{
						iType.(*sema.InterfaceType),
					},
				},
				r2Type,
			)
		})

		t.Run("dynamic", func(t *testing.T) {

			_, err := ParseAndCheck(t,
				types+`
                  fun test(): @AnyResource{I}? {
                      let r: @R{I} <- create R()
                      if let r2 <- r as? @AnyResource{I} {
                          return <-r2
                      } else {
                          destroy r
                          return nil
                      }
                  }
                `,
			)

			require.NoError(t, err)
		})
	})

	t.Run("restricted type -> restricted AnyResource with conformance not in restriction", func(t *testing.T) {

		const types = `
          resource interface I1 {}

          resource interface I2 {}

          resource R: I1, I2 {}
        `

		t.Run("static", func(t *testing.T) {

			checker, err := ParseAndCheck(t,
				types+`
                  let r: @R{I1} <- create R()
                  let r2 <- r as @AnyResource{I2}
                `,
			)

			require.NoError(t, err)

			i2Type := RequireGlobalType(t, checker.Elaboration, "I2")

			require.IsType(t, &sema.InterfaceType{}, i2Type)

			r2Type := RequireGlobalValue(t, checker.Elaboration, "r2")

			require.IsType(t,
				&sema.RestrictedType{
					Type: sema.AnyResourceType,
					Restrictions: []*sema.InterfaceType{
						i2Type.(*sema.InterfaceType),
					},
				},
				r2Type,
			)
		})

		t.Run("dynamic", func(t *testing.T) {

			_, err := ParseAndCheck(t,
				types+`
                  fun test(): @AnyResource{I2}? {
                      let r: @R{I1} <- create R()
                      if let r2 <- r as? @AnyResource{I2} {
                          return <-r2
                      } else {
                          destroy r
                          return nil
                      }
                  }
                `,
			)

			require.NoError(t, err)
		})
	})

	t.Run("restricted type -> restricted AnyResource with non-conformance restriction", func(t *testing.T) {

		const types = `
          resource interface I1 {}

          resource interface I2 {}

          resource R: I1 {}
        `

		t.Run("static", func(t *testing.T) {

			_, err := ParseAndCheck(t,
				types+`
                  let r: @R{I1} <- create R()
                  let r2 <- r as @AnyResource{I2}
                `,
			)

			errs := ExpectCheckerErrors(t, err, 1)

			assert.IsType(t, &sema.TypeMismatchError{}, errs[0])
		})

		t.Run("dynamic", func(t *testing.T) {

			_, err := ParseAndCheck(t,
				types+`
                  fun test(): @AnyResource{I2}? {
                      let r: @R{I1} <- create R()
                      if let r2 <- r as? @AnyResource{I2} {
                          return <-r2
                      } else {
                          destroy r
                          return nil
                      }
                  }
                `,
			)

			errs := ExpectCheckerErrors(t, err, 1)

			assert.IsType(t, &sema.TypeMismatchError{}, errs[0])
		})
	})

	t.Run("restricted AnyResource -> restricted AnyResource: fewer restrictions", func(t *testing.T) {

		const types = `
          resource interface I1 {}

          resource interface I2 {}

          resource R: I1, I2 {}
        `

		t.Run("static", func(t *testing.T) {

			_, err := ParseAndCheck(t,
				types+`
                  let r: @AnyResource{I1, I2} <- create R()
                  let r2 <- r as @AnyResource{I2}
                `,
			)

			require.NoError(t, err)
		})

		t.Run("dynamic", func(t *testing.T) {

			_, err := ParseAndCheck(t,
				types+`
                  fun test(): @AnyResource{I2}? {
                      let r: @AnyResource{I1, I2} <- create R()
                      if let r2 <- r as? @AnyResource{I2} {
                          return <-r2
                      } else {
                          destroy r
                          return nil
                      }
                  }
                `,
			)

			require.NoError(t, err)
		})
	})

	t.Run("restricted AnyResource -> restricted AnyResource: more restrictions", func(t *testing.T) {

		const types = `
          resource interface I1 {}

          resource interface I2 {}

          resource R: I1, I2 {}
        `

		t.Run("static", func(t *testing.T) {

			_, err := ParseAndCheck(t,
				types+`
                  let r: @AnyResource{I1} <- create R()
                  let r2 <- r as @AnyResource{I1, I2}
                `,
			)

			errs := ExpectCheckerErrors(t, err, 1)

			assert.IsType(t, &sema.TypeMismatchError{}, errs[0])
		})

		t.Run("dynamic", func(t *testing.T) {

			_, err := ParseAndCheck(t,
				types+`
                  fun test(): @AnyResource{I1, I2}? {
                      let r: @AnyResource{I1} <- create R()
                      if let r2 <- r as? @AnyResource{I1, I2} {
                          return <-r2
                      } else {
                          destroy r
                          return nil
                      }
                  }
                `,
			)

			require.NoError(t, err)
		})
	})

	t.Run("restricted AnyResource -> restricted AnyResource with non-conformance restriction", func(t *testing.T) {

		const types = `
          resource interface I1 {}

          resource interface I2 {}

          resource R: I1 {}
        `

		t.Run("static", func(t *testing.T) {

			_, err := ParseAndCheck(t,
				types+`
                  let r: @AnyResource{I1} <- create R()
                  let r2 <- r as @AnyResource{I1, I2}
                `,
			)

			errs := ExpectCheckerErrors(t, err, 1)

			assert.IsType(t, &sema.TypeMismatchError{}, errs[0])
		})

		t.Run("dynamic", func(t *testing.T) {

			_, err := ParseAndCheck(t,
				types+`
                  fun test(): @AnyResource{I1, I2}? {
                      let r: @AnyResource{I1} <- create R()
                      if let r2 <- r as? @AnyResource{I1, I2} {
                          return <-r2
                      } else {
                          destroy r
                          return nil
                      }
                  }
                `,
			)

			require.NoError(t, err)
		})
	})

	t.Run("AnyResource -> restricted AnyResource", func(t *testing.T) {

		const types = `
          resource interface I {}

          resource R: I {}
        `

		t.Run("static", func(t *testing.T) {

			_, err := ParseAndCheck(t,
				types+`
                  let r: @AnyResource <- create R()
                  let r2 <- r as @AnyResource{I}
                `,
			)

			errs := ExpectCheckerErrors(t, err, 1)

			assert.IsType(t, &sema.TypeMismatchError{}, errs[0])
		})

		t.Run("dynamic", func(t *testing.T) {

			_, err := ParseAndCheck(t,
				types+`
                  fun test(): @AnyResource{I}? {
                      let r: @AnyResource <- create R()
                      if let r2 <- r as? @AnyResource{I} {
                          return <-r2
                      } else {
                          destroy r
                          return nil
                      }
                  }
                `,
			)

			require.NoError(t, err)
		})
	})

	// Supertype: AnyResource

	t.Run("restricted type -> AnyResource", func(t *testing.T) {

		const types = `
          resource interface I1 {}

          resource interface I2 {}

          resource R: I1, I2 {}
        `

		t.Run("static", func(t *testing.T) {

			_, err := ParseAndCheck(t,
				types+`
                  let r: @R{I1} <- create R()
                  let r2 <- r as @AnyResource
                `,
			)

			require.NoError(t, err)
		})

		t.Run("dynamic", func(t *testing.T) {

			_, err := ParseAndCheck(t,
				types+`
                  fun test(): @AnyResource? {
                      let r: @R{I1} <- create R()
                      if let r2 <- r as? @AnyResource {
                          return <-r2
                      } else {
                          destroy r
                          return nil
                      }
                  }
                `,
			)

			require.NoError(t, err)
		})
	})

	t.Run("restricted AnyResource -> AnyResource", func(t *testing.T) {

		const types = `
          resource interface I1 {}

          resource interface I2 {}

          resource R: I1, I2 {}
        `

		t.Run("static", func(t *testing.T) {

			_, err := ParseAndCheck(t,
				types+`
                  let r: @AnyResource{I1} <- create R()
                  let r2 <- r as @AnyResource
                `,
			)

			require.NoError(t, err)
		})

		t.Run("dynamic", func(t *testing.T) {

			_, err := ParseAndCheck(t,
				types+`
                  fun test(): @AnyResource? {
                      let r: @AnyResource{I1} <- create R()
                      if let r2 <- r as? @AnyResource {
                          return <-r2
                      } else {
                          destroy r
                          return nil
                      }
                  }
                `,
			)

			require.NoError(t, err)
		})
	})

	t.Run("unrestricted type -> AnyResource", func(t *testing.T) {

		const types = `
           resource R {}
        `

		t.Run("static", func(t *testing.T) {

			_, err := ParseAndCheck(t,
				types+`
                  let r <- create R()
                  let r2 <- r as @AnyResource
                `,
			)

			require.NoError(t, err)
		})

		t.Run("dynamic", func(t *testing.T) {
			_, err := ParseAndCheck(t,
				types+`
                  fun test(): @AnyResource? {
                      let r <- create R()
                      if let r2 <- r as? @AnyResource {
                          return <-r2
                      } else {
                          destroy r
                          return nil
                      }
                  }
                `,
			)

			require.NoError(t, err)
		})
	})
}

func TestCheckCastStructType(t *testing.T) {

	t.Parallel()

	// Supertype: Restricted type

	t.Run("restricted type -> restricted type: fewer restrictions", func(t *testing.T) {

		const types = `
          struct interface I1 {}

          struct interface I2 {}

          struct S: I1, I2 {}
        `

		t.Run("static", func(t *testing.T) {

			checker, err := ParseAndCheck(t,
				types+`
                  let s: S{I1, I2} = S()
                  let s2 = s as S{I2}
                `,
			)

			require.NoError(t, err)

			s2Type := RequireGlobalValue(t, checker.Elaboration, "s2")

			require.IsType(t,
				&sema.RestrictedType{},
				s2Type,
			)
		})

		t.Run("dynamic", func(t *testing.T) {

			checker, err := ParseAndCheck(t,
				types+`
                  let s: S{I1, I2} = S()
                  let s2 = s as? S{I2}
                `,
			)

			require.NoError(t, err)

			s2Type := RequireGlobalValue(t, checker.Elaboration, "s2")

			require.IsType(t,
				&sema.OptionalType{
					Type: &sema.RestrictedType{},
				},
				s2Type,
			)
		})
	})

	t.Run("restricted type -> restricted type: more restrictions", func(t *testing.T) {

		const types = `
          struct interface I1 {}

          struct interface I2 {}

          struct S: I1, I2 {}
        `

		t.Run("static", func(t *testing.T) {

			checker, err := ParseAndCheck(t,
				types+`
                  let s: S{I1} = S()
                  let s2 = s as S{I1, I2}
                `,
			)

			require.NoError(t, err)

			s2Type := RequireGlobalValue(t, checker.Elaboration, "s2")

			require.IsType(t,
				&sema.RestrictedType{},
				s2Type,
			)
		})

		t.Run("dynamic", func(t *testing.T) {

			_, err := ParseAndCheck(t,
				types+`
                  let s: S{I1} = S()
                  let s2 = s as? S{I1, I2}
                `,
			)

			require.NoError(t, err)
		})
	})

	t.Run("restricted type -> restricted type: different struct", func(t *testing.T) {

		const types = `
          struct interface I {}

          struct S1: I {}

          struct S2: I {}
        `

		t.Run("static", func(t *testing.T) {

			_, err := ParseAndCheck(t,
				types+`
                  let s: S1{I} = S1()
                  let s2 = s as S2{I}
                `,
			)

			errs := ExpectCheckerErrors(t, err, 1)

			assert.IsType(t, &sema.TypeMismatchError{}, errs[0])
		})

		t.Run("dynamic", func(t *testing.T) {

			_, err := ParseAndCheck(t,
				types+`
                  let s: S1{I} = S1()
                  let s2 = s as? S2{I}
                `,
			)

			errs := ExpectCheckerErrors(t, err, 1)

			assert.IsType(t, &sema.TypeMismatchError{}, errs[0])
		})
	})

	t.Run("unrestricted type -> restricted type: same struct", func(t *testing.T) {

		const types = `
          struct interface I {}

          struct S: I {}
        `

		t.Run("static", func(t *testing.T) {

			checker, err := ParseAndCheck(t,
				types+`
                  let s: S = S()
                  let s2 = s as S{I}
                `,
			)

			require.NoError(t, err)

			s2Type := RequireGlobalValue(t, checker.Elaboration, "s2")

			require.IsType(t,
				&sema.RestrictedType{},
				s2Type,
			)
		})

		t.Run("dynamic", func(t *testing.T) {

			_, err := ParseAndCheck(t,
				types+`
                  let s: S = S()
                  let s2 = s as? S{I}
                `,
			)

			require.NoError(t, err)
		})
	})

	t.Run("unrestricted type -> restricted type: different struct", func(t *testing.T) {

		const types = `
          struct interface I {}

          struct S1: I {}

          struct S2: I {}
        `

		t.Run("static", func(t *testing.T) {

			_, err := ParseAndCheck(t,
				types+`
                  let s: S1 = S1()
                  let s2 = s as S2{I}
                `,
			)

			errs := ExpectCheckerErrors(t, err, 1)

			assert.IsType(t, &sema.TypeMismatchError{}, errs[0])
		})

		t.Run("dynamic", func(t *testing.T) {

			_, err := ParseAndCheck(t,
				types+`
                   let s: S1 = S1()
                   let s2 = s as? S2{I}
                `,
			)

			errs := ExpectCheckerErrors(t, err, 1)

			assert.IsType(t, &sema.TypeMismatchError{}, errs[0])
		})
	})

	t.Run("AnyStruct -> conforming restricted type", func(t *testing.T) {

		const types = `
          struct interface SI {}

          struct S: SI {}
        `

		t.Run("static", func(t *testing.T) {

			_, err := ParseAndCheck(t,
				types+`
                  let s: AnyStruct = S()
                  let s2 = s as S{SI}
                `,
			)

			// NOTE: static cast not allowed, only dynamic

			errs := ExpectCheckerErrors(t, err, 1)

			assert.IsType(t, &sema.TypeMismatchError{}, errs[0])
		})

		t.Run("dynamic", func(t *testing.T) {

			_, err := ParseAndCheck(t,
				types+`
                  let s: AnyStruct = S()
                  let s2 = s as? S{SI}
                `,
			)

			require.NoError(t, err)
		})
	})

	t.Run("restricted AnyStruct -> conforming restricted type", func(t *testing.T) {

		const types = `
          struct interface SI {}

          struct S: SI {}
        `

		t.Run("static", func(t *testing.T) {

			_, err := ParseAndCheck(t,
				types+`
                  let s: AnyStruct{SI} = S()
                  let s2 = s as S{SI}
                `,
			)

			// NOTE: static cast not allowed, only dynamic

			errs := ExpectCheckerErrors(t, err, 1)

			assert.IsType(t, &sema.TypeMismatchError{}, errs[0])
		})

		t.Run("dynamic", func(t *testing.T) {

			_, err := ParseAndCheck(t,
				types+`
                  let s: AnyStruct{SI} = S()
                  let s2 = s as? S{SI}
                `,
			)

			require.NoError(t, err)
		})
	})

	t.Run("restricted AnyStruct -> non-conforming restricted type", func(t *testing.T) {

		const types = `
          struct interface SI {}

          struct S {}
        `

		t.Run("static", func(t *testing.T) {

			_, err := ParseAndCheck(t,
				types+`
                  let s: AnyStruct{SI} = S()
                  let s2 = s as S{SI}
                `,
			)

			errs := ExpectCheckerErrors(t, err, 3)

			assert.IsType(t, &sema.TypeMismatchError{}, errs[0])
			assert.IsType(t, &sema.InvalidNonConformanceRestrictionError{}, errs[1])
			assert.IsType(t, &sema.TypeMismatchError{}, errs[2])
		})

		t.Run("dynamic", func(t *testing.T) {

			_, err := ParseAndCheck(t,
				types+`
                  let s: AnyStruct{SI} = S()
                  let s2 = s as? S{SI}
                `,
			)

			errs := ExpectCheckerErrors(t, err, 2)

			assert.IsType(t, &sema.TypeMismatchError{}, errs[0])
			assert.IsType(t, &sema.InvalidNonConformanceRestrictionError{}, errs[1])
		})
	})

	// Supertype: Struct (unrestricted)

	t.Run("restricted type -> unrestricted type: same struct", func(t *testing.T) {

		const types = `
          struct interface I {}

          struct S: I {}
        `

		t.Run("static", func(t *testing.T) {

			checker, err := ParseAndCheck(t,
				types+`
                  let s: S{I} = S()
                  let s2 = s as S
                `,
			)

			require.NoError(t, err)

			s2Type := RequireGlobalValue(t, checker.Elaboration, "s2")

			require.IsType(t,
				&sema.CompositeType{},
				s2Type,
			)
		})

		t.Run("dynamic", func(t *testing.T) {

			_, err := ParseAndCheck(t,
				types+`
                  let s: S{I} = S()
                  let s2 = s as? S
                `,
			)

			require.NoError(t, err)
		})
	})

	t.Run("restricted type -> unrestricted type: different struct", func(t *testing.T) {

		const types = `
          struct interface I {}

          struct S: I {}

          struct T: I {}
        `

		t.Run("static", func(t *testing.T) {

			_, err := ParseAndCheck(t,
				types+`
                  let s: T{I} = S()
                  let t = s as T
                `,
			)

			errs := ExpectCheckerErrors(t, err, 1)

			assert.IsType(t, &sema.TypeMismatchError{}, errs[0])
		})

		t.Run("dynamic", func(t *testing.T) {

			_, err := ParseAndCheck(t,
				types+`
                  let s: T{I} = S()
                  let t = s as? T
                `,
			)

			errs := ExpectCheckerErrors(t, err, 1)

			assert.IsType(t, &sema.TypeMismatchError{}, errs[0])
		})
	})

	t.Run("restricted AnyStruct -> conforming struct", func(t *testing.T) {

		const types = `
           struct interface SI {}

           struct S: SI {}
        `

		t.Run("static", func(t *testing.T) {

			_, err := ParseAndCheck(t,
				types+`
                  let s: AnyStruct{SI} = S()
                  let s2 = s as S
                `,
			)

			// NOTE: static cast not allowed, only dynamic

			errs := ExpectCheckerErrors(t, err, 1)

			assert.IsType(t, &sema.TypeMismatchError{}, errs[0])
		})

		t.Run("dynamic", func(t *testing.T) {

			_, err := ParseAndCheck(t,
				types+`
                  let s: AnyStruct{SI} = S()
                  let s2 = s as? S
                `,
			)

			require.NoError(t, err)
		})
	})

	t.Run("restricted AnyStruct -> non-conforming struct", func(t *testing.T) {

		const types = `
           struct interface SI {}

           struct S {}
        `

		t.Run("static", func(t *testing.T) {

			_, err := ParseAndCheck(t,
				types+`
                  let s: AnyStruct{SI} = S()
                  let s2 = s as S
                `,
			)

			errs := ExpectCheckerErrors(t, err, 2)

			assert.IsType(t, &sema.TypeMismatchError{}, errs[0])
			assert.IsType(t, &sema.TypeMismatchError{}, errs[1])
		})

		t.Run("dynamic", func(t *testing.T) {

			_, err := ParseAndCheck(t,
				types+`
                  let s: AnyStruct{SI} = S()
                  let s2 = s as? S
                `,
			)

			errs := ExpectCheckerErrors(t, err, 1)

			assert.IsType(t, &sema.TypeMismatchError{}, errs[0])
		})
	})

	t.Run("AnyStruct -> unrestricted type", func(t *testing.T) {

		const types = `
           struct interface SI {}

           struct S: SI {}
        `

		t.Run("static", func(t *testing.T) {

			_, err := ParseAndCheck(t,
				types+`
                  let s: AnyStruct = S()
                  let s2 = s as S
                `,
			)

			errs := ExpectCheckerErrors(t, err, 1)

			assert.IsType(t, &sema.TypeMismatchError{}, errs[0])
		})

		t.Run("dynamic", func(t *testing.T) {

			_, err := ParseAndCheck(t,
				types+`
                  let s: AnyStruct = S()
                  let s2 = s as? S
                `,
			)

			require.NoError(t, err)
		})
	})

	// Supertype: restricted AnyStruct

	t.Run("struct -> restricted AnyStruct with non-conformance restriction", func(t *testing.T) {

		const types = `
          struct interface SI {}

          // NOTE: S does not conform to SI
          struct S {}
        `

		t.Run("static", func(t *testing.T) {

			_, err := ParseAndCheck(t,
				types+`
                  let s: S = S()
                  let s2 = s as AnyStruct{SI}
                `,
			)

			errs := ExpectCheckerErrors(t, err, 1)

			assert.IsType(t, &sema.TypeMismatchError{}, errs[0])
		})

		t.Run("dynamic", func(t *testing.T) {

			_, err := ParseAndCheck(t,
				types+`
                  let s: S = S()
                  let s2 = s as? AnyStruct{SI}
                `,
			)

			errs := ExpectCheckerErrors(t, err, 1)

			assert.IsType(t, &sema.TypeMismatchError{}, errs[0])
		})

	})

	t.Run("struct -> restricted AnyStruct with conformance restriction", func(t *testing.T) {

		const types = `
          struct interface SI {}

          struct S: SI {}
        `

		t.Run("static", func(t *testing.T) {

			_, err := ParseAndCheck(t,
				types+`
                  let s: S = S()
                  let s2 = s as AnyStruct{SI}
                `,
			)

			require.NoError(t, err)
		})

		t.Run("dynamic", func(t *testing.T) {

			_, err := ParseAndCheck(t,
				types+`
                  let s: S = S()
                  let s2 = s as? AnyStruct{SI}
                `,
			)

			require.NoError(t, err)
		})
	})

	t.Run("restricted type -> restricted AnyStruct with conformance in restriction", func(t *testing.T) {

		const types = `
          struct interface I {}

          struct S: I {}
        `

		t.Run("static", func(t *testing.T) {

			checker, err := ParseAndCheck(t,
				types+`
                  let s: S{I} = S()
                  let s2 = s as AnyStruct{I}
                `,
			)

			require.NoError(t, err)

			iType := RequireGlobalType(t, checker.Elaboration, "I")

			require.IsType(t, &sema.InterfaceType{}, iType)

			s2Type := RequireGlobalValue(t, checker.Elaboration, "s2")

			require.IsType(t,
				&sema.RestrictedType{
					Type: sema.AnyStructType,
					Restrictions: []*sema.InterfaceType{
						iType.(*sema.InterfaceType),
					},
				},
				s2Type,
			)
		})

		t.Run("dynamic", func(t *testing.T) {

			_, err := ParseAndCheck(t,
				types+`
                  let s: S{I} = S()
                  let s2 = s as? AnyStruct{I}
                `,
			)

			require.NoError(t, err)
		})
	})

	t.Run("restricted type -> restricted AnyStruct with conformance not in restriction", func(t *testing.T) {

		const types = `
          struct interface I1 {}

          struct interface I2 {}

          struct S: I1, I2 {}
        `

		t.Run("static", func(t *testing.T) {

			checker, err := ParseAndCheck(t,
				types+`
                  let s: S{I1} = S()
                  let s2 = s as AnyStruct{I2}
                `,
			)

			require.NoError(t, err)

			i2Type := RequireGlobalType(t, checker.Elaboration, "I2")

			require.IsType(t, &sema.InterfaceType{}, i2Type)

			s2Type := RequireGlobalValue(t, checker.Elaboration, "s2")

			require.IsType(t,
				&sema.RestrictedType{
					Type: sema.AnyStructType,
					Restrictions: []*sema.InterfaceType{
						i2Type.(*sema.InterfaceType),
					},
				},
				s2Type,
			)
		})

		t.Run("dynamic", func(t *testing.T) {

			_, err := ParseAndCheck(t,
				types+`
                  let s: S{I1} = S()
                  let s2 = s as? AnyStruct{I2}
                `,
			)

			require.NoError(t, err)
		})
	})

	t.Run("restricted type -> restricted AnyStruct with non-conformance restriction", func(t *testing.T) {

		const types = `
          struct interface I1 {}

          struct interface I2 {}

          struct S: I1 {}
        `

		t.Run("static", func(t *testing.T) {

			_, err := ParseAndCheck(t,
				types+`
                  let s: S{I1} = S()
                  let s2 = s as AnyStruct{I2}
                `,
			)

			errs := ExpectCheckerErrors(t, err, 1)

			assert.IsType(t, &sema.TypeMismatchError{}, errs[0])
		})

		t.Run("dynamic", func(t *testing.T) {

			_, err := ParseAndCheck(t,
				types+`
                  let s: S{I1} = S()
                  let s2 = s as? AnyStruct{I2}
                `,
			)

			errs := ExpectCheckerErrors(t, err, 1)

			assert.IsType(t, &sema.TypeMismatchError{}, errs[0])
		})
	})

	t.Run("restricted AnyStruct -> restricted AnyStruct: fewer restrictions", func(t *testing.T) {

		const types = `
          struct interface I1 {}

          struct interface I2 {}

          struct S: I1, I2 {}
        `

		t.Run("static", func(t *testing.T) {

			_, err := ParseAndCheck(t,
				types+`
                  let s: AnyStruct{I1, I2} = S()
                  let s2 = s as AnyStruct{I2}
                `,
			)

			require.NoError(t, err)
		})

		t.Run("dynamic", func(t *testing.T) {

			_, err := ParseAndCheck(t,
				types+`
                  let s: AnyStruct{I1, I2} = S()
                  let s2 = s as? AnyStruct{I2}
                `,
			)

			require.NoError(t, err)
		})
	})

	t.Run("restricted AnyStruct -> restricted AnyStruct: more restrictions", func(t *testing.T) {

		const types = `
          struct interface I1 {}

          struct interface I2 {}

          struct S: I1, I2 {}
        `

		t.Run("static", func(t *testing.T) {

			_, err := ParseAndCheck(t,
				types+`
                  let s: AnyStruct{I1} = S()
                  let s2 = s as AnyStruct{I1, I2}
                `,
			)

			errs := ExpectCheckerErrors(t, err, 1)

			assert.IsType(t, &sema.TypeMismatchError{}, errs[0])
		})

		t.Run("dynamic", func(t *testing.T) {

			_, err := ParseAndCheck(t,
				types+`
                  let s: AnyStruct{I1} = S()
                  let s2 = s as? AnyStruct{I1, I2}
                `,
			)

			require.NoError(t, err)
		})
	})

	t.Run("restricted AnyStruct -> restricted AnyStruct with non-conformance restriction", func(t *testing.T) {

		const types = `
          struct interface I1 {}

          struct interface I2 {}

          struct S: I1 {}
        `

		t.Run("static", func(t *testing.T) {

			_, err := ParseAndCheck(t,
				types+`
                  let s: AnyStruct{I1} = S()
                  let s2 = s as AnyStruct{I1, I2}
                `,
			)

			errs := ExpectCheckerErrors(t, err, 1)

			assert.IsType(t, &sema.TypeMismatchError{}, errs[0])
		})

		t.Run("dynamic", func(t *testing.T) {

			_, err := ParseAndCheck(t,
				types+`
                  let s: AnyStruct{I1} = S()
                  let s2 = s as? AnyStruct{I1, I2}
                `,
			)

			require.NoError(t, err)
		})
	})

	t.Run("AnyStruct -> restricted AnyStruct", func(t *testing.T) {

		const types = `
          struct interface I {}

          struct S: I {}
        `

		t.Run("static", func(t *testing.T) {

			_, err := ParseAndCheck(t,
				types+`
                  let s: AnyStruct = S()
                  let s2 = s as AnyStruct{I}
                `,
			)

			errs := ExpectCheckerErrors(t, err, 1)

			assert.IsType(t, &sema.TypeMismatchError{}, errs[0])
		})

		t.Run("dynamic", func(t *testing.T) {

			_, err := ParseAndCheck(t,
				types+`
                  let s: AnyStruct = S()
                  let s2 = s as? AnyStruct{I}
                `,
			)

			require.NoError(t, err)
		})
	})

	// Supertype: AnyStruct

	t.Run("restricted type -> AnyStruct", func(t *testing.T) {

		const types = `
          struct interface I1 {}

          struct interface I2 {}

          struct S: I1, I2 {}
        `

		t.Run("static", func(t *testing.T) {

			_, err := ParseAndCheck(t,
				types+`
                  let s: S{I1} = S()
                  let s2 = s as AnyStruct
                `,
			)

			require.NoError(t, err)
		})

		t.Run("dynamic", func(t *testing.T) {

			_, err := ParseAndCheck(t,
				types+`
                  let s: S{I1} = S()
                  let s2 = s as? AnyStruct
                `,
			)

			require.NoError(t, err)
		})
	})

	t.Run("restricted AnyStruct -> AnyStruct", func(t *testing.T) {

		const types = `
          struct interface I1 {}

          struct interface I2 {}

          struct S: I1, I2 {}
        `

		t.Run("static", func(t *testing.T) {

			_, err := ParseAndCheck(t,
				types+`
                  let s: AnyStruct{I1} = S()
                  let s2 = s as AnyStruct
                `,
			)

			require.NoError(t, err)
		})

		t.Run("dynamic", func(t *testing.T) {

			_, err := ParseAndCheck(t,
				types+`
                  let s: AnyStruct{I1} = S()
                  let s2 = s as? AnyStruct
                `,
			)

			require.NoError(t, err)
		})
	})

	t.Run("unrestricted type -> AnyStruct", func(t *testing.T) {

		const types = `
           struct S {}
        `

		t.Run("static", func(t *testing.T) {

			_, err := ParseAndCheck(t,
				types+`
                  let s = S()
                  let s2 = s as AnyStruct
                `,
			)

			require.NoError(t, err)
		})

		t.Run("dynamic", func(t *testing.T) {
			_, err := ParseAndCheck(t,
				types+`
                  let s = S()
                  let s2 = s as? AnyStruct
                `,
			)

			require.NoError(t, err)
		})
	})
}

func TestCheckReferenceTypeSubTyping(t *testing.T) {

	t.Parallel()

	t.Run("resource", func(t *testing.T) {

		test := func(ty string) {

			t.Run(fmt.Sprintf("auth to non-auth: %s", ty), func(t *testing.T) {

				t.Parallel()

				_, err := ParseAndCheckWithAny(t,
					fmt.Sprintf(`
                          resource interface I {}

                          resource R: I {}

                          let r <- create R()
                          let ref = &r as auth &%[1]s
                          let ref2 = ref as &%[1]s
                        `,
						ty,
					),
				)

				require.NoError(t, err)
			})

			t.Run(fmt.Sprintf("non-auth to auth: %s", ty), func(t *testing.T) {

				t.Parallel()

				_, err := ParseAndCheckWithAny(t,
					fmt.Sprintf(`
                          resource interface I {}

                          resource R: I {}

                          let r <- create R()
                          let ref = &r as &%[1]s
                          let ref2 = ref as auth &%[1]s
                        `,
						ty,
					),
				)

				errs := ExpectCheckerErrors(t, err, 1)

				assert.IsType(t, &sema.TypeMismatchError{}, errs[0])
			})
		}

		for _, ty := range []string{
			"R",
			"R{I}",
			"AnyResource",
			"AnyResource{I}",
			"Any",
			"Any{I}",
		} {
			test(ty)
		}
	})

	t.Run("struct", func(t *testing.T) {

		test := func(ty string) {

			t.Run(fmt.Sprintf("auth to non-auth: %s", ty), func(t *testing.T) {

				t.Parallel()

				_, err := ParseAndCheckWithAny(t,
					fmt.Sprintf(`
                          struct interface I {}

                          struct S: I {}

                          let s = S()
                          let ref = &s as auth &%[1]s
                          let ref2 = ref as &%[1]s
                        `,
						ty,
					),
				)

				require.NoError(t, err)
			})

			t.Run(fmt.Sprintf("non-auth to auth: %s", ty), func(t *testing.T) {

				t.Parallel()

				_, err := ParseAndCheckWithAny(t,
					fmt.Sprintf(
						`
                          struct interface I {}

                          struct S: I {}

                          let s = S()
                          let ref = &s as &%[1]s
                          let ref2 = ref as auth &%[1]s
                        `,
						ty,
					),
				)

				errs := ExpectCheckerErrors(t, err, 1)

				assert.IsType(t, &sema.TypeMismatchError{}, errs[0])
			})
		}

		for _, ty := range []string{
			"S",
			"S{I}",
			"AnyStruct",
			"AnyStruct{I}",
			"Any",
			"Any{I}",
		} {
			test(ty)
		}
	})

	t.Run("non-composite", func(t *testing.T) {

		test := func(ty string) {

			t.Run(fmt.Sprintf("auth to non-auth: %s", ty), func(t *testing.T) {

				t.Parallel()

				_, err := ParseAndCheckWithAny(t,
					fmt.Sprintf(`
                          let i = 1
                          let ref = &i as auth &%[1]s
                          let ref2 = ref as &%[1]s
                        `,
						ty,
					),
				)

				require.NoError(t, err)
			})

			t.Run(fmt.Sprintf("non-auth to auth: %s", ty), func(t *testing.T) {

				t.Parallel()

				_, err := ParseAndCheckWithAny(t,
					fmt.Sprintf(
						`
                          let i = 1
                          let ref = &i as &%[1]s
                          let ref2 = ref as auth &%[1]s
                        `,
						ty,
					),
				)

				errs := ExpectCheckerErrors(t, err, 1)

				assert.IsType(t, &sema.TypeMismatchError{}, errs[0])
			})
		}

		for _, ty := range []string{
			"Int",
			"AnyStruct",
			"Any",
		} {
			test(ty)
		}
	})
}

func TestCheckCastAuthorizedResourceReferenceType(t *testing.T) {

	t.Parallel()

	// Supertype: Restricted type

	t.Run("restricted type -> restricted type: fewer restrictions", func(t *testing.T) {

		const setup = `
          resource interface I1 {}

          resource interface I2 {}

          resource R: I1, I2 {}

          let x <- create R()
          let r = &x as auth &R{I1, I2}
        `

		t.Run("static", func(t *testing.T) {

			_, err := ParseAndCheck(t,
				setup+`
                  let r2 = r as &R{I2}
                `,
			)

			require.NoError(t, err)
		})

		t.Run("dynamic", func(t *testing.T) {

			_, err := ParseAndCheck(t,
				setup+`
                  let r2 = r as? &R{I2}
                `,
			)

			require.NoError(t, err)
		})
	})

	t.Run("restricted type -> restricted type: more restrictions", func(t *testing.T) {

		const setup = `
          resource interface I1 {}

          resource interface I2 {}

          resource R: I1, I2 {}

          let x <- create R()
          let r = &x as auth &R{I1}
        `

		t.Run("static", func(t *testing.T) {

			_, err := ParseAndCheck(t,
				setup+`
                  let r2 = r as &R{I1, I2}
                `,
			)

			require.NoError(t, err)
		})

		t.Run("dynamic", func(t *testing.T) {

			_, err := ParseAndCheck(t,
				setup+`
                  let r2 = r as? &R{I1, I2}
                `,
			)

			require.NoError(t, err)
		})
	})

	t.Run("restricted type -> restricted type: different resource", func(t *testing.T) {

		const setup = `
          resource interface I {}

          resource R1: I {}

          resource R2: I {}

          let x <- create R1()
          let r = &x as auth &R1{I}
        `

		t.Run("static", func(t *testing.T) {

			_, err := ParseAndCheck(t,
				setup+`
                  let r2 = r as &R2{I}
                `,
			)

			errs := ExpectCheckerErrors(t, err, 1)

			assert.IsType(t, &sema.TypeMismatchError{}, errs[0])
		})

		t.Run("dynamic", func(t *testing.T) {

			_, err := ParseAndCheck(t,
				setup+`
                  let r2 = r as? &R2{I}
                `,
			)

			errs := ExpectCheckerErrors(t, err, 1)

			assert.IsType(t, &sema.TypeMismatchError{}, errs[0])
		})
	})

	t.Run("unrestricted type -> restricted type: same resource", func(t *testing.T) {

		const setup = `
          resource interface I {}

          resource R: I {}

          let x <- create R()
          let r = &x as auth &R
        `

		t.Run("static", func(t *testing.T) {

			_, err := ParseAndCheck(t,
				setup+`
                  let r2 = r as &R{I}
                `,
			)

			require.NoError(t, err)
		})

		t.Run("dynamic", func(t *testing.T) {

			_, err := ParseAndCheck(t,
				setup+`
                  let r2 = r as? &R{I}
                `,
			)

			require.NoError(t, err)
		})
	})

	t.Run("unrestricted type -> restricted type: different resource", func(t *testing.T) {

		const setup = `
          resource interface I {}

          resource R1: I {}

          resource R2: I {}

          let x <- create R1()
          let r = &x as auth &R1
        `

		t.Run("static", func(t *testing.T) {

			_, err := ParseAndCheck(t,
				setup+`
                  let r2 = r as &R2{I}
                `,
			)

			errs := ExpectCheckerErrors(t, err, 1)

			assert.IsType(t, &sema.TypeMismatchError{}, errs[0])
		})

		t.Run("dynamic", func(t *testing.T) {

			_, err := ParseAndCheck(t,
				setup+`
                  let r2 = r as? &R2{I}
                `,
			)

			errs := ExpectCheckerErrors(t, err, 1)

			assert.IsType(t, &sema.TypeMismatchError{}, errs[0])
		})
	})

	for _, ty := range []sema.Type{
		sema.AnyResourceType,
		sema.AnyType,
	} {

		t.Run(fmt.Sprintf("restricted %s -> conforming restricted type", ty), func(t *testing.T) {

			setup := fmt.Sprintf(`
                  resource interface RI {}

                  resource R: RI {}

                  let x <- create R()
                  let r = &x as auth &%s{RI}
                `,
				ty,
			)

			t.Run("static", func(t *testing.T) {

				_, err := ParseAndCheckWithAny(t,
					setup+`
                      let r2 = r as &R{RI}
                    `,
				)

				// NOTE: static cast not allowed, only dynamic

				errs := ExpectCheckerErrors(t, err, 1)

				assert.IsType(t, &sema.TypeMismatchError{}, errs[0])
			})

			t.Run("dynamic", func(t *testing.T) {

				_, err := ParseAndCheckWithAny(t,
					setup+`
                      let r2 = r as? &R{RI}
                    `,
				)

				require.NoError(t, err)
			})
		})

		t.Run(fmt.Sprintf("%s -> conforming restricted type", ty), func(t *testing.T) {

			setup := fmt.Sprintf(`
                  resource interface RI {}

                  resource R: RI {}

                  let x <- create R()
                  let r = &x as auth &%s
                `,
				ty,
			)

			t.Run("static", func(t *testing.T) {

				_, err := ParseAndCheckWithAny(t,
					setup+`
                      let r2 = r as &R{RI}
                    `,
				)

				errs := ExpectCheckerErrors(t, err, 1)

				assert.IsType(t, &sema.TypeMismatchError{}, errs[0])
			})

			t.Run("dynamic", func(t *testing.T) {

				_, err := ParseAndCheckWithAny(t,
					setup+`
                      let r2 = r as? &R{RI}
                    `,
				)

				require.NoError(t, err)
			})
		})

		t.Run(fmt.Sprintf("restricted %s -> non-conforming restricted type", ty), func(t *testing.T) {

			setup := fmt.Sprintf(`
                  resource interface RI {}

                  resource R {}

                  let x <- create R()
                  let r = &x as auth &%s{RI}
                `,
				ty,
			)

			t.Run("static", func(t *testing.T) {

				_, err := ParseAndCheckWithAny(t,
					setup+`
                      let r2 = r as &R{RI}
                    `,
				)

				errs := ExpectCheckerErrors(t, err, 3)

				assert.IsType(t, &sema.TypeMismatchError{}, errs[0])
				assert.IsType(t, &sema.InvalidNonConformanceRestrictionError{}, errs[1])
				assert.IsType(t, &sema.TypeMismatchError{}, errs[2])
			})

			t.Run("dynamic", func(t *testing.T) {

				_, err := ParseAndCheckWithAny(t,
					setup+`
                      let r2 = r as? &R{RI}
                    `,
				)

				errs := ExpectCheckerErrors(t, err, 2)

				assert.IsType(t, &sema.TypeMismatchError{}, errs[0])
				assert.IsType(t, &sema.InvalidNonConformanceRestrictionError{}, errs[1])
			})
		})
	}

	// Supertype: Resource (unrestricted)

	t.Run("restricted type -> unrestricted type: same resource", func(t *testing.T) {

		const setup = `
          resource interface I {}

          resource R: I {}

          let x <- create R()
          let r = &x as auth &R{I}
        `

		t.Run("static", func(t *testing.T) {

			_, err := ParseAndCheck(t,
				setup+`
                  let r2 = r as &R
                `,
			)

			require.NoError(t, err)
		})

		t.Run("dynamic", func(t *testing.T) {

			_, err := ParseAndCheck(t,
				setup+`
                  let r2 = r as? &R
                `,
			)

			require.NoError(t, err)
		})
	})

	t.Run("restricted type -> unrestricted type: different resource", func(t *testing.T) {

		const setup = `
          resource interface I {}

          resource R: I {}

          resource T: I {}

          let x <- create R()
          let r = &x as auth &R{I}
        `

		t.Run("static", func(t *testing.T) {

			_, err := ParseAndCheck(t,
				setup+`
                  let t = r as &T
                `,
			)

			errs := ExpectCheckerErrors(t, err, 1)

			assert.IsType(t, &sema.TypeMismatchError{}, errs[0])
		})

		t.Run("dynamic", func(t *testing.T) {

			_, err := ParseAndCheck(t,
				setup+`
                  let t = r as? &T
                `,
			)

			errs := ExpectCheckerErrors(t, err, 1)

			assert.IsType(t, &sema.TypeMismatchError{}, errs[0])
		})
	})

	for _, ty := range []sema.Type{
		sema.AnyResourceType,
		sema.AnyType,
	} {

		t.Run(fmt.Sprintf("restricted %s -> conforming resource", ty), func(t *testing.T) {

			setup := fmt.Sprintf(
				`
                  resource interface RI {}

                  resource R: RI {}

                  let x <- create R()
                  let r = &x as auth &%s{RI}
                `,
				ty,
			)

			t.Run("static", func(t *testing.T) {

				_, err := ParseAndCheckWithAny(t,
					setup+`
                      let r2 = r as &R
                    `,
				)

				// NOTE: static cast not allowed, only dynamic

				errs := ExpectCheckerErrors(t, err, 1)

				assert.IsType(t, &sema.TypeMismatchError{}, errs[0])
			})

			t.Run("dynamic", func(t *testing.T) {

				_, err := ParseAndCheckWithAny(t,
					setup+`
                      let r2 = r as? &R
                    `,
				)

				require.NoError(t, err)
			})
		})

		t.Run(fmt.Sprintf("restricted %s -> non-conforming resource", ty), func(t *testing.T) {

			setup := fmt.Sprintf(
				`
                  resource interface RI {}

                  resource R {}

                  let x <- create R()
                  let r = &x as auth &%s{RI}
                `,
				ty,
			)

			t.Run("static", func(t *testing.T) {

				_, err := ParseAndCheckWithAny(t,
					setup+`
                      let r2 = r as &R
                    `,
				)

				errs := ExpectCheckerErrors(t, err, 2)

				assert.IsType(t, &sema.TypeMismatchError{}, errs[0])
				assert.IsType(t, &sema.TypeMismatchError{}, errs[1])
			})

			t.Run("dynamic", func(t *testing.T) {

				_, err := ParseAndCheckWithAny(t,
					setup+`
                      let r2 = r as? &R
                    `,
				)

				errs := ExpectCheckerErrors(t, err, 1)

				assert.IsType(t, &sema.TypeMismatchError{}, errs[0])
			})
		})

		t.Run(fmt.Sprintf("%s -> unrestricted type", ty), func(t *testing.T) {

			setup := fmt.Sprintf(
				`
                  resource interface RI {}

                  resource R: RI {}

                  let x <- create R()
                  let r = &x as auth &%s
                `,
				ty,
			)

			t.Run("static", func(t *testing.T) {

				_, err := ParseAndCheckWithAny(t,
					setup+`
                      let r2 = r as &R
                    `,
				)

				errs := ExpectCheckerErrors(t, err, 1)

				assert.IsType(t, &sema.TypeMismatchError{}, errs[0])
			})

			t.Run("dynamic", func(t *testing.T) {

				_, err := ParseAndCheckWithAny(t,
					setup+`
                      let r2 = r as? &R
                    `,
				)

				require.NoError(t, err)
			})
		})

		// Supertype: restricted AnyResource / Any

		t.Run(fmt.Sprintf("resource -> restricted %s with non-conformance restriction", ty), func(t *testing.T) {

			const setup = `
              resource interface RI {}

              // NOTE: R does not conform to RI
              resource R {}

              let x <- create R()
              let r = &x as auth &R
            `

			t.Run("static", func(t *testing.T) {

				_, err := ParseAndCheckWithAny(t,
					setup+fmt.Sprintf(
						`
                          let r2 = r as &%s{RI}
                        `,
						ty,
					),
				)

				errs := ExpectCheckerErrors(t, err, 1)

				assert.IsType(t, &sema.TypeMismatchError{}, errs[0])
			})

			t.Run("dynamic", func(t *testing.T) {

				_, err := ParseAndCheckWithAny(t,
					setup+fmt.Sprintf(
						`
                          let r2 = r as? &%s{RI}
                        `,
						ty,
					),
				)

				errs := ExpectCheckerErrors(t, err, 1)

				assert.IsType(t, &sema.TypeMismatchError{}, errs[0])
			})
		})

		t.Run(fmt.Sprintf("resource -> restricted %s with conformance restriction", ty), func(t *testing.T) {

			const setup = `
              resource interface RI {}

              resource R: RI {}

              let x <- create R()
              let r = &x as auth &R
            `

			t.Run("static", func(t *testing.T) {

				_, err := ParseAndCheckWithAny(t,
					setup+fmt.Sprintf(
						`
                          let r2 = r as &%s{RI}
                        `,
						ty,
					),
				)

				require.NoError(t, err)
			})

			t.Run("dynamic", func(t *testing.T) {

				_, err := ParseAndCheckWithAny(t,
					setup+fmt.Sprintf(
						`
                          let r2 = r as? &%s{RI}
                        `,
						ty,
					),
				)

				require.NoError(t, err)
			})
		})

		t.Run(fmt.Sprintf("restricted type -> restricted %s with conformance in restriction", ty), func(t *testing.T) {

			const setup = `
              resource interface I {}

              resource R: I {}

              let x <- create R()
              let r = &x as auth &R{I}
            `

			t.Run("static", func(t *testing.T) {

				_, err := ParseAndCheckWithAny(t,
					setup+fmt.Sprintf(
						`
                          let r2 = r as &%s{I}
                        `,
						ty,
					),
				)

				require.NoError(t, err)
			})

			t.Run("dynamic", func(t *testing.T) {

				_, err := ParseAndCheckWithAny(t,
					setup+fmt.Sprintf(
						`
                          let r2 = r as? &%s{I}
                        `,
						ty,
					),
				)

				require.NoError(t, err)
			})
		})

		t.Run(fmt.Sprintf("restricted type -> restricted %s with conformance not in restriction", ty), func(t *testing.T) {

			const setup = `
              resource interface I1 {}

              resource interface I2 {}

              resource R: I1, I2 {}

              let x <- create R()
              let r = &x as auth &R{I1}
            `

			t.Run("static", func(t *testing.T) {

				_, err := ParseAndCheckWithAny(t,
					setup+fmt.Sprintf(
						`
                          let r2 = r as &%s{I2}
                        `,
						ty,
					),
				)

				require.NoError(t, err)
			})

			t.Run("dynamic", func(t *testing.T) {

				_, err := ParseAndCheckWithAny(t,
					setup+fmt.Sprintf(
						`
                          let r2 = r as? &%s{I2}
                        `,
						ty,
					),
				)

				require.NoError(t, err)
			})
		})

		t.Run(fmt.Sprintf("restricted type -> restricted %s with non-conformance restriction", ty), func(t *testing.T) {

			const setup = `
              resource interface I1 {}

              resource interface I2 {}

              resource R: I1 {}

              let x <- create R()
              let r = &x as auth &R{I1}
            `

			t.Run("static", func(t *testing.T) {

				_, err := ParseAndCheckWithAny(t,
					setup+fmt.Sprintf(
						`
                          let r2 = r as &%s{I2}
                        `,
						ty,
					),
				)

				errs := ExpectCheckerErrors(t, err, 1)

				assert.IsType(t, &sema.TypeMismatchError{}, errs[0])
			})

			t.Run("dynamic", func(t *testing.T) {

				_, err := ParseAndCheckWithAny(t,
					setup+fmt.Sprintf(
						`
                          let r2 = r as? &%s{I2}
                        `,
						ty,
					),
				)

				errs := ExpectCheckerErrors(t, err, 1)

				assert.IsType(t, &sema.TypeMismatchError{}, errs[0])
			})
		})

		for _, otherType := range []sema.Type{
			sema.AnyResourceType,
			sema.AnyType,
		} {

			t.Run(fmt.Sprintf("restricted %s -> restricted %s: fewer restrictions", ty, otherType), func(t *testing.T) {

				setup := fmt.Sprintf(
					`
                      resource interface I1 {}

                      resource interface I2 {}

                      resource R: I1, I2 {}

                      let x <- create R()
                      let r = &x as auth &%s{I1, I2}
                    `,
					ty,
				)

				t.Run("static", func(t *testing.T) {

					_, err := ParseAndCheckWithAny(t,
						setup+fmt.Sprintf(
							`
                              let r2 = r as &%s{I2}
                            `,
							otherType,
						),
					)

					if ty == sema.AnyType && otherType == sema.AnyResourceType {

						errs := ExpectCheckerErrors(t, err, 1)

						assert.IsType(t, &sema.TypeMismatchError{}, errs[0])

						return
					}

					require.NoError(t, err)
				})

				t.Run("dynamic", func(t *testing.T) {

					_, err := ParseAndCheckWithAny(t,
						setup+fmt.Sprintf(
							`
                              let r2 = r as? &%s{I2}
                            `,
							otherType,
						),
					)

					require.NoError(t, err)
				})
			})

			t.Run(fmt.Sprintf("restricted %s -> restricted %s: more restrictions", ty, otherType), func(t *testing.T) {

				setup := fmt.Sprintf(
					`
                      resource interface I1 {}

                      resource interface I2 {}

                      resource R: I1, I2 {}

                      let x <- create R()
                      let r = &x as auth &%s{I1}
                    `,
					ty,
				)

				t.Run("static", func(t *testing.T) {

					_, err := ParseAndCheckWithAny(t,
						setup+fmt.Sprintf(
							`
                              let r2 = r as &%s{I1, I2}
                            `,
							otherType,
						),
					)

					errs := ExpectCheckerErrors(t, err, 1)

					assert.IsType(t, &sema.TypeMismatchError{}, errs[0])
				})

				t.Run("dynamic", func(t *testing.T) {

					_, err := ParseAndCheckWithAny(t,
						setup+fmt.Sprintf(
							`
                              let r2 = r as? &%s{I1, I2}
                            `,
							otherType,
						),
					)

					require.NoError(t, err)
				})
			})

			t.Run(fmt.Sprintf("restricted %s -> restricted %s with non-conformance restriction", ty, otherType), func(t *testing.T) {

				setup := fmt.Sprintf(
					`
                      resource interface I1 {}

                      resource interface I2 {}

                      resource R: I1 {}

                      let x <- create R()
                      let r = &x as auth &%s{I1}
                    `,
					ty,
				)

				t.Run("static", func(t *testing.T) {

					_, err := ParseAndCheckWithAny(t,
						setup+fmt.Sprintf(
							`
                              let r2 = r as &%s{I1, I2}
                            `,
							otherType,
						),
					)

					errs := ExpectCheckerErrors(t, err, 1)

					assert.IsType(t, &sema.TypeMismatchError{}, errs[0])
				})

				t.Run("dynamic", func(t *testing.T) {

					_, err := ParseAndCheckWithAny(t,
						setup+fmt.Sprintf(
							`
                              let r2 = r as? &%s{I1, I2}
                            `,
							otherType,
						),
					)

					require.NoError(t, err)
				})
			})

			t.Run(fmt.Sprintf("%s -> restricted %s", ty, otherType), func(t *testing.T) {

				setup := fmt.Sprintf(
					`
                      resource interface I {}

                      resource R: I {}

                      let x <- create R()
                      let r = &x as auth &%s
                    `,
					ty,
				)

				t.Run("static", func(t *testing.T) {

					_, err := ParseAndCheckWithAny(t,
						setup+fmt.Sprintf(
							`
                              let r2 = r as &%s{I}
                            `,
							otherType,
						),
					)

					errs := ExpectCheckerErrors(t, err, 1)

					assert.IsType(t, &sema.TypeMismatchError{}, errs[0])
				})

				t.Run("dynamic", func(t *testing.T) {

					_, err := ParseAndCheckWithAny(t,
						setup+fmt.Sprintf(
							`
                              let r2 = r as? &%s{I}
                            `,
							otherType,
						),
					)

					require.NoError(t, err)
				})
			})
		}

		// Supertype: AnyResource / Any

		t.Run(fmt.Sprintf("restricted type -> %s", ty), func(t *testing.T) {

			const setup = `
              resource interface I1 {}

              resource interface I2 {}

              resource R: I1, I2 {}

              let x <- create R()
              let r = &x as auth &R{I1}
            `

			t.Run("static", func(t *testing.T) {

				_, err := ParseAndCheckWithAny(t,
					setup+fmt.Sprintf(
						`
                          let r2 = r as &%s
                        `,
						ty,
					),
				)

				require.NoError(t, err)
			})

			t.Run("dynamic", func(t *testing.T) {

				_, err := ParseAndCheckWithAny(t,
					setup+fmt.Sprintf(
						`
                          let r2 = r as? &%s
                        `,
						ty,
					),
				)

				require.NoError(t, err)
			})
		})

		for _, otherType := range []sema.Type{
			sema.AnyResourceType,
			sema.AnyType,
		} {
			t.Run(fmt.Sprintf("restricted %s -> %s", ty, otherType), func(t *testing.T) {

				setup := fmt.Sprintf(
					`
                      resource interface I1 {}

                      resource interface I2 {}

                      resource R: I1, I2 {}

                      let x <- create R()
                      let r = &x as auth &%s{I1}
                    `,
					ty,
				)

				t.Run("static", func(t *testing.T) {

					_, err := ParseAndCheckWithAny(t,
						setup+fmt.Sprintf(
							`
                              let r2 = r as &%s
                            `,
							otherType,
						),
					)

					if ty == sema.AnyType && otherType == sema.AnyResourceType {

						errs := ExpectCheckerErrors(t, err, 1)

						assert.IsType(t, &sema.TypeMismatchError{}, errs[0])

						return
					}

					require.NoError(t, err)
				})

				t.Run("dynamic", func(t *testing.T) {

					_, err := ParseAndCheckWithAny(t,
						setup+fmt.Sprintf(
							`
                              let r2 = r as? &%s
                            `,
							otherType,
						),
					)

					require.NoError(t, err)
				})
			})

		}

		t.Run(fmt.Sprintf("unrestricted type -> %s", ty), func(t *testing.T) {

			const setup = `
              resource interface I1 {}

              resource interface I2 {}

              resource R: I1, I2 {}

              let x <- create R()
              let r = &x as auth &R
            `

			t.Run("static", func(t *testing.T) {

				_, err := ParseAndCheckWithAny(t,
					setup+fmt.Sprintf(
						`
                          let r2 = r as &%s
                        `,
						ty,
					),
				)

				require.NoError(t, err)
			})

			t.Run("dynamic", func(t *testing.T) {

				_, err := ParseAndCheckWithAny(t,
					setup+fmt.Sprintf(
						`
                          let r2 = r as? &%s
                        `,
						ty,
					),
				)

				require.NoError(t, err)
			})
		})
	}
}

func TestCheckCastAuthorizedStructReferenceType(t *testing.T) {

	t.Parallel()

	// Supertype: Restricted type

	t.Run("restricted type -> restricted type: fewer restrictions", func(t *testing.T) {

		const setup = `
          struct interface I1 {}

          struct interface I2 {}

          struct S: I1, I2 {}

          let x = S()
          let s = &x as auth &S{I1, I2}
        `

		t.Run("static", func(t *testing.T) {

			_, err := ParseAndCheck(t,
				setup+`
                  let s2 = s as &S{I2}
                `,
			)

			require.NoError(t, err)
		})

		t.Run("dynamic", func(t *testing.T) {

			_, err := ParseAndCheck(t,
				setup+`
                  let s2 = s as? &S{I2}
                `,
			)

			require.NoError(t, err)
		})
	})

	t.Run("restricted type -> restricted type: more restrictions", func(t *testing.T) {

		const setup = `
          struct interface I1 {}

          struct interface I2 {}

          struct S: I1, I2 {}

          let x = S()
          let s = &x as auth &S{I1}
        `

		t.Run("static", func(t *testing.T) {

			_, err := ParseAndCheck(t,
				setup+`
                  let s2 = s as &S{I1, I2}
                `,
			)

			require.NoError(t, err)
		})

		t.Run("dynamic", func(t *testing.T) {

			_, err := ParseAndCheck(t,
				setup+`
                  let s2 = s as? &S{I1, I2}
                `,
			)

			require.NoError(t, err)
		})
	})

	t.Run("restricted type -> restricted type: different struct", func(t *testing.T) {

		const setup = `
          struct interface I {}

          struct S1: I {}

          struct S2: I {}

          let x = S1()
          let s = &x as auth &S1{I}
        `

		t.Run("static", func(t *testing.T) {

			_, err := ParseAndCheck(t,
				setup+`
                  let s2 = s as &S2{I}
                `,
			)

			errs := ExpectCheckerErrors(t, err, 1)

			assert.IsType(t, &sema.TypeMismatchError{}, errs[0])
		})

		t.Run("dynamic", func(t *testing.T) {

			_, err := ParseAndCheck(t,
				setup+`
                  let s2 = s as? &S2{I}
                `,
			)

			errs := ExpectCheckerErrors(t, err, 1)

			assert.IsType(t, &sema.TypeMismatchError{}, errs[0])
		})
	})

	t.Run("unrestricted type -> restricted type: same struct", func(t *testing.T) {

		const setup = `
          struct interface I {}

          struct S: I {}

          let x = S()
          let s = &x as auth &S

        `

		t.Run("static", func(t *testing.T) {

			_, err := ParseAndCheck(t,
				setup+`
                  let s2 = s as &S{I}
                `,
			)

			require.NoError(t, err)
		})

		t.Run("dynamic", func(t *testing.T) {

			_, err := ParseAndCheck(t,
				setup+`
                  let s2 = s as? &S{I}
                `,
			)

			require.NoError(t, err)
		})
	})

	t.Run("unrestricted type -> restricted type: different struct", func(t *testing.T) {

		const setup = `
          struct interface I {}

          struct S1: I {}

          struct S2: I {}

          let x = S1()
          let s = &x as auth &S1
        `

		t.Run("static", func(t *testing.T) {

			_, err := ParseAndCheck(t,
				setup+`
                  let s2 = s as &S2{I}
                `,
			)

			errs := ExpectCheckerErrors(t, err, 1)

			assert.IsType(t, &sema.TypeMismatchError{}, errs[0])
		})

		t.Run("dynamic", func(t *testing.T) {

			_, err := ParseAndCheck(t,
				setup+`
                  let s2 = s as? &S2{I}
                `,
			)

			errs := ExpectCheckerErrors(t, err, 1)

			assert.IsType(t, &sema.TypeMismatchError{}, errs[0])
		})
	})

	for _, ty := range []sema.Type{
		sema.AnyStructType,
		sema.AnyType,
	} {
		t.Run(fmt.Sprintf("restricted %s -> conforming restricted type", ty), func(t *testing.T) {

			setup := fmt.Sprintf(
				`
                  struct interface SI {}

                  struct S: SI {}

                  let x = S()
                  let s = &x as auth &%s{SI}
                `,
				ty,
			)

			t.Run("static", func(t *testing.T) {

				_, err := ParseAndCheckWithAny(t,
					setup+`
                      let s2 = s as &S{SI}
                    `,
				)

				// NOTE: static cast not allowed, only dynamic

				errs := ExpectCheckerErrors(t, err, 1)

				assert.IsType(t, &sema.TypeMismatchError{}, errs[0])
			})

			t.Run("dynamic", func(t *testing.T) {

				_, err := ParseAndCheckWithAny(t,
					setup+`
                      let s2 = s as? &S{SI}
                    `,
				)

				require.NoError(t, err)
			})
		})

		t.Run(fmt.Sprintf("%s -> conforming restricted type", ty), func(t *testing.T) {

			setup := fmt.Sprintf(
				`
                  struct interface SI {}

                  struct S: SI {}

                  let x = S()
                  let s = &x as auth &%s
                `,
				ty,
			)

			t.Run("static", func(t *testing.T) {

				_, err := ParseAndCheckWithAny(t,
					setup+`
                      let s2 = s as &S{SI}
                    `,
				)

				errs := ExpectCheckerErrors(t, err, 1)

				assert.IsType(t, &sema.TypeMismatchError{}, errs[0])
			})

			t.Run("dynamic", func(t *testing.T) {

				_, err := ParseAndCheckWithAny(t,
					setup+`
                      let s2 = s as? &S{SI}
                    `,
				)

				require.NoError(t, err)
			})
		})

		t.Run(fmt.Sprintf("restricted %s -> non-conforming restricted type", ty), func(t *testing.T) {

			setup := fmt.Sprintf(
				`
                  struct interface SI {}

                  struct S {}

                  let x = S()
                  let s = &x as auth &%s{SI}
                `,
				ty,
			)

			t.Run("static", func(t *testing.T) {

				_, err := ParseAndCheckWithAny(t,
					setup+`
                      let s2 = s as &S{SI}
                    `,
				)

				errs := ExpectCheckerErrors(t, err, 3)

				assert.IsType(t, &sema.TypeMismatchError{}, errs[0])
				assert.IsType(t, &sema.InvalidNonConformanceRestrictionError{}, errs[1])
				assert.IsType(t, &sema.TypeMismatchError{}, errs[2])
			})

			t.Run("dynamic", func(t *testing.T) {

				_, err := ParseAndCheckWithAny(t,
					setup+`
                      let s2 = s as? &S{SI}
                    `,
				)

				errs := ExpectCheckerErrors(t, err, 2)

				assert.IsType(t, &sema.TypeMismatchError{}, errs[0])
				assert.IsType(t, &sema.InvalidNonConformanceRestrictionError{}, errs[1])
			})
		})
	}

	// Supertype: Struct (unrestricted)

	t.Run("restricted type -> unrestricted type: same struct", func(t *testing.T) {

		const setup = `
          struct interface I {}

          struct S: I {}

          let x = S()
          let s = &x as auth &S{I}
        `

		t.Run("static", func(t *testing.T) {

			_, err := ParseAndCheck(t,
				setup+`
                  let s2 = s as &S
                `,
			)

			require.NoError(t, err)
		})

		t.Run("dynamic", func(t *testing.T) {

			_, err := ParseAndCheck(t,
				setup+`
                  let s2 = s as? &S
                `,
			)

			require.NoError(t, err)
		})
	})

	t.Run("restricted type -> unrestricted type: different struct", func(t *testing.T) {

		const setup = `
          struct interface I {}

          struct S: I {}

          struct T: I {}

          let x = S()
          let s = &x as auth &S{I}
        `

		t.Run("static", func(t *testing.T) {

			_, err := ParseAndCheck(t,
				setup+`
                  let t = s as &T
                `,
			)

			errs := ExpectCheckerErrors(t, err, 1)

			assert.IsType(t, &sema.TypeMismatchError{}, errs[0])
		})

		t.Run("dynamic", func(t *testing.T) {

			_, err := ParseAndCheck(t,
				setup+`
                  let t = s as? &T
                `,
			)

			errs := ExpectCheckerErrors(t, err, 1)

			assert.IsType(t, &sema.TypeMismatchError{}, errs[0])
		})
	})

	for _, ty := range []sema.Type{
		sema.AnyStructType,
		sema.AnyType,
	} {

		t.Run(fmt.Sprintf("restricted %s -> conforming struct", ty), func(t *testing.T) {

			setup := fmt.Sprintf(
				`
                  struct interface RI {}

                  struct S: RI {}

                  let x = S()
                  let s = &x as auth &%s{RI}
                `,
				ty,
			)

			t.Run("static", func(t *testing.T) {

				_, err := ParseAndCheckWithAny(t,
					setup+`
                      let s2 = s as &S
                    `,
				)

				// NOTE: static cast not allowed, only dynamic

				errs := ExpectCheckerErrors(t, err, 1)

				assert.IsType(t, &sema.TypeMismatchError{}, errs[0])
			})

			t.Run("dynamic", func(t *testing.T) {

				_, err := ParseAndCheckWithAny(t,
					setup+`
                      let s2 = s as? &S
                    `,
				)

				require.NoError(t, err)
			})
		})

		t.Run(fmt.Sprintf("restricted %s -> non-conforming struct", ty), func(t *testing.T) {

			setup := fmt.Sprintf(
				`
                  struct interface RI {}

                  struct S {}

                  let x = S()
                  let s = &x as auth &%s{RI}
                `,
				ty,
			)

			t.Run("static", func(t *testing.T) {

				_, err := ParseAndCheckWithAny(t,
					setup+`
                      let s2 = s as &S
                    `,
				)

				errs := ExpectCheckerErrors(t, err, 2)

				assert.IsType(t, &sema.TypeMismatchError{}, errs[0])
				assert.IsType(t, &sema.TypeMismatchError{}, errs[1])
			})

			t.Run("dynamic", func(t *testing.T) {

				_, err := ParseAndCheckWithAny(t,
					setup+`
                      let s2 = s as? &S
                    `,
				)

				errs := ExpectCheckerErrors(t, err, 1)

				assert.IsType(t, &sema.TypeMismatchError{}, errs[0])
			})
		})

		t.Run(fmt.Sprintf("%s -> unrestricted type", ty), func(t *testing.T) {

			setup := fmt.Sprintf(
				`
                  struct interface SI {}

                  struct S: SI {}

                  let x = S()
                  let s = &x as auth &%s
                `,
				ty,
			)

			t.Run("static", func(t *testing.T) {

				_, err := ParseAndCheckWithAny(t,
					setup+`
                      let s2 = s as &S
                    `,
				)

				errs := ExpectCheckerErrors(t, err, 1)

				assert.IsType(t, &sema.TypeMismatchError{}, errs[0])
			})

			t.Run("dynamic", func(t *testing.T) {

				_, err := ParseAndCheckWithAny(t,
					setup+`
                      let s2 = s as? &S
                    `,
				)

				require.NoError(t, err)
			})
		})

		// Supertype: restricted AnyStruct / Any

		t.Run(fmt.Sprintf("struct -> restricted %s with non-conformance restriction", ty), func(t *testing.T) {

			const setup = `
              struct interface SI {}

              // NOTE: S does not conform to SI
              struct S {}

              let x = S()
              let s = &x as auth &S
            `

			t.Run("static", func(t *testing.T) {

				_, err := ParseAndCheckWithAny(t,
					setup+fmt.Sprintf(
						`
                          let s2 = s as &%s{SI}
                        `,
						ty,
					),
				)

				errs := ExpectCheckerErrors(t, err, 1)

				assert.IsType(t, &sema.TypeMismatchError{}, errs[0])
			})

			t.Run("dynamic", func(t *testing.T) {

				_, err := ParseAndCheckWithAny(t,
					setup+fmt.Sprintf(
						`
                          let s2 = s as? &%s{SI}
                        `,
						ty,
					),
				)

				errs := ExpectCheckerErrors(t, err, 1)

				assert.IsType(t, &sema.TypeMismatchError{}, errs[0])
			})
		})

		t.Run(fmt.Sprintf("struct -> restricted %s with conformance restriction", ty), func(t *testing.T) {

			const setup = `
              struct interface SI {}

              struct S: SI {}

              let x = S()
              let s = &x as auth &S
            `

			t.Run("static", func(t *testing.T) {

				_, err := ParseAndCheckWithAny(t,
					setup+fmt.Sprintf(
						`
                          let s2 = s as &%s{SI}
                        `,
						ty,
					),
				)

				require.NoError(t, err)
			})

			t.Run("dynamic", func(t *testing.T) {

				_, err := ParseAndCheckWithAny(t,
					setup+fmt.Sprintf(
						`
                          let s2 = s as? &%s{SI}
                        `,
						ty,
					),
				)

				require.NoError(t, err)
			})
		})

		t.Run(fmt.Sprintf("restricted type -> restricted %s with conformance in restriction", ty), func(t *testing.T) {

			const setup = `
              struct interface I {}

              struct S: I {}

              let x = S()
              let s = &x as auth &S{I}
            `

			t.Run("static", func(t *testing.T) {

				_, err := ParseAndCheckWithAny(t,
					setup+fmt.Sprintf(
						`
                          let s2 = s as &%s{I}
                        `,
						ty,
					),
				)

				require.NoError(t, err)
			})

			t.Run("dynamic", func(t *testing.T) {

				_, err := ParseAndCheckWithAny(t,
					setup+fmt.Sprintf(
						`
                          let s2 = s as? &%s{I}
                        `,
						ty,
					),
				)

				require.NoError(t, err)
			})
		})

		t.Run(fmt.Sprintf("restricted type -> restricted %s with conformance not in restriction", ty), func(t *testing.T) {

			const setup = `
              struct interface I1 {}

              struct interface I2 {}

              struct S: I1, I2 {}

              let x = S()
              let s = &x as auth &S{I1}
            `

			t.Run("static", func(t *testing.T) {

				_, err := ParseAndCheckWithAny(t,
					setup+fmt.Sprintf(
						`
                          let s2 = s as &%s{I2}
                        `,
						ty,
					),
				)

				require.NoError(t, err)
			})

			t.Run("dynamic", func(t *testing.T) {

				_, err := ParseAndCheckWithAny(t,
					setup+fmt.Sprintf(
						`
                          let s2 = s as? &%s{I2}
                        `,
						ty,
					),
				)

				require.NoError(t, err)
			})
		})

		t.Run(fmt.Sprintf("restricted type -> restricted %s with non-conformance restriction", ty), func(t *testing.T) {

			const setup = `
              struct interface I1 {}

              struct interface I2 {}

              struct S: I1 {}

              let x = S()
              let s = &x as auth &S{I1}
            `

			t.Run("static", func(t *testing.T) {

				_, err := ParseAndCheckWithAny(t,
					setup+fmt.Sprintf(
						`
                          let s2 = s as &%s{I2}
                        `,
						ty,
					),
				)

				errs := ExpectCheckerErrors(t, err, 1)

				assert.IsType(t, &sema.TypeMismatchError{}, errs[0])
			})

			t.Run("dynamic", func(t *testing.T) {

				_, err := ParseAndCheckWithAny(t,
					setup+fmt.Sprintf(
						`
                          let s2 = s as? &%s{I2}
                        `,
						ty,
					),
				)

				errs := ExpectCheckerErrors(t, err, 1)

				assert.IsType(t, &sema.TypeMismatchError{}, errs[0])
			})
		})

		for _, otherType := range []sema.Type{
			sema.AnyStructType,
			sema.AnyType,
		} {

			t.Run(fmt.Sprintf("restricted %s -> restricted %s: fewer restrictions", ty, otherType), func(t *testing.T) {

				setup := fmt.Sprintf(
					`
                      struct interface I1 {}

                      struct interface I2 {}

                      struct S: I1, I2 {}

                      let x = S()
                      let s = &x as auth &%s{I1, I2}
                    `,
					ty,
				)

				t.Run("static", func(t *testing.T) {

					_, err := ParseAndCheckWithAny(t,
						setup+fmt.Sprintf(
							`
                              let s2 = s as &%s{I2}
                            `,
							otherType,
						),
					)

					if ty == sema.AnyType && otherType == sema.AnyStructType {

						errs := ExpectCheckerErrors(t, err, 1)

						assert.IsType(t, &sema.TypeMismatchError{}, errs[0])

						return
					}

					require.NoError(t, err)
				})

				t.Run("dynamic", func(t *testing.T) {

					_, err := ParseAndCheckWithAny(t,
						setup+fmt.Sprintf(
							`
                              let s2 = s as? &%s{I2}
                            `,
							otherType,
						),
					)

					require.NoError(t, err)
				})
			})

			t.Run(fmt.Sprintf("restricted %s -> restricted %s: more restrictions", ty, otherType), func(t *testing.T) {

				setup := fmt.Sprintf(
					`
                      struct interface I1 {}

                      struct interface I2 {}

                      struct S: I1, I2 {}

                      let x = S()
                      let s = &x as auth &%s{I1}
                    `,
					ty,
				)

				t.Run("static", func(t *testing.T) {

					_, err := ParseAndCheckWithAny(t,
						setup+fmt.Sprintf(
							`
							  let s2 = s as &%s{I1, I2}
                            `,
							otherType,
						),
					)

					errs := ExpectCheckerErrors(t, err, 1)

					assert.IsType(t, &sema.TypeMismatchError{}, errs[0])
				})

				t.Run("dynamic", func(t *testing.T) {

					_, err := ParseAndCheckWithAny(t,
						setup+fmt.Sprintf(
							`
                              let s2 = s as? &%s{I1, I2}
                            `,
							otherType,
						),
					)

					require.NoError(t, err)
				})
			})

			t.Run(fmt.Sprintf("restricted %s -> restricted %s with non-conformance restriction", ty, otherType), func(t *testing.T) {

				setup := fmt.Sprintf(
					`
                      struct interface I1 {}

                      struct interface I2 {}

                      struct S: I1 {}

                      let x = S()
                      let s = &x as auth &%s{I1}
                    `,
					ty,
				)

				t.Run("static", func(t *testing.T) {

					_, err := ParseAndCheckWithAny(t,
						setup+fmt.Sprintf(
							`
                              let s2 = s as &%s{I1, I2}
                            `,
							otherType,
						),
					)

					errs := ExpectCheckerErrors(t, err, 1)

					assert.IsType(t, &sema.TypeMismatchError{}, errs[0])
				})

				t.Run("dynamic", func(t *testing.T) {

					_, err := ParseAndCheckWithAny(t,
						setup+fmt.Sprintf(
							`
                              let s2 = s as? &%s{I1, I2}
                            `,
							otherType,
						),
					)

					require.NoError(t, err)
				})
			})

			t.Run(fmt.Sprintf("%s -> restricted %s", ty, otherType), func(t *testing.T) {

				setup := fmt.Sprintf(
					`
                      struct interface I {}

                      struct S: I {}

                      let x = S()
                      let s = &x as auth &%s
                    `,
					ty,
				)

				t.Run("static", func(t *testing.T) {

					_, err := ParseAndCheckWithAny(t,
						setup+fmt.Sprintf(
							`
                              let s2 = s as &%s{I}
                            `,
							otherType,
						),
					)

					errs := ExpectCheckerErrors(t, err, 1)

					assert.IsType(t, &sema.TypeMismatchError{}, errs[0])
				})

				t.Run("dynamic", func(t *testing.T) {

					_, err := ParseAndCheckWithAny(t,
						setup+fmt.Sprintf(
							`
                              let s2 = s as? &%s{I}
                            `,
							otherType,
						),
					)

					require.NoError(t, err)
				})
			})

			// Supertype: AnyStruct / Any

			t.Run(fmt.Sprintf("restricted %s -> %s", ty, otherType), func(t *testing.T) {

				setup := fmt.Sprintf(
					`
                      struct interface I1 {}

                      struct interface I2 {}

                      struct S: I1, I2 {}

                      let x = S()
                      let s = &x as auth &%s{I1}
                    `,
					ty,
				)

				t.Run("static", func(t *testing.T) {

					_, err := ParseAndCheckWithAny(t,
						setup+fmt.Sprintf(
							`
                              let s2 = s as &%s
                            `,
							otherType,
						),
					)

					require.NoError(t, err)
				})

				t.Run("dynamic", func(t *testing.T) {

					_, err := ParseAndCheckWithAny(t,
						setup+fmt.Sprintf(
							`
                              let s2 = s as? &%s
                            `,
							otherType,
						),
					)

					require.NoError(t, err)
				})
			})
		}

		t.Run(fmt.Sprintf("restricted type -> %s", ty), func(t *testing.T) {

			const setup = `
              struct interface I1 {}

              struct interface I2 {}

              struct S: I1, I2 {}

              let x = S()
              let s = &x as auth &S{I1}
            `

			t.Run("static", func(t *testing.T) {

				_, err := ParseAndCheckWithAny(t,
					setup+fmt.Sprintf(
						`
                          let s2 = s as &%s
                        `,
						ty,
					),
				)

				require.NoError(t, err)
			})

			t.Run("dynamic", func(t *testing.T) {

				_, err := ParseAndCheckWithAny(t,
					setup+fmt.Sprintf(
						`
                          let s2 = s as? &%s
                        `,
						ty,
					),
				)

				require.NoError(t, err)
			})
		})

		t.Run(fmt.Sprintf("unrestricted type -> %s", ty), func(t *testing.T) {

			const setup = `
              struct interface I1 {}

              struct interface I2 {}

              struct S: I1, I2 {}

              let x = S()
              let s = &x as auth &S
            `

			t.Run("static", func(t *testing.T) {

				_, err := ParseAndCheckWithAny(t,
					setup+fmt.Sprintf(
						`
                          let s2 = s as &%s
                        `,
						ty,
					),
				)

				require.NoError(t, err)
			})

			t.Run("dynamic", func(t *testing.T) {

				_, err := ParseAndCheckWithAny(t,
					setup+fmt.Sprintf(
						`
                          let s2 = s as? &%s
                        `,
						ty,
					),
				)

				require.NoError(t, err)
			})
		})
	}
}

func TestCheckCastUnauthorizedResourceReferenceType(t *testing.T) {

	t.Parallel()

	for name, op := range map[string]string{
		"static":  "as",
		"dynamic": "as?",
	} {

		t.Run(name, func(t *testing.T) {

			// Supertype: Restricted type

			t.Run("restricted type -> restricted type: fewer restrictions", func(t *testing.T) {

				_, err := ParseAndCheck(t,
					fmt.Sprintf(
						`
                          resource interface I1 {}

                          resource interface I2 {}

                          resource R: I1, I2 {}

                          let x <- create R()
                          let r = &x as &R{I1, I2}
                          let r2 = r %s &R{I2}
                        `,
						op,
					),
				)

				require.NoError(t, err)
			})

			t.Run("restricted type -> restricted type: more restrictions", func(t *testing.T) {

				_, err := ParseAndCheck(t,
					fmt.Sprintf(
						`
                          resource interface I1 {}

                          resource interface I2 {}

                          resource R: I1, I2 {}

                          let x <- create R()
                          let r = &x as &R{I1}
                          let r2 = r %s &R{I1, I2}
                        `,
						op,
					),
				)

				errs := ExpectCheckerErrors(t, err, 1)

				assert.IsType(t, &sema.TypeMismatchError{}, errs[0])
			})

			t.Run("restricted type -> restricted type: different resource", func(t *testing.T) {

				_, err := ParseAndCheck(t,
					fmt.Sprintf(
						`
                          resource interface I {}

                          resource R1: I {}

                          resource R2: I {}

                          let x <- create R1()
                          let r = &x as &R1{I}
                          let r2 = r %s &R2{I}
                        `,
						op,
					),
				)

				errs := ExpectCheckerErrors(t, err, 1)

				assert.IsType(t, &sema.TypeMismatchError{}, errs[0])
			})

			t.Run("unrestricted type -> restricted type: same resource", func(t *testing.T) {

				_, err := ParseAndCheck(t,
					fmt.Sprintf(
						`
                          resource interface I {}

                          resource R: I {}

                          let x <- create R()
                          let r = &x as &R
                          let r2 = r %s &R{I}
                        `,
						op,
					),
				)

				require.NoError(t, err)
			})

			t.Run("unrestricted type -> restricted type: different resource", func(t *testing.T) {

				_, err := ParseAndCheck(t,
					fmt.Sprintf(
						`
                          resource interface I {}

                          resource R1: I {}

                          resource R2: I {}

                          let x <- create R1()
                          let r = &x as &R1
                          let r2 = r %s &R2{I}
                        `,
						op,
					),
				)

				errs := ExpectCheckerErrors(t, err, 1)

				assert.IsType(t, &sema.TypeMismatchError{}, errs[0])
			})

			for _, ty := range []sema.Type{
				sema.AnyResourceType,
				sema.AnyType,
			} {

				t.Run(fmt.Sprintf("restricted %s -> conforming restricted type", ty), func(t *testing.T) {

					_, err := ParseAndCheckWithAny(t,
						fmt.Sprintf(
							`
                              resource interface RI {}

                              resource R: RI {}

                              let x <- create R()
                              let r = &x as &%s{RI}
                              let r2 = r %s &R{RI}
                            `,
							ty,
							op,
						),
					)

					errs := ExpectCheckerErrors(t, err, 1)

					assert.IsType(t, &sema.TypeMismatchError{}, errs[0])
				})

				t.Run(fmt.Sprintf("%s -> conforming restricted type", ty), func(t *testing.T) {

					_, err := ParseAndCheckWithAny(t,
						fmt.Sprintf(
							`
                              resource interface RI {}

                              resource R: RI {}

                              let x <- create R()
                              let r = &x as &%s
                              let r2 = r %s &R{RI}
                            `,
							ty,
							op,
						),
					)

					errs := ExpectCheckerErrors(t, err, 1)

					assert.IsType(t, &sema.TypeMismatchError{}, errs[0])
				})

				t.Run(fmt.Sprintf("restricted %s -> non-conforming restricted type", ty), func(t *testing.T) {

					_, err := ParseAndCheckWithAny(t,
						fmt.Sprintf(
							`
                              resource interface RI {}

                              resource R {}

                              let x <- create R()
                              let r = &x as &%s{RI}
                              let r2 = r %s &R{RI}
                            `,
							ty,
							op,
						),
					)

					errs := ExpectCheckerErrors(t, err, 3)

					assert.IsType(t, &sema.TypeMismatchError{}, errs[0])
					assert.IsType(t, &sema.InvalidNonConformanceRestrictionError{}, errs[1])
					assert.IsType(t, &sema.TypeMismatchError{}, errs[2])
				})
			}

			// Supertype: Resource (unrestricted)

			t.Run("restricted type -> unrestricted type", func(t *testing.T) {

				_, err := ParseAndCheck(t,
					fmt.Sprintf(
						`
                          resource interface I {}

                          resource R: I {}

                          let x <- create R()
                          let r = &x as &R{I}
                          let r2 = r %s &R
                        `,
						op,
					),
				)

				errs := ExpectCheckerErrors(t, err, 1)

				assert.IsType(t, &sema.TypeMismatchError{}, errs[0])
			})

			t.Run("restricted type -> unrestricted type: different resource", func(t *testing.T) {

				_, err := ParseAndCheck(t,
					fmt.Sprintf(
						`
                          resource interface I {}

                          resource R: I {}

                          resource T: I {}

                          let x <- create R()
                          let r = &x as &R{I}
                          let t = r %s &T
                        `,
						op,
					),
				)

				errs := ExpectCheckerErrors(t, err, 1)

				assert.IsType(t, &sema.TypeMismatchError{}, errs[0])
			})

			for _, ty := range []sema.Type{
				sema.AnyResourceType,
				sema.AnyType,
			} {

				t.Run(fmt.Sprintf("restricted %s -> conforming resource", ty), func(t *testing.T) {

					_, err := ParseAndCheckWithAny(t,
						fmt.Sprintf(
							`
                              resource interface RI {}

                              resource R: RI {}

                              let x <- create R()
                              let r = &x as &%s{RI}
                              let r2 = r %s &R
                            `,
							ty,
							op,
						),
					)

					errs := ExpectCheckerErrors(t, err, 1)

					assert.IsType(t, &sema.TypeMismatchError{}, errs[0])
				})

				t.Run(fmt.Sprintf("restricted %s -> non-conforming resource", ty), func(t *testing.T) {

					_, err := ParseAndCheckWithAny(t,
						fmt.Sprintf(
							`
                              resource interface RI {}

                              resource R {}

                              let x <- create R()
                              let r = &x as &%s{RI}
                              let r2 = r %s &R
                            `,
							ty,
							op,
						),
					)

					errs := ExpectCheckerErrors(t, err, 2)

					assert.IsType(t, &sema.TypeMismatchError{}, errs[0])
					assert.IsType(t, &sema.TypeMismatchError{}, errs[1])
				})

				t.Run(fmt.Sprintf("%s -> unrestricted type", ty), func(t *testing.T) {

					_, err := ParseAndCheckWithAny(t,
						fmt.Sprintf(
							`
                              resource interface RI {}

                              resource R: RI {}

                              let x <- create R()
                              let r = &x as &%s
                              let r2 = r %s &R
                            `,
							ty,
							op,
						),
					)

					errs := ExpectCheckerErrors(t, err, 1)

					assert.IsType(t, &sema.TypeMismatchError{}, errs[0])
				})

				// Supertype: restricted AnyResource / Any

				t.Run(fmt.Sprintf("resource -> restricted %s with non-conformance restriction", ty), func(t *testing.T) {

					_, err := ParseAndCheckWithAny(t,
						fmt.Sprintf(
							`
                              resource interface RI {}

                              // NOTE: R does not conform to RI
                              resource R {}

                              let x <- create R()
                              let r = &x as &R
                              let r2 = r %s &%s{RI}
                            `,
							op,
							ty,
						),
					)

					errs := ExpectCheckerErrors(t, err, 1)

					assert.IsType(t, &sema.TypeMismatchError{}, errs[0])
				})

				t.Run(fmt.Sprintf("resource -> restricted %s with conformance restriction", ty), func(t *testing.T) {

					_, err := ParseAndCheckWithAny(t,
						fmt.Sprintf(
							`
                              resource interface RI {}

                              resource R: RI {}

                              let x <- create R()
                              let r = &x as &R
                              let r2 = r %s &%s{RI}
                            `,
							op,
							ty,
						),
					)

					require.NoError(t, err)
				})

				t.Run(fmt.Sprintf("restricted type -> restricted %s with conformance in restriction", ty), func(t *testing.T) {

					_, err := ParseAndCheckWithAny(t,
						fmt.Sprintf(
							`
                              resource interface I {}

                              resource R: I {}

                              let x <- create R()
                              let r = &x as &R{I}
                              let r2 = r %s &%s{I}
                            `,
							op,
							ty,
						),
					)

					require.NoError(t, err)
				})

				t.Run(fmt.Sprintf("restricted type -> restricted %s with conformance not in restriction", ty), func(t *testing.T) {

					_, err := ParseAndCheckWithAny(t,
						fmt.Sprintf(
							`
                              resource interface I1 {}

                              resource interface I2 {}

                              resource R: I1, I2 {}

                              let x <- create R()
                              let r = &x as &R{I1}
                              let r2 = r %s &%s{I2}
                            `,
							op,
							ty,
						),
					)

					errs := ExpectCheckerErrors(t, err, 1)

					assert.IsType(t, &sema.TypeMismatchError{}, errs[0])
				})

				t.Run(fmt.Sprintf("restricted type -> restricted %s with non-conformance restriction", ty), func(t *testing.T) {

					_, err := ParseAndCheckWithAny(t,
						fmt.Sprintf(
							`
                              resource interface I1 {}

                              resource interface I2 {}

                              resource R: I1 {}

                              let x <- create R()
                              let r = &x as &R{I1}
                              let r2 = r %s &%s{I2}
                            `,
							op,
							ty,
						),
					)

					errs := ExpectCheckerErrors(t, err, 1)

					assert.IsType(t, &sema.TypeMismatchError{}, errs[0])

				})

				for _, otherType := range []sema.Type{
					sema.AnyResourceType,
					sema.AnyType,
				} {

					t.Run(fmt.Sprintf("restricted %s -> restricted %s: fewer restrictions", ty, otherType), func(t *testing.T) {

						_, err := ParseAndCheckWithAny(t,
							fmt.Sprintf(
								`
                                  resource interface I1 {}

                                  resource interface I2 {}

                                  resource R: I1, I2 {}

                                  let x <- create R()
                                  let r = &x as &%s{I1, I2}
                                  let r2 = r %s &%s{I2}
                                `,
								ty,
								op,
								otherType,
							),
						)

						if ty == sema.AnyType && otherType == sema.AnyResourceType {

							errs := ExpectCheckerErrors(t, err, 1)

							assert.IsType(t, &sema.TypeMismatchError{}, errs[0])

							return
						}

						require.NoError(t, err)
					})

					t.Run(fmt.Sprintf("restricted %s -> restricted %s: more restrictions", ty, otherType), func(t *testing.T) {

						_, err := ParseAndCheckWithAny(t,
							fmt.Sprintf(
								`
                                  resource interface I1 {}

                                  resource interface I2 {}

                                  resource R: I1, I2 {}

                                  let x <- create R()
                                  let r = &x as &%s{I1}
                                  let r2 = r %s &%s{I1, I2}
                                `,
								ty,
								op,
								otherType,
							),
						)

						errs := ExpectCheckerErrors(t, err, 1)

						assert.IsType(t, &sema.TypeMismatchError{}, errs[0])
					})

					t.Run(fmt.Sprintf("restricted %s -> restricted %s with non-conformance restriction", ty, otherType), func(t *testing.T) {

						_, err := ParseAndCheckWithAny(t,
							fmt.Sprintf(
								`
                                  resource interface I1 {}

                                  resource interface I2 {}

                                  resource R: I1 {}

                                  let x <- create R()
                                  let r = &x as &%s{I1}
                                  let r2 = r %s &%s{I1, I2}
		                        `,
								ty,
								op,
								otherType,
							),
						)

						errs := ExpectCheckerErrors(t, err, 1)

						assert.IsType(t, &sema.TypeMismatchError{}, errs[0])
					})

					t.Run(fmt.Sprintf("%s -> restricted %s", ty, otherType), func(t *testing.T) {

						_, err := ParseAndCheckWithAny(t,
							fmt.Sprintf(
								`
                                  resource interface I {}

                                  resource R: I {}

                                  let x <- create R()
                                  let r = &x as &%s
                                  let r2 = r %s &%s{I}
                                `,
								ty,
								op,
								otherType,
							),
						)

						errs := ExpectCheckerErrors(t, err, 1)

						assert.IsType(t, &sema.TypeMismatchError{}, errs[0])
					})

					// Supertype: AnyResource / Any

					t.Run(fmt.Sprintf("restricted %s -> %s", ty, otherType), func(t *testing.T) {

						_, err := ParseAndCheckWithAny(t,
							fmt.Sprintf(
								`
                                  resource interface I1 {}

                                  resource interface I2 {}

                                  resource R: I1, I2 {}

                                  let x <- create R()
                                  let r = &x as &%s{I1}
                                  let r2 = r %s &%s
                                `,
								ty,
								op,
								otherType,
							),
						)

						if ty == sema.AnyType && otherType == sema.AnyResourceType {

							errs := ExpectCheckerErrors(t, err, 1)

							assert.IsType(t, &sema.TypeMismatchError{}, errs[0])

							return
						}

						require.NoError(t, err)
					})

				}

				t.Run(fmt.Sprintf("restricted type -> %s", ty), func(t *testing.T) {

					_, err := ParseAndCheckWithAny(t,
						fmt.Sprintf(
							`
                              resource interface I1 {}

                              resource interface I2 {}

                              resource R: I1, I2 {}

                              let x <- create R()
                              let r = &x as &R{I1}
                              let r2 = r %s &%s
                            `,
							op,
							ty,
						),
					)

					require.NoError(t, err)
				})

				t.Run(fmt.Sprintf("unrestricted type -> %s", ty), func(t *testing.T) {

					_, err := ParseAndCheckWithAny(t,
						fmt.Sprintf(
							`
                              resource interface I1 {}

                              resource interface I2 {}

                              resource R: I1, I2 {}

                              let x <- create R()
                              let r = &x as &R
                              let r2 = r %s &%s
                            `,
							op,
							ty,
						),
					)

					require.NoError(t, err)
				})
			}
		})
	}
}

func TestCheckCastUnauthorizedStructReferenceType(t *testing.T) {

	t.Parallel()

	for name, op := range map[string]string{
		"static":  "as",
		"dynamic": "as?",
	} {

		t.Run(name, func(t *testing.T) {

			// Supertype: Restricted type

			t.Run("restricted type -> restricted type: fewer restrictions", func(t *testing.T) {

				_, err := ParseAndCheck(t,
					fmt.Sprintf(
						`
                          struct interface I1 {}

                          struct interface I2 {}

                          struct S: I1, I2 {}

                          let x = S()
                          let s = &x as &S{I1, I2}
                          let s2 = s %s &S{I2}
                        `,
						op,
					),
				)

				require.NoError(t, err)
			})

			t.Run("restricted type -> restricted type: more restrictions", func(t *testing.T) {

				_, err := ParseAndCheck(t,
					fmt.Sprintf(
						`
                          struct interface I1 {}

                          struct interface I2 {}

                          struct S: I1, I2 {}

                          let x = S()
                          let s = &x as &S{I1}
                          let s2 = s %s &S{I1, I2}
                        `,
						op,
					),
				)

				errs := ExpectCheckerErrors(t, err, 1)

				assert.IsType(t, &sema.TypeMismatchError{}, errs[0])
			})

			t.Run("restricted type -> restricted type: different resource", func(t *testing.T) {

				_, err := ParseAndCheck(t,
					fmt.Sprintf(
						`
                          struct interface I {}

                          struct S1: I {}

                          struct S2: I {}

                          let x = S1()
                          let s = &x as &S1{I}
                          let s2 = s %s &S2{I}
                        `,
						op,
					),
				)

				errs := ExpectCheckerErrors(t, err, 1)

				assert.IsType(t, &sema.TypeMismatchError{}, errs[0])
			})

			t.Run("unrestricted type -> restricted type: same resource", func(t *testing.T) {

				_, err := ParseAndCheck(t,
					fmt.Sprintf(
						`
                          struct interface I {}

                          struct S: I {}

                          let x = S()
                          let s = &x as &S
                          let s2 = s %s &S{I}
                        `,
						op,
					),
				)

				require.NoError(t, err)
			})

			t.Run("unrestricted type -> restricted type: different resource", func(t *testing.T) {

				_, err := ParseAndCheck(t,
					fmt.Sprintf(
						`
                          struct interface I {}

                          struct S1: I {}

                          struct S2: I {}

                          let x = S1()
                          let s = &x as &S1
                          let s2 = s %s &S2{I}
                        `,
						op,
					),
				)

				errs := ExpectCheckerErrors(t, err, 1)

				assert.IsType(t, &sema.TypeMismatchError{}, errs[0])
			})

			for _, ty := range []sema.Type{
				sema.AnyStructType,
				sema.AnyType,
			} {

				t.Run(fmt.Sprintf("restricted %s -> conforming restricted type", ty), func(t *testing.T) {

					_, err := ParseAndCheckWithAny(t,
						fmt.Sprintf(
							`
                              struct interface RI {}

                              struct S: RI {}

                              let x = S()
                              let s = &x as &%s{RI}
                              let s2 = s %s &S{RI}
                            `,
							ty,
							op,
						),
					)

					errs := ExpectCheckerErrors(t, err, 1)

					assert.IsType(t, &sema.TypeMismatchError{}, errs[0])
				})

				t.Run(fmt.Sprintf("%s -> conforming restricted type", ty), func(t *testing.T) {

					_, err := ParseAndCheckWithAny(t,
						fmt.Sprintf(
							`
                              struct interface RI {}

                              struct S: RI {}

                              let x = S()
                              let s = &x as &%s
                              let s2 = s %s &S{RI}
                            `,
							ty,
							op,
						),
					)

					errs := ExpectCheckerErrors(t, err, 1)

					assert.IsType(t, &sema.TypeMismatchError{}, errs[0])
				})

				t.Run(fmt.Sprintf("restricted %s -> non-conforming restricted type", ty), func(t *testing.T) {

					_, err := ParseAndCheckWithAny(t,
						fmt.Sprintf(
							`
                              struct interface RI {}

                              struct S {}

                              let x = S()
                              let s = &x as &%s{RI}
                              let s2 = s %s &S{RI}
                            `,
							ty,
							op,
						),
					)

					errs := ExpectCheckerErrors(t, err, 3)

					assert.IsType(t, &sema.TypeMismatchError{}, errs[0])
					assert.IsType(t, &sema.InvalidNonConformanceRestrictionError{}, errs[1])
					assert.IsType(t, &sema.TypeMismatchError{}, errs[2])
				})
			}

			// Supertype: Resource (unrestricted)

			t.Run("restricted type -> unrestricted type", func(t *testing.T) {

				_, err := ParseAndCheck(t,
					fmt.Sprintf(
						`
                          struct interface I {}

                          struct S: I {}

                          let x = S()
                          let s = &x as &S{I}
                          let s2 = s %s &S
                        `,
						op,
					),
				)

				errs := ExpectCheckerErrors(t, err, 1)

				assert.IsType(t, &sema.TypeMismatchError{}, errs[0])
			})

			t.Run("restricted type -> unrestricted type: different resource", func(t *testing.T) {

				_, err := ParseAndCheck(t,
					fmt.Sprintf(
						`
                          struct interface I {}

                          struct S: I {}

                          struct T: I {}

                          let x = S()
                          let s = &x as &S{I}
                          let t = s %s &T
                        `,
						op,
					),
				)

				errs := ExpectCheckerErrors(t, err, 1)

				assert.IsType(t, &sema.TypeMismatchError{}, errs[0])
			})

			for _, ty := range []sema.Type{
				sema.AnyStructType,
				sema.AnyType,
			} {

				t.Run(fmt.Sprintf("restricted %s -> conforming resource", ty), func(t *testing.T) {

					_, err := ParseAndCheckWithAny(t,
						fmt.Sprintf(
							`
                              struct interface RI {}

                              struct S: RI {}

                              let x = S()
                              let s = &x as &%s{RI}
                              let s2 = s %s &S
                            `,
							ty,
							op,
						),
					)

					errs := ExpectCheckerErrors(t, err, 1)

					assert.IsType(t, &sema.TypeMismatchError{}, errs[0])
				})

				t.Run(fmt.Sprintf("restricted %s -> non-conforming resource", ty), func(t *testing.T) {

					_, err := ParseAndCheckWithAny(t,
						fmt.Sprintf(
							`
                              struct interface RI {}

                              struct S {}

                              let x = S()
                              let s = &x as &%s{RI}
                              let s2 = s %s &S
                            `,
							ty,
							op,
						),
					)

					errs := ExpectCheckerErrors(t, err, 2)

					assert.IsType(t, &sema.TypeMismatchError{}, errs[0])
					assert.IsType(t, &sema.TypeMismatchError{}, errs[1])
				})

				t.Run(fmt.Sprintf("%s -> unrestricted type", ty), func(t *testing.T) {

					_, err := ParseAndCheckWithAny(t,
						fmt.Sprintf(
							`
                              struct interface RI {}

                              struct S: RI {}

                              let x = S()
                              let s = &x as &%s
                              let s2 = s %s &S
                            `,
							ty,
							op,
						),
					)

					errs := ExpectCheckerErrors(t, err, 1)

					assert.IsType(t, &sema.TypeMismatchError{}, errs[0])
				})

				// Supertype: restricted AnyStruct / Any

				t.Run(fmt.Sprintf("resource -> restricted %s with non-conformance restriction", ty), func(t *testing.T) {

					_, err := ParseAndCheckWithAny(t,
						fmt.Sprintf(
							`
                              struct interface RI {}

                              // NOTE: R does not conform to RI
                              struct S {}

                              let x = S()
                              let s = &x as &S
                              let s2 = s %s &%s{RI}
                            `,
							op,
							ty,
						),
					)

					errs := ExpectCheckerErrors(t, err, 1)

					assert.IsType(t, &sema.TypeMismatchError{}, errs[0])
				})

				t.Run(fmt.Sprintf("resource -> restricted %s with conformance restriction", ty), func(t *testing.T) {

					_, err := ParseAndCheckWithAny(t,
						fmt.Sprintf(
							`
                              struct interface RI {}

                              struct S: RI {}

                              let x = S()
                              let s = &x as &S
                              let s2 = s %s &%s{RI}
                            `,
							op,
							ty,
						),
					)

					require.NoError(t, err)
				})

				t.Run(fmt.Sprintf("restricted type -> restricted %s with conformance in restriction", ty), func(t *testing.T) {

					_, err := ParseAndCheckWithAny(t,
						fmt.Sprintf(
							`
                              struct interface I {}

                              struct S: I {}

                              let x = S()
                              let s = &x as &S{I}
                              let s2 = s %s &%s{I}
                            `,
							op,
							ty,
						),
					)

					require.NoError(t, err)
				})

				t.Run(fmt.Sprintf("restricted type -> restricted %s with conformance not in restriction", ty), func(t *testing.T) {

					_, err := ParseAndCheckWithAny(t,
						fmt.Sprintf(
							`
                              struct interface I1 {}

                              struct interface I2 {}

                              struct S: I1, I2 {}

                              let x = S()
                              let s = &x as &S{I1}
                              let s2 = s %s &%s{I2}
                            `,
							op,
							ty,
						),
					)

					errs := ExpectCheckerErrors(t, err, 1)

					assert.IsType(t, &sema.TypeMismatchError{}, errs[0])
				})

				t.Run(fmt.Sprintf("restricted type -> restricted %s with non-conformance restriction", ty), func(t *testing.T) {

					_, err := ParseAndCheckWithAny(t,
						fmt.Sprintf(
							`
                              struct interface I1 {}

                              struct interface I2 {}

                              struct S: I1 {}

                              let x = S()
                              let s = &x as &S{I1}
                              let s2 = s %s &%s{I2}
                            `,
							op,
							ty,
						),
					)

					errs := ExpectCheckerErrors(t, err, 1)

					assert.IsType(t, &sema.TypeMismatchError{}, errs[0])
				})

				for _, otherType := range []sema.Type{
					sema.AnyStructType,
					sema.AnyType,
				} {

					t.Run(fmt.Sprintf("restricted %s -> restricted %s: fewer restrictions", ty, otherType), func(t *testing.T) {

						_, err := ParseAndCheckWithAny(t,
							fmt.Sprintf(
								`
                                  struct interface I1 {}

                                  struct interface I2 {}

                                  struct S: I1, I2 {}

                                  let x = S()
                                  let s = &x as &%s{I1, I2}
                                  let s2 = s %s &%s{I2}
                                `,
								ty,
								op,
								otherType,
							),
						)

						if ty == sema.AnyType && otherType == sema.AnyStructType {

							errs := ExpectCheckerErrors(t, err, 1)

							assert.IsType(t, &sema.TypeMismatchError{}, errs[0])

							return
						}

						require.NoError(t, err)
					})

					t.Run(fmt.Sprintf("restricted %s -> restricted %s: more restrictions", ty, otherType), func(t *testing.T) {

						_, err := ParseAndCheckWithAny(t,
							fmt.Sprintf(
								`
                                  struct interface I1 {}

                                  struct interface I2 {}

                                  struct S: I1, I2 {}

                                  let x = S()
                                  let s = &x as &%s{I1}
                                  let s2 = s %s &%s{I1, I2}
                                `,
								ty,
								op,
								otherType,
							),
						)

						errs := ExpectCheckerErrors(t, err, 1)

						assert.IsType(t, &sema.TypeMismatchError{}, errs[0])
					})

					t.Run(fmt.Sprintf("restricted %s -> restricted %s with non-conformance restriction", ty, otherType), func(t *testing.T) {

						_, err := ParseAndCheckWithAny(t,
							fmt.Sprintf(
								`
                                  struct interface I1 {}

                                  struct interface I2 {}

                                  struct S: I1 {}

                                  let x = S()
                                  let s = &x as &%s{I1}
                                  let s2 = s %s &%s{I1, I2}
		                        `,
								ty,
								op,
								otherType,
							),
						)

						errs := ExpectCheckerErrors(t, err, 1)

						assert.IsType(t, &sema.TypeMismatchError{}, errs[0])
					})

					t.Run(fmt.Sprintf("%s -> restricted %s", ty, otherType), func(t *testing.T) {

						_, err := ParseAndCheckWithAny(t,
							fmt.Sprintf(
								`
                                  struct interface I {}

                                  struct S: I {}

                                  let x = S()
                                  let s = &x as &%s
                                  let s2 = s %s &%s{I}
                                `,
								ty,
								op,
								otherType,
							),
						)

						errs := ExpectCheckerErrors(t, err, 1)

						assert.IsType(t, &sema.TypeMismatchError{}, errs[0])
					})

					// Supertype: AnyStruct / Any

					t.Run(fmt.Sprintf("restricted %s -> %s", ty, otherType), func(t *testing.T) {

						_, err := ParseAndCheckWithAny(t,
							fmt.Sprintf(
								`
                                 struct interface I1 {}

                                 struct interface I2 {}

                                 struct S: I1, I2 {}

                                 let x = S()
                                 let s = &x as &%s{I1}
                                 let s2 = s %s &%s
                               `,
								ty,
								op,
								otherType,
							),
						)

						require.NoError(t, err)
					})
				}

				t.Run(fmt.Sprintf("restricted type -> %s", ty), func(t *testing.T) {

					_, err := ParseAndCheckWithAny(t,
						fmt.Sprintf(
							`
                              struct interface I1 {}

                              struct interface I2 {}

                              struct S: I1, I2 {}

                              let x = S()
                              let s = &x as &S{I1}
                              let s2 = s %s &%s
                            `,
							op,
							ty,
						),
					)

					require.NoError(t, err)
				})

				t.Run(fmt.Sprintf("unrestricted type -> %s", ty), func(t *testing.T) {

					_, err := ParseAndCheckWithAny(t,
						fmt.Sprintf(
							`
                              struct interface I1 {}

                              struct interface I2 {}

                              struct S: I1, I2 {}

                              let x = S()
                              let s = &x as &S
                              let s2 = s %s &%s
                            `,
							op,
							ty,
						),
					)

					require.NoError(t, err)
				})
			}
		})
	}
}

func TestCheckCastAuthorizedNonCompositeReferenceType(t *testing.T) {

	t.Parallel()

	_, err := ParseAndCheckWithAny(t, `
      let x = 1
      let xRef = &x as &Int
      let anyRef: &AnyStruct = xRef
    `)

	require.NoError(t, err)
}

func TestCheckResourceConstructorCast(t *testing.T) {

	t.Parallel()

	_, err := ParseAndCheck(t,
		`
          resource R {}

          let c = R as ((): @R)
        `,
	)

	errs := ExpectCheckerErrors(t, err, 1)

	assert.IsType(t, &sema.TypeMismatchError{}, errs[0])
}

func TestCheckResourceConstructorReturn(t *testing.T) {

	t.Parallel()

	_, err := ParseAndCheck(t,
		`
          resource R {}

          fun test(): ((): @R) {
              return R
          }
        `,
	)

	errs := ExpectCheckerErrors(t, err, 1)

	assert.IsType(t, &sema.TypeMismatchError{}, errs[0])
}

func TestCheckStaticCastElaboration(t *testing.T) {

	t.Parallel()

	t.Run("Same type as expected type", func(t *testing.T) {
		t.Parallel()

		t.Run("Var decl", func(t *testing.T) {
			t.Parallel()

			checker, err := ParseAndCheckWithAny(t, `
                let x: Int8 = 1 as Int8
            `)

			require.NoError(t, err)

			require.Len(t, checker.Elaboration.StaticCastTypes, 1)
			for _, cast := range checker.Elaboration.StaticCastTypes { // nolint:maprangecheck
				assert.Equal(t, sema.Int8Type, cast.TargetType)
			}
		})

		t.Run("Binary exp", func(t *testing.T) {
			t.Parallel()

			checker, err := ParseAndCheckWithAny(t, `
                let x: Int8 = (1 as Int8) + (1 as Int8)
            `)

			require.NoError(t, err)

			require.Len(t, checker.Elaboration.StaticCastTypes, 2)
			for _, cast := range checker.Elaboration.StaticCastTypes { // nolint:maprangecheck
				assert.Equal(t, sema.Int8Type, cast.TargetType)
			}
		})

		t.Run("Nested casts", func(t *testing.T) {
			t.Parallel()

			checker, err := ParseAndCheckWithAny(t, `
                let x = (1 as Int8) as Int8
            `)

			require.NoError(t, err)

			require.Len(t, checker.Elaboration.StaticCastTypes, 2)
			for _, cast := range checker.Elaboration.StaticCastTypes { // nolint:maprangecheck
				assert.Equal(t, sema.Int8Type, cast.TargetType)
			}
		})

		t.Run("Arrays", func(t *testing.T) {
			t.Parallel()

			checker, err := ParseAndCheckWithAny(t, `
                let x: [Character] = ["c" as Character]
            `)

			require.NoError(t, err)

			require.Len(t, checker.Elaboration.StaticCastTypes, 1)
			for _, cast := range checker.Elaboration.StaticCastTypes { // nolint:maprangecheck
				assert.Equal(t, sema.CharacterType, cast.TargetType)
			}
		})

		t.Run("Dictionaries", func(t *testing.T) {
			t.Parallel()

			checker, err := ParseAndCheckWithAny(t, `
                let x: {String: UInt8} = {"foo": 4 as UInt8}
            `)

			require.NoError(t, err)

			require.Len(t, checker.Elaboration.StaticCastTypes, 1)
			for _, cast := range checker.Elaboration.StaticCastTypes { // nolint:maprangecheck
				assert.Equal(t, sema.UInt8Type, cast.TargetType)
			}
		})

		t.Run("Undefined types", func(t *testing.T) {
			t.Parallel()

			checker, err := ParseAndCheckWithAny(t, `
                let x: T = 5 as R
            `)

			require.Error(t, err)

			errors := ExpectCheckerErrors(t, err, 2)
			assert.IsType(t, &sema.NotDeclaredError{}, errors[0])
			assert.IsType(t, &sema.NotDeclaredError{}, errors[1])

			require.Len(t, checker.Elaboration.StaticCastTypes, 1)
		})

		t.Run("with generics", func(t *testing.T) {
			t.Parallel()

			typeParameter := &sema.TypeParameter{
				Name:      "T",
				TypeBound: nil,
			}

			checker, err := parseAndCheckWithTestValue(t, `
                let res = test<[Int8]>([1, 2, 3] as [Int8])
                `,
				&sema.FunctionType{
					TypeParameters: []*sema.TypeParameter{
						typeParameter,
					},
					Parameters: []*sema.Parameter{
						{
							Label:      sema.ArgumentLabelNotRequired,
							Identifier: "value",
							TypeAnnotation: sema.NewTypeAnnotation(
								&sema.GenericType{
									TypeParameter: typeParameter,
								},
							),
						},
					},
					ReturnTypeAnnotation:  sema.NewTypeAnnotation(sema.VoidType),
					RequiredArgumentCount: nil,
				},
			)

			require.NoError(t, err)
			require.Len(t, checker.Elaboration.StaticCastTypes, 1)
		})
	})

	t.Run("Same type as expression", func(t *testing.T) {
		t.Parallel()

		t.Run("String", func(t *testing.T) {
			t.Parallel()

			checker, err := ParseAndCheckWithAny(t, `
                let x = "hello" as String
            `)

			require.NoError(t, err)

			require.Len(t, checker.Elaboration.StaticCastTypes, 1)
			for _, cast := range checker.Elaboration.StaticCastTypes { // nolint:maprangecheck
				assert.Equal(t, sema.StringType, cast.TargetType)
			}
		})

		t.Run("Bool", func(t *testing.T) {
			t.Parallel()

			checker, err := ParseAndCheckWithAny(t, `
                let x = true as Bool
            `)

			require.NoError(t, err)

			require.Len(t, checker.Elaboration.StaticCastTypes, 1)
			for _, cast := range checker.Elaboration.StaticCastTypes { // nolint:maprangecheck
				assert.Equal(t, sema.BoolType, cast.TargetType)
			}
		})

		t.Run("Nil", func(t *testing.T) {
			t.Parallel()

			checker, err := ParseAndCheckWithAny(t, `
                let x = nil as Never?
            `)

			require.NoError(t, err)

			require.Len(t, checker.Elaboration.StaticCastTypes, 1)
			for _, cast := range checker.Elaboration.StaticCastTypes { // nolint:maprangecheck
				assert.Equal(t, &sema.OptionalType{
					Type: sema.NeverType,
				}, cast.TargetType)
			}
		})

		t.Run("Without expected type", func(t *testing.T) {
			t.Parallel()

			checker, err := ParseAndCheckWithAny(t, `
                let x: Int8 = 5
                let y = x as Int8      // Not OK
                let z = x as Integer   // OK - 'Integer' is used as the variable type
            `)

			require.NoError(t, err)

			require.Len(t, checker.Elaboration.StaticCastTypes, 2)
			for _, cast := range checker.Elaboration.StaticCastTypes { // nolint:maprangecheck
				assert.Equal(t, sema.Int8Type, cast.ExprActualType)
			}
		})

		t.Run("With expected type", func(t *testing.T) {
			t.Parallel()

			checker, err := ParseAndCheckWithAny(t, `
                let x: Int8 = 5
                let y: AnyStruct = x as Int8      // Not OK
                let z: AnyStruct = x as Integer   // OK
            `)

			require.NoError(t, err)

			require.Len(t, checker.Elaboration.StaticCastTypes, 2)
			for _, cast := range checker.Elaboration.StaticCastTypes { // nolint:maprangecheck
				assert.Equal(t, sema.Int8Type, cast.ExprActualType)
			}
		})

		t.Run("With invalid expected type", func(t *testing.T) {
			t.Parallel()

			checker, err := ParseAndCheckWithAny(t, `
                let x: Int8 = 5
                let y: String = x as Int8
            `)

			require.Error(t, err)

			require.Len(t, checker.Elaboration.StaticCastTypes, 1)
			for _, cast := range checker.Elaboration.StaticCastTypes { // nolint:maprangecheck
				assert.Equal(t, sema.Int8Type, cast.TargetType)
			}
		})

		t.Run("Int literal with expected type", func(t *testing.T) {
			t.Parallel()

			checker, err := ParseAndCheckWithAny(t, `
                let x: AnyStruct = 4 as Int8      // OK
                let y: AnyStruct = 4 as Integer   // OK
            `)

			require.NoError(t, err)

			require.Len(t, checker.Elaboration.StaticCastTypes, 2)
			for _, cast := range checker.Elaboration.StaticCastTypes { // nolint:maprangecheck
				assert.Equal(t, sema.AnyStructType, cast.ExpectedType)
			}
		})

		t.Run("Fixed point literal", func(t *testing.T) {
			t.Parallel()

			checker, err := ParseAndCheckWithAny(t, `
                let x = 4.5 as UFix64
            `)

			require.NoError(t, err)

			require.Len(t, checker.Elaboration.StaticCastTypes, 1)
			for _, cast := range checker.Elaboration.StaticCastTypes { // nolint:maprangecheck
				assert.Equal(t, sema.UFix64Type, cast.TargetType)
			}

			checker, err = ParseAndCheckWithAny(t, `
				let y = -4.5 as Fix64
			`)

			require.NoError(t, err)

			require.Len(t, checker.Elaboration.StaticCastTypes, 1)
			for _, cast := range checker.Elaboration.StaticCastTypes { // nolint:maprangecheck
				assert.Equal(t, sema.Fix64Type, cast.TargetType)
			}
		})

		t.Run("Array, with literals", func(t *testing.T) {
			t.Parallel()

			checker, err := ParseAndCheckWithAny(t, `
                let x = [5, 6, 7] as [Int]
            `)

			require.NoError(t, err)

			require.Len(t, checker.Elaboration.StaticCastTypes, 1)
			for _, cast := range checker.Elaboration.StaticCastTypes { // nolint:maprangecheck
				assert.Equal(t, &sema.VariableSizedType{
					Type: sema.IntType,
				}, cast.TargetType)
			}
		})

		t.Run("Array, with literals, inferred", func(t *testing.T) {
			t.Parallel()

			checker, err := ParseAndCheckWithAny(t, `
                let x = [5, 6, 7] as [UInt8]
            `)

			require.NoError(t, err)

			require.Len(t, checker.Elaboration.StaticCastTypes, 1)
			for _, cast := range checker.Elaboration.StaticCastTypes { // nolint:maprangecheck
				assert.Equal(t, &sema.VariableSizedType{
					Type: sema.UInt8Type,
				}, cast.TargetType)
			}
		})

		t.Run("Array, all elements self typed", func(t *testing.T) {
			t.Parallel()

			checker, err := ParseAndCheckWithAny(t, `
                let a: Int8 = 5
                let b: Int8 = 6
                let c: Int8 = 7
                let x = [a, b, c] as [Int8]
            `)

			require.NoError(t, err)

			require.Len(t, checker.Elaboration.StaticCastTypes, 1)
			for _, cast := range checker.Elaboration.StaticCastTypes { // nolint:maprangecheck
				assert.Equal(t, &sema.VariableSizedType{
					Type: sema.Int8Type,
				}, cast.TargetType)
			}
		})

		t.Run("Array, invalid typed elements", func(t *testing.T) {
			t.Parallel()

			checker, err := ParseAndCheckWithAny(t, `
                let a: Int8 = 5
                let b: Int8 = 6
                let c: Int8 = 7
                let x = [a, b, c] as [String]
            `)

			require.Error(t, err)

			require.Len(t, checker.Elaboration.StaticCastTypes, 0)
		})

		t.Run("Nested array, all elements self typed", func(t *testing.T) {
			t.Parallel()

			checker, err := ParseAndCheckWithAny(t, `
                let a: Int8 = 5
                let b: Int8 = 6
                let c: Int8 = 7
                let x = [[a, b], [a, c], [b, c]] as [[Int8]]
            `)

			require.NoError(t, err)

			require.Len(t, checker.Elaboration.StaticCastTypes, 1)
			for _, cast := range checker.Elaboration.StaticCastTypes { // nolint:maprangecheck
				assert.Equal(t, &sema.VariableSizedType{
					Type: &sema.VariableSizedType{
						Type: sema.Int8Type,
					},
				}, cast.TargetType)
			}
		})

		t.Run("Nested array, one element inferred", func(t *testing.T) {
			t.Parallel()

			checker, err := ParseAndCheckWithAny(t, `
                let a: Int8 = 5
                let b: Int8 = 6
                let x = [[a, b], [a, 7]] as [[Int8]]
            `)

			require.NoError(t, err)

			require.Len(t, checker.Elaboration.StaticCastTypes, 1)
			for _, cast := range checker.Elaboration.StaticCastTypes { // nolint:maprangecheck
				assert.Equal(t, &sema.VariableSizedType{
					Type: &sema.VariableSizedType{
						Type: sema.Int8Type,
					},
				}, cast.TargetType)
			}
		})

		t.Run("Dictionary, invalid typed entries", func(t *testing.T) {
			t.Parallel()

			checker, err := ParseAndCheckWithAny(t, `
                let a: Int8 = 5
                let b: Int8 = 6
                let c: Int8 = 7
                let x = {a: b, b: c, c: a} as {Int8: String}
            `)

			require.Error(t, err)

			require.Len(t, checker.Elaboration.StaticCastTypes, 0)
		})

		t.Run("Nested dictionary, all entries self typed", func(t *testing.T) {
			t.Parallel()

			checker, err := ParseAndCheckWithAny(t, `
                let a: Int8 = 5
                let b: Int8 = 6
                let c: Int8 = 7
                let x = {a: {a: b}, b: {b: a}, c: {c: b}} as {Int8:  {Int8: Int8}}
            `)

			require.NoError(t, err)

			require.Len(t, checker.Elaboration.StaticCastTypes, 1)
			for _, cast := range checker.Elaboration.StaticCastTypes { // nolint:maprangecheck
				assert.Equal(t, &sema.DictionaryType{
					KeyType: sema.Int8Type,
					ValueType: &sema.DictionaryType{
						KeyType:   sema.Int8Type,
						ValueType: sema.Int8Type,
					},
				}, cast.TargetType)
			}
		})

		t.Run("Nested dictionary, one element inferred", func(t *testing.T) {
			t.Parallel()

			checker, err := ParseAndCheckWithAny(t, `
                let a: Int8 = 5
                let b: Int8 = 6
                let x = {a: {a: b}, b: {b: 7}} as {Int8:  {Int8: Int8}}
                let y = {a: {a: b}, b: {7: a}} as {Int8:  {Int8: Int8}}
            `)

			require.NoError(t, err)

			require.Len(t, checker.Elaboration.StaticCastTypes, 2)
			for _, cast := range checker.Elaboration.StaticCastTypes { // nolint:maprangecheck
				assert.Equal(t, &sema.DictionaryType{
					KeyType: sema.Int8Type,
					ValueType: &sema.DictionaryType{
						KeyType:   sema.Int8Type,
						ValueType: sema.Int8Type,
					},
				}, cast.TargetType)
			}
		})

		t.Run("Reference, with cast", func(t *testing.T) {
			t.Parallel()

			checker, err := ParseAndCheckWithAny(t, `
                let x: Bool = false
                let y = &x as &Bool
            `)

			require.NoError(t, err)

			require.Len(t, checker.Elaboration.StaticCastTypes, 0)
		})

		t.Run("Reference, with type", func(t *testing.T) {
			t.Parallel()

			checker, err := ParseAndCheckWithAny(t, `
                let x: Bool = false
                let y: &Bool = &x as &Bool 
            `)

			require.NoError(t, err)

<<<<<<< HEAD
			hints := checker.Hints()
			require.Len(t, hints, 1)

			require.IsType(t, &sema.UnnecessaryCastHint{}, hints[0])
			castHint := hints[0].(*sema.UnnecessaryCastHint)
			assert.Equal(
				t,
				&sema.ReferenceType{
					Type: sema.BoolType,
				},
				castHint.TargetType,
			)
=======
			require.Len(t, checker.Elaboration.StaticCastTypes, 0)
>>>>>>> a02d0c6b
		})

		t.Run("Conditional expr valid", func(t *testing.T) {
			t.Parallel()

			checker, err := ParseAndCheckWithAny(t, `
		       let x = (true ? 5.4 : nil) as UFix64?
		   `)

			require.NoError(t, err)

			require.Len(t, checker.Elaboration.StaticCastTypes, 1)
			for _, cast := range checker.Elaboration.StaticCastTypes { // nolint:maprangecheck
				assert.Equal(t, &sema.OptionalType{
					Type: sema.UFix64Type,
				}, cast.TargetType)
			}
		})

		t.Run("Conditional expr invalid", func(t *testing.T) {
			t.Parallel()

			checker, err := ParseAndCheckWithAny(t, `
		       let x = (true ? 5.4 : nil) as Fix64?
		   `)

			require.NoError(t, err)

			require.Len(t, checker.Elaboration.StaticCastTypes, 1)
			for _, cast := range checker.Elaboration.StaticCastTypes { // nolint:maprangecheck
				assert.Equal(t, &sema.OptionalType{
					Type: sema.Fix64Type,
				}, cast.TargetType)
			}
		})

		t.Run("Conditional expr", func(t *testing.T) {
			t.Parallel()

			checker, err := ParseAndCheckWithAny(t, `
		       let x = (true ? 5.4 : 3.4) as UFix64
		   `)

			require.NoError(t, err)

			require.Len(t, checker.Elaboration.StaticCastTypes, 1)
			for _, cast := range checker.Elaboration.StaticCastTypes { // nolint:maprangecheck
				assert.Equal(t, sema.UFix64Type, cast.TargetType)
			}
		})

		t.Run("Invocation", func(t *testing.T) {
			t.Parallel()

			checker, err := ParseAndCheckWithAny(t, `
                let x = foo() as UInt

                fun foo(): UInt {
                    return 3
                }
            `)

			require.NoError(t, err)

			require.Len(t, checker.Elaboration.StaticCastTypes, 1)
			for _, cast := range checker.Elaboration.StaticCastTypes { // nolint:maprangecheck
				assert.Equal(t, sema.UIntType, cast.TargetType)
			}
		})

		t.Run("Member access", func(t *testing.T) {
			t.Parallel()

			checker, err := ParseAndCheckWithAny(t, `
                let x = Foo()
                let y = x.bar as String

                struct Foo {
                    pub var bar: String

                    init() {
                        self.bar = "hello"
                    }
                }
            `)

			require.NoError(t, err)

			require.Len(t, checker.Elaboration.StaticCastTypes, 1)
			for _, cast := range checker.Elaboration.StaticCastTypes { // nolint:maprangecheck
				assert.Equal(t, sema.StringType, cast.TargetType)
			}
		})

		t.Run("Index access", func(t *testing.T) {
			t.Parallel()

			checker, err := ParseAndCheckWithAny(t, `
                let x: [Int] = [1, 4, 6]
                let y = x[0] as Int
            `)

			require.NoError(t, err)

			require.Len(t, checker.Elaboration.StaticCastTypes, 1)
			for _, cast := range checker.Elaboration.StaticCastTypes { // nolint:maprangecheck
				assert.Equal(t, sema.IntType, cast.TargetType)
			}
		})

		t.Run("Create expr", func(t *testing.T) {
			t.Parallel()

			checker, err := ParseAndCheckWithAny(t, `
                let x <- create Foo() as @Foo

                resource Foo {}
            `)

			require.NoError(t, err)

			require.Len(t, checker.Elaboration.StaticCastTypes, 1)
			for _, cast := range checker.Elaboration.StaticCastTypes { // nolint:maprangecheck
				assert.IsType(t, &sema.CompositeType{}, cast.TargetType)
				compositeType := cast.TargetType.(*sema.CompositeType)
				assert.Equal(t, "Foo", compositeType.Identifier)
			}
		})

		t.Run("Force expr", func(t *testing.T) {
			t.Parallel()

			checker, err := ParseAndCheckWithAny(t, `
                let x: Int? = 5
                let y = x! as Int
            `)

			require.NoError(t, err)

			require.Len(t, checker.Elaboration.StaticCastTypes, 1)
			for _, cast := range checker.Elaboration.StaticCastTypes { // nolint:maprangecheck
				assert.Equal(t, sema.IntType, cast.TargetType)
			}
		})

		t.Run("Path expr", func(t *testing.T) {
			t.Parallel()

			checker, err := ParseAndCheckWithAny(t, `
                let x: CapabilityPath = /public/foo as PublicPath
                let y = /public/foo as PublicPath
            `)

			require.NoError(t, err)

			require.Len(t, checker.Elaboration.StaticCastTypes, 2)
			for _, cast := range checker.Elaboration.StaticCastTypes { // nolint:maprangecheck
				assert.Equal(t, sema.PublicPathType, cast.TargetType)
			}
		})

		t.Run("Unary expr", func(t *testing.T) {
			t.Parallel()

			checker, err := ParseAndCheckWithAny(t, `
                let x = !true as Bool
            `)

			require.NoError(t, err)

			require.Len(t, checker.Elaboration.StaticCastTypes, 1)
			for _, cast := range checker.Elaboration.StaticCastTypes { // nolint:maprangecheck
				assert.Equal(t, sema.BoolType, cast.TargetType)
			}

			checker, err = ParseAndCheckWithAny(t, `
                let y: Fix64 = 5.0
                let z = -y as Fix64
            `)

			require.NoError(t, err)

			require.Len(t, checker.Elaboration.StaticCastTypes, 1)
			for _, cast := range checker.Elaboration.StaticCastTypes { // nolint:maprangecheck
				assert.Equal(t, sema.Fix64Type, cast.TargetType)
			}
		})

		t.Run("Binary expr", func(t *testing.T) {
			t.Parallel()

			checker, err := ParseAndCheckWithAny(t, `
                let x = (1 + 2) as Int     // supposed to be redundant
                let y = (1 + 2) as Int8    // ok
            `)

			require.NoError(t, err)

			hints := checker.Hints()

			// Binary expressions are currently skipped from checking.
			require.Len(t, hints, 0)
		})

		t.Run("Function expr", func(t *testing.T) {
			t.Parallel()

			checker, err := ParseAndCheckWithAny(t, `
                let x =
                    fun (_ x: Int): Int {
                        return x * 2
                    } as ((Int): Int)
            `)

			require.NoError(t, err)

			require.Len(t, checker.Elaboration.StaticCastTypes, 1)
			for _, cast := range checker.Elaboration.StaticCastTypes { // nolint:maprangecheck
				assert.IsType(t, &sema.FunctionType{}, cast.TargetType)
			}
		})
	})
}

func TestCastResourceAsEnumAsEmptyDict(t *testing.T) {
	t.Parallel()

	_, err := ParseAndCheck(t, "resource as { enum x : as { } }")

	errs := ExpectCheckerErrors(t, err, 2)

	assert.IsType(t, &sema.InvalidNestedDeclarationError{}, errs[0])
	assert.IsType(t, &sema.InvalidEnumRawTypeError{}, errs[1])
}

//

func TestCastNumbersManyTimesThenGetType(t *testing.T) {
	t.Parallel()

	_, err := ParseAndCheck(t, "let a = 0x0 as UInt64!as?UInt64!as?UInt64?!?.getType()")

	assert.Nil(t, err)
}<|MERGE_RESOLUTION|>--- conflicted
+++ resolved
@@ -6407,22 +6407,7 @@
 
 			require.NoError(t, err)
 
-<<<<<<< HEAD
-			hints := checker.Hints()
-			require.Len(t, hints, 1)
-
-			require.IsType(t, &sema.UnnecessaryCastHint{}, hints[0])
-			castHint := hints[0].(*sema.UnnecessaryCastHint)
-			assert.Equal(
-				t,
-				&sema.ReferenceType{
-					Type: sema.BoolType,
-				},
-				castHint.TargetType,
-			)
-=======
 			require.Len(t, checker.Elaboration.StaticCastTypes, 0)
->>>>>>> a02d0c6b
 		})
 
 		t.Run("Conditional expr valid", func(t *testing.T) {
