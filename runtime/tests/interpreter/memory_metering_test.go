--- conflicted
+++ resolved
@@ -19,6 +19,7 @@
 package interpreter_test
 
 import (
+	"fmt"
 	"testing"
 
 	"github.com/stretchr/testify/assert"
@@ -8909,7 +8910,132 @@
 	})
 }
 
-<<<<<<< HEAD
+func TestInterpretVariableActivationMetering(t *testing.T) {
+	t.Parallel()
+
+	t.Run("single function", func(t *testing.T) {
+		t.Parallel()
+
+		script := `
+            pub fun main() {}
+        `
+
+		meter := newTestMemoryGauge()
+		inter := parseCheckAndInterpretWithMemoryMetering(t, script, meter)
+
+		_, err := inter.Invoke("main")
+		require.NoError(t, err)
+
+		assert.Equal(t, uint64(2), meter.getMemory(common.MemoryKindActivation))
+		assert.Equal(t, uint64(1), meter.getMemory(common.MemoryKindActivationEntries))
+		assert.Equal(t, uint64(1), meter.getMemory(common.MemoryKindInvocation))
+	})
+
+	t.Run("nested function call", func(t *testing.T) {
+		t.Parallel()
+
+		script := `
+            pub fun main() {
+                foo(a: "hello", b: 23)
+            }
+
+            pub fun foo(a: String, b: Int) {
+            }
+        `
+
+		meter := newTestMemoryGauge()
+		inter := parseCheckAndInterpretWithMemoryMetering(t, script, meter)
+
+		_, err := inter.Invoke("main")
+		require.NoError(t, err)
+
+		assert.Equal(t, uint64(4), meter.getMemory(common.MemoryKindActivation))
+		assert.Equal(t, uint64(2), meter.getMemory(common.MemoryKindActivationEntries))
+		assert.Equal(t, uint64(2), meter.getMemory(common.MemoryKindInvocation))
+	})
+
+	t.Run("local scope", func(t *testing.T) {
+		t.Parallel()
+
+		script := `
+            pub fun main() {
+                if true {
+                    let a = 1
+                }
+            }
+        `
+
+		meter := newTestMemoryGauge()
+		inter := parseCheckAndInterpretWithMemoryMetering(t, script, meter)
+
+		_, err := inter.Invoke("main")
+		require.NoError(t, err)
+
+		assert.Equal(t, uint64(3), meter.getMemory(common.MemoryKindActivation))
+		assert.Equal(t, uint64(2), meter.getMemory(common.MemoryKindActivationEntries))
+	})
+}
+
+func TestInterpretStaticTypeConversionMetering(t *testing.T) {
+	t.Parallel()
+
+	t.Run("primitive static types", func(t *testing.T) {
+		t.Parallel()
+
+		script := `
+            pub fun main() {
+                let a: {Int: AnyStruct{Foo}} = {}           // dictionary + restricted
+                let b: [&Int] = []                          // variable-sized + reference
+                let c: [Int?; 2] = [1, 2]                   // constant-sized + optional
+                let d: [Capability<&Bar>] = []             //  capability + variable-sized + reference
+            }
+
+            pub struct interface Foo {}
+
+            pub struct Bar: Foo {}
+        `
+
+		meter := newTestMemoryGauge()
+		inter := parseCheckAndInterpretWithMemoryMetering(t, script, meter)
+
+		_, err := inter.Invoke("main")
+		require.NoError(t, err)
+
+		assert.Equal(t, uint64(2), meter.getMemory(common.MemoryKindDictionarySemaType))
+		assert.Equal(t, uint64(4), meter.getMemory(common.MemoryKindVariableSizedSemaType))
+		assert.Equal(t, uint64(2), meter.getMemory(common.MemoryKindConstantSizedSemaType))
+		assert.Equal(t, uint64(2), meter.getMemory(common.MemoryKindOptionalSemaType))
+		assert.Equal(t, uint64(2), meter.getMemory(common.MemoryKindRestrictedSemaType))
+		assert.Equal(t, uint64(4), meter.getMemory(common.MemoryKindReferenceSemaType))
+		assert.Equal(t, uint64(2), meter.getMemory(common.MemoryKindCapabilitySemaType))
+	})
+}
+
+func TestStorageMapMetering(t *testing.T) {
+	t.Parallel()
+
+	script := `
+        resource R {}
+
+        pub fun main(account: AuthAccount) {
+            let r <- create R()
+            account.save(<-r, to: /storage/r)
+            account.link<&R>(/public/capo, target: /storage/r)
+            account.borrow<&R>(from: /storage/r)
+        }
+    `
+
+	meter := newTestMemoryGauge()
+	inter := parseCheckAndInterpretWithMemoryMetering(t, script, meter)
+
+	account := newTestAuthAccountValue(inter, interpreter.AddressValue{})
+	_, err := inter.Invoke("main", account)
+	require.NoError(t, err)
+
+	assert.Equal(t, uint64(2), meter.getMemory(common.MemoryKindStorageMap))
+	assert.Equal(t, uint64(5), meter.getMemory(common.MemoryKindStorageKey))
+}
+
 func TestInterpretValueStringConversion(t *testing.T) {
 	t.Parallel()
 
@@ -9140,35 +9266,10 @@
 	})
 
 	t.Run("Composite", func(t *testing.T) {
-=======
-func TestInterpretVariableActivationMetering(t *testing.T) {
-	t.Parallel()
-
-	t.Run("single function", func(t *testing.T) {
-		t.Parallel()
-
-		script := `
-            pub fun main() {}
-        `
-
-		meter := newTestMemoryGauge()
-		inter := parseCheckAndInterpretWithMemoryMetering(t, script, meter)
-
-		_, err := inter.Invoke("main")
-		require.NoError(t, err)
-
-		assert.Equal(t, uint64(2), meter.getMemory(common.MemoryKindActivation))
-		assert.Equal(t, uint64(1), meter.getMemory(common.MemoryKindActivationEntries))
-		assert.Equal(t, uint64(1), meter.getMemory(common.MemoryKindInvocation))
-	})
-
-	t.Run("nested function call", func(t *testing.T) {
->>>>>>> de17b895
-		t.Parallel()
-
-		script := `
-            pub fun main() {
-<<<<<<< HEAD
+		t.Parallel()
+
+		script := `
+            pub fun main() {
                 let x = Foo()
                 log(x)
             }
@@ -9198,32 +9299,10 @@
 	})
 
 	t.Run("Interpreted Function", func(t *testing.T) {
-=======
-                foo(a: "hello", b: 23)
-            }
-
-            pub fun foo(a: String, b: Int) {
-            }
-        `
-
-		meter := newTestMemoryGauge()
-		inter := parseCheckAndInterpretWithMemoryMetering(t, script, meter)
-
-		_, err := inter.Invoke("main")
-		require.NoError(t, err)
-
-		assert.Equal(t, uint64(4), meter.getMemory(common.MemoryKindActivation))
-		assert.Equal(t, uint64(2), meter.getMemory(common.MemoryKindActivationEntries))
-		assert.Equal(t, uint64(2), meter.getMemory(common.MemoryKindInvocation))
-	})
-
-	t.Run("local scope", func(t *testing.T) {
->>>>>>> de17b895
-		t.Parallel()
-
-		script := `
-            pub fun main() {
-<<<<<<< HEAD
+		t.Parallel()
+
+		script := `
+            pub fun main() {
                 let x = fun(a: String, b: Bool) {}
                 log(&x as &AnyStruct)
             }
@@ -9233,34 +9312,10 @@
 	})
 
 	t.Run("Bound Function", func(t *testing.T) {
-=======
-                if true {
-                    let a = 1
-                }
-            }
-        `
-
-		meter := newTestMemoryGauge()
-		inter := parseCheckAndInterpretWithMemoryMetering(t, script, meter)
-
-		_, err := inter.Invoke("main")
-		require.NoError(t, err)
-
-		assert.Equal(t, uint64(3), meter.getMemory(common.MemoryKindActivation))
-		assert.Equal(t, uint64(2), meter.getMemory(common.MemoryKindActivationEntries))
-	})
-}
-
-func TestInterpretStaticTypeConversionMetering(t *testing.T) {
-	t.Parallel()
-
-	t.Run("primitive static types", func(t *testing.T) {
->>>>>>> de17b895
-		t.Parallel()
-
-		script := `
-            pub fun main() {
-<<<<<<< HEAD
+		t.Parallel()
+
+		script := `
+            pub fun main() {
                 let x = Foo()
                 log(x.bar)
             }
@@ -9314,56 +9369,4 @@
 				},
 			))
 	})
-=======
-                let a: {Int: AnyStruct{Foo}} = {}           // dictionary + restricted
-                let b: [&Int] = []                          // variable-sized + reference
-                let c: [Int?; 2] = [1, 2]                   // constant-sized + optional
-                let d: [Capability<&Bar>] = []             //  capability + variable-sized + reference
-            }
-
-            pub struct interface Foo {}
-
-            pub struct Bar: Foo {}
-        `
-
-		meter := newTestMemoryGauge()
-		inter := parseCheckAndInterpretWithMemoryMetering(t, script, meter)
-
-		_, err := inter.Invoke("main")
-		require.NoError(t, err)
-
-		assert.Equal(t, uint64(2), meter.getMemory(common.MemoryKindDictionarySemaType))
-		assert.Equal(t, uint64(4), meter.getMemory(common.MemoryKindVariableSizedSemaType))
-		assert.Equal(t, uint64(2), meter.getMemory(common.MemoryKindConstantSizedSemaType))
-		assert.Equal(t, uint64(2), meter.getMemory(common.MemoryKindOptionalSemaType))
-		assert.Equal(t, uint64(2), meter.getMemory(common.MemoryKindRestrictedSemaType))
-		assert.Equal(t, uint64(4), meter.getMemory(common.MemoryKindReferenceSemaType))
-		assert.Equal(t, uint64(2), meter.getMemory(common.MemoryKindCapabilitySemaType))
-	})
-}
-
-func TestStorageMapMetering(t *testing.T) {
-	t.Parallel()
-
-	script := `
-        resource R {}
-
-        pub fun main(account: AuthAccount) {
-            let r <- create R()
-            account.save(<-r, to: /storage/r)
-            account.link<&R>(/public/capo, target: /storage/r)
-            account.borrow<&R>(from: /storage/r)
-        }
-    `
-
-	meter := newTestMemoryGauge()
-	inter := parseCheckAndInterpretWithMemoryMetering(t, script, meter)
-
-	account := newTestAuthAccountValue(inter, interpreter.AddressValue{})
-	_, err := inter.Invoke("main", account)
-	require.NoError(t, err)
-
-	assert.Equal(t, uint64(2), meter.getMemory(common.MemoryKindStorageMap))
-	assert.Equal(t, uint64(5), meter.getMemory(common.MemoryKindStorageKey))
->>>>>>> de17b895
 }