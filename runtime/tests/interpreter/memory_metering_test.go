--- conflicted
+++ resolved
@@ -6533,7 +6533,82 @@
 	})
 }
 
-<<<<<<< HEAD
+func TestVariableMetering(t *testing.T) {
+	t.Parallel()
+
+	t.Run("globals", func(t *testing.T) {
+		t.Parallel()
+
+		script := `
+            var a = 3
+            let b = false
+
+            pub fun main() {
+                
+            }
+        `
+		meter := newTestMemoryGauge()
+		inter := parseCheckAndInterpretWithMemoryMetering(t, script, meter)
+
+		_, err := inter.Invoke("main")
+		require.NoError(t, err)
+
+		assert.Equal(t, uint64(3), meter.getMemory(common.MemoryKindVariable))
+	})
+
+	t.Run("params", func(t *testing.T) {
+		t.Parallel()
+
+		script := `
+            pub fun main(a: String, b: Bool) {
+                
+            }
+        `
+		meter := newTestMemoryGauge()
+		inter := parseCheckAndInterpretWithMemoryMetering(t, script, meter)
+
+		_, err := inter.Invoke("main", interpreter.NewUnmeteredStringValue(""), interpreter.NewUnmeteredBoolValue(false))
+		require.NoError(t, err)
+
+		assert.Equal(t, uint64(3), meter.getMemory(common.MemoryKindVariable))
+	})
+
+	t.Run("nested params", func(t *testing.T) {
+		t.Parallel()
+
+		script := `
+            pub fun main() {
+                var x = fun (x: String, y: Bool) {}
+            }
+        `
+		meter := newTestMemoryGauge()
+		inter := parseCheckAndInterpretWithMemoryMetering(t, script, meter)
+
+		_, err := inter.Invoke("main")
+		require.NoError(t, err)
+
+		assert.Equal(t, uint64(2), meter.getMemory(common.MemoryKindVariable))
+	})
+
+	t.Run("applied nested params", func(t *testing.T) {
+		t.Parallel()
+
+		script := `
+            pub fun main() {
+                var x = fun (x: String, y: Bool) {}
+                x("", false)
+            }
+        `
+		meter := newTestMemoryGauge()
+		inter := parseCheckAndInterpretWithMemoryMetering(t, script, meter)
+
+		_, err := inter.Invoke("main")
+		require.NoError(t, err)
+
+		assert.Equal(t, uint64(4), meter.getMemory(common.MemoryKindVariable))
+	})
+}
+
 func TestInterpretFix64Metering(t *testing.T) {
 
 	t.Parallel()
@@ -6850,29 +6925,12 @@
             }
         `
 
-=======
-func TestVariableMetering(t *testing.T) {
-	t.Parallel()
-
-	t.Run("globals", func(t *testing.T) {
-		t.Parallel()
-
-		script := `
-            var a = 3
-            let b = false
-
-            pub fun main() {
-                
-            }
-        `
->>>>>>> 332dbd1e
-		meter := newTestMemoryGauge()
-		inter := parseCheckAndInterpretWithMemoryMetering(t, script, meter)
-
-		_, err := inter.Invoke("main")
-		require.NoError(t, err)
-
-<<<<<<< HEAD
+		meter := newTestMemoryGauge()
+		inter := parseCheckAndInterpretWithMemoryMetering(t, script, meter)
+
+		_, err := inter.Invoke("main")
+		require.NoError(t, err)
+
 		// two literals: 8 + 8
 		// result: 8
 		assert.Equal(t, uint64(24), meter.getMemory(common.MemoryKindNumber))
@@ -6901,51 +6959,21 @@
 
 	t.Run("saturating subtraction", func(t *testing.T) {
 
-=======
-		assert.Equal(t, uint64(3), meter.getMemory(common.MemoryKindVariable))
-	})
-
-	t.Run("params", func(t *testing.T) {
-		t.Parallel()
-
-		script := `
-            pub fun main(a: String, b: Bool) {
-                
-            }
-        `
-		meter := newTestMemoryGauge()
-		inter := parseCheckAndInterpretWithMemoryMetering(t, script, meter)
-
-		_, err := inter.Invoke("main", interpreter.NewUnmeteredStringValue(""), interpreter.NewUnmeteredBoolValue(false))
-		require.NoError(t, err)
-
-		assert.Equal(t, uint64(3), meter.getMemory(common.MemoryKindVariable))
-	})
-
-	t.Run("nested params", func(t *testing.T) {
->>>>>>> 332dbd1e
-		t.Parallel()
-
-		script := `
-            pub fun main() {
-<<<<<<< HEAD
+		t.Parallel()
+
+		script := `
+            pub fun main() {
                 let x: UFix64 = 1.4
                 let y: UFix64 = x.saturatingSubtract(2.5)
             }
         `
 
-=======
-                var x = fun (x: String, y: Bool) {}
-            }
-        `
->>>>>>> 332dbd1e
-		meter := newTestMemoryGauge()
-		inter := parseCheckAndInterpretWithMemoryMetering(t, script, meter)
-
-		_, err := inter.Invoke("main")
-		require.NoError(t, err)
-
-<<<<<<< HEAD
+		meter := newTestMemoryGauge()
+		inter := parseCheckAndInterpretWithMemoryMetering(t, script, meter)
+
+		_, err := inter.Invoke("main")
+		require.NoError(t, err)
+
 		// two literals: 8 + 8
 		// result: 8
 		assert.Equal(t, uint64(24), meter.getMemory(common.MemoryKindNumber))
@@ -6953,17 +6981,10 @@
 
 	t.Run("multiplication", func(t *testing.T) {
 
-=======
-		assert.Equal(t, uint64(2), meter.getMemory(common.MemoryKindVariable))
-	})
-
-	t.Run("applied nested params", func(t *testing.T) {
->>>>>>> 332dbd1e
-		t.Parallel()
-
-		script := `
-            pub fun main() {
-<<<<<<< HEAD
+		t.Parallel()
+
+		script := `
+            pub fun main() {
                 let x: UFix64 = 1.4 * 2.5
             }
         `
@@ -7078,22 +7099,12 @@
             }
         `
 
-=======
-                var x = fun (x: String, y: Bool) {}
-                x("", false)
-            }
-        `
->>>>>>> 332dbd1e
-		meter := newTestMemoryGauge()
-		inter := parseCheckAndInterpretWithMemoryMetering(t, script, meter)
-
-		_, err := inter.Invoke("main")
-		require.NoError(t, err)
-
-<<<<<<< HEAD
+		meter := newTestMemoryGauge()
+		inter := parseCheckAndInterpretWithMemoryMetering(t, script, meter)
+
+		_, err := inter.Invoke("main")
+		require.NoError(t, err)
+
 		assert.Equal(t, uint64(8), meter.getMemory(common.MemoryKindNumber))
-=======
-		assert.Equal(t, uint64(4), meter.getMemory(common.MemoryKindVariable))
->>>>>>> 332dbd1e
 	})
 }