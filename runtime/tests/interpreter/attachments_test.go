--- conflicted
+++ resolved
@@ -1970,7 +1970,6 @@
 	})
 }
 
-<<<<<<< HEAD
 func TestInterpretForEachAttachment(t *testing.T) {
 
 	t.Parallel()
@@ -2363,7 +2362,8 @@
 
 		AssertValuesEqual(t, inter, interpreter.NewUnmeteredIntValueFromInt64(3), value)
 	})
-=======
+}
+
 func TestInterpretBuiltinCompositeAttachment(t *testing.T) {
 
 	t.Parallel()
@@ -2413,5 +2413,4 @@
 
 	_, err = inter.Invoke("main")
 	require.NoError(t, err)
->>>>>>> f1db11c4
 }