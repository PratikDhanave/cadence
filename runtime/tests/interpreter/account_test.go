--- conflicted
+++ resolved
@@ -613,14 +613,7 @@
 		require.Equal(t,
 			interpreter.NewUnmeteredSomeValueNonCopying(
 				interpreter.TypeValue{
-<<<<<<< HEAD
-					Type: interpreter.CompositeStaticType{
-						Location:            TestLocation,
-						QualifiedIdentifier: "R",
-					},
-=======
 					Type: interpreter.NewCompositeStaticTypeComputeTypeID(nil, TestLocation, "R"),
->>>>>>> 3773020e
 				},
 			),
 			value,
@@ -639,14 +632,7 @@
 		require.Equal(t,
 			interpreter.NewUnmeteredSomeValueNonCopying(
 				interpreter.TypeValue{
-<<<<<<< HEAD
-					Type: interpreter.CompositeStaticType{
-						Location:            TestLocation,
-						QualifiedIdentifier: "S",
-					},
-=======
 					Type: interpreter.NewCompositeStaticTypeComputeTypeID(nil, TestLocation, "S"),
->>>>>>> 3773020e
 				},
 			),
 			value,
