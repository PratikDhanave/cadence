/*
 * Cadence - The resource-oriented smart contract programming language
 *
 * Copyright 2019-2022 Dapper Labs, Inc.
 *
 * Licensed under the Apache License, Version 2.0 (the "License");
 * you may not use this file except in compliance with the License.
 * You may obtain a copy of the License at
 *
 *   http://www.apache.org/licenses/LICENSE-2.0
 *
 * Unless required by applicable law or agreed to in writing, software
 * distributed under the License is distributed on an "AS IS" BASIS,
 * WITHOUT WARRANTIES OR CONDITIONS OF ANY KIND, either express or implied.
 * See the License for the specific language governing permissions and
 * limitations under the License.
 */

package interpreter_test

import (
	"fmt"
	"testing"

	"github.com/onflow/cadence/runtime/activations"

	"github.com/stretchr/testify/assert"
	"github.com/stretchr/testify/require"

	"github.com/onflow/cadence/runtime/ast"
	"github.com/onflow/cadence/runtime/tests/utils"
	. "github.com/onflow/cadence/runtime/tests/utils"

	"github.com/onflow/cadence/runtime/common"
	"github.com/onflow/cadence/runtime/interpreter"
	"github.com/onflow/cadence/runtime/sema"
	"github.com/onflow/cadence/runtime/stdlib"
	"github.com/onflow/cadence/runtime/tests/checker"
)

type storageKey struct {
	address common.Address
	domain  string
	key     string
}

func testAccount(
	t *testing.T,
	address interpreter.AddressValue,
	auth bool,
	code string,
) (
	*interpreter.Interpreter,
	func() map[storageKey]interpreter.Value,
) {

	var valueDeclarations []stdlib.StandardLibraryValue

	// `authAccount`

	authAccountValueDeclaration := stdlib.StandardLibraryValue{
		Name:  "authAccount",
		Type:  sema.AuthAccountType,
		Value: newTestAuthAccountValue(nil, address),
		Kind:  common.DeclarationKindConstant,
	}
	valueDeclarations = append(valueDeclarations, authAccountValueDeclaration)

	// `pubAccount`

	pubAccountValueDeclaration := stdlib.StandardLibraryValue{
		Name:  "pubAccount",
		Type:  sema.PublicAccountType,
		Value: newTestPublicAccountValue(nil, address),
		Kind:  common.DeclarationKindConstant,
	}
	valueDeclarations = append(valueDeclarations, pubAccountValueDeclaration)

	// `account`

	var accountValueDeclaration stdlib.StandardLibraryValue

	if auth {
		accountValueDeclaration = authAccountValueDeclaration
	} else {
		accountValueDeclaration = pubAccountValueDeclaration
	}
	accountValueDeclaration.Name = "account"
	valueDeclarations = append(valueDeclarations, accountValueDeclaration)

	baseValueActivation := sema.NewVariableActivation(sema.BaseValueActivation)
	for _, valueDeclaration := range valueDeclarations {
		baseValueActivation.DeclareValue(valueDeclaration)
	}

	baseActivation := activations.NewActivation[*interpreter.Variable](nil, interpreter.BaseActivation)

	for _, valueDeclaration := range valueDeclarations {
		interpreter.Declare(baseActivation, valueDeclaration)
	}

	inter, err := parseCheckAndInterpretWithOptions(t,
		code,
		ParseCheckAndInterpretOptions{
			CheckerConfig: &sema.Config{
				BaseValueActivation: baseValueActivation,
			},
			Config: &interpreter.Config{
				BaseActivation:       baseActivation,
				ContractValueHandler: makeContractValueHandler(nil, nil, nil),
			},
		},
	)
	require.NoError(t, err)

	getAccountValues := func() map[storageKey]interpreter.Value {
		accountValues := make(map[storageKey]interpreter.Value)

		for storageMapKey, accountStorage := range inter.Config.Storage.(interpreter.InMemoryStorage).StorageMaps {
			iterator := accountStorage.Iterator(inter)
			for {
				key, value := iterator.Next()
				if key == "" {
					break
				}
				storageKey := storageKey{
					address: storageMapKey.Address,
					domain:  storageMapKey.Key,
					key:     key,
				}
				accountValues[storageKey] = value
			}
		}

		return accountValues
	}
	return inter, getAccountValues
}

func returnZeroUInt64(_ *interpreter.Interpreter) interpreter.UInt64Value {
	return interpreter.NewUnmeteredUInt64Value(0)
}

func returnZeroUFix64() interpreter.UFix64Value {
	return interpreter.NewUnmeteredUFix64Value(0)
}

func TestInterpretAuthAccount_save(t *testing.T) {

	t.Parallel()

	t.Run("resource", func(t *testing.T) {

		t.Parallel()

		address := interpreter.NewUnmeteredAddressValueFromBytes([]byte{42})

		inter, getAccountValues := testAccount(
			t,
			address,
			true,
			`
              resource R {}

              fun test() {
                  let r <- create R()
                  account.save(<-r, to: /storage/r)
              }
            `,
		)

		// Save first value

		t.Run("initial save", func(t *testing.T) {

			_, err := inter.Invoke("test")
			require.NoError(t, err)

			accountValues := getAccountValues()
			require.Len(t, accountValues, 1)
			for _, value := range accountValues {
				assert.IsType(t, &interpreter.CompositeValue{}, value)
			}
		})

		// Attempt to save again, overwriting should fail

		t.Run("second save", func(t *testing.T) {

			_, err := inter.Invoke("test")
			require.Error(t, err)
			_ = err.Error()

			require.ErrorAs(t, err, &interpreter.OverwriteError{})
		})
	})

	t.Run("struct", func(t *testing.T) {

		t.Parallel()

		address := interpreter.NewUnmeteredAddressValueFromBytes([]byte{42})

		inter, getAccountValues := testAccount(
			t,
			address,
			true,
			`
              struct S {}

              fun test() {
                  let s = S()
                  account.save(s, to: /storage/s)
              }
            `,
		)

		// Save first value

		t.Run("initial save", func(t *testing.T) {

			_, err := inter.Invoke("test")
			require.NoError(t, err)

			accountValues := getAccountValues()
			require.Len(t, accountValues, 1)
			for _, value := range accountValues {
				assert.IsType(t, &interpreter.CompositeValue{}, value)
			}

		})

		// Attempt to save again, overwriting should fail

		t.Run("second save", func(t *testing.T) {

			_, err := inter.Invoke("test")
			require.Error(t, err)
			_ = err.Error()

			require.ErrorAs(t, err, &interpreter.OverwriteError{})
		})
	})
}

func TestInterpretAuthAccount_type(t *testing.T) {

	t.Parallel()

	t.Run("type", func(t *testing.T) {

		t.Parallel()

		address := interpreter.NewUnmeteredAddressValueFromBytes([]byte{42})

		inter, getAccountStorables := testAccount(
			t,
			address,
			true,
			`
              struct S {}

              resource R {}

              fun saveR() {
				let r <- create R()
				account.save(<-r, to: /storage/x)
              }

			  fun saveS() {
				let s = S()
				destroy account.load<@R>(from: /storage/x)
			 	account.save(s, to: /storage/x)
			  }

              fun typeAt(): AnyStruct {
				return account.type(at: /storage/x)
              }
            `,
		)

		// type empty path is nil

		value, err := inter.Invoke("typeAt")
		require.NoError(t, err)
		require.Len(t, getAccountStorables(), 0)
		require.Equal(t, interpreter.NilValue{}, value)

		// save R

		_, err = inter.Invoke("saveR")
		require.NoError(t, err)
		require.Len(t, getAccountStorables(), 1)

		// type is now type of R

		value, err = inter.Invoke("typeAt")
		require.NoError(t, err)
		require.Equal(t,
			interpreter.NewUnmeteredSomeValueNonCopying(
				interpreter.TypeValue{
					Type: interpreter.CompositeStaticType{
						Location:            utils.TestLocation,
						QualifiedIdentifier: "R",
						TypeID:              "S.test.R",
					},
				},
			),
			value,
		)

		// save S

		_, err = inter.Invoke("saveS")
		require.NoError(t, err)
		require.Len(t, getAccountStorables(), 1)

		// type is now type of S

		value, err = inter.Invoke("typeAt")
		require.NoError(t, err)
		require.Equal(t,
			interpreter.NewUnmeteredSomeValueNonCopying(
				interpreter.TypeValue{
					Type: interpreter.CompositeStaticType{
						Location:            utils.TestLocation,
						QualifiedIdentifier: "S",
						TypeID:              "S.test.S",
					},
				},
			),
			value,
		)
	})
}

func TestInterpretAuthAccount_load(t *testing.T) {

	t.Parallel()

	t.Run("resource", func(t *testing.T) {

		t.Parallel()

		address := interpreter.NewUnmeteredAddressValueFromBytes([]byte{42})

		inter, getAccountValues := testAccount(
			t,
			address,
			true,
			`
              resource R {}

              resource R2 {}

              fun save() {
                  let r <- create R()
                  account.save(<-r, to: /storage/r)
              }

              fun loadR(): @R? {
                  return <-account.load<@R>(from: /storage/r)
              }

              fun loadR2(): @R2? {
                  return <-account.load<@R2>(from: /storage/r)
              }
            `,
		)

		t.Run("save R and load R ", func(t *testing.T) {

			// save

			_, err := inter.Invoke("save")
			require.NoError(t, err)

			require.Len(t, getAccountValues(), 1)

			// first load

			value, err := inter.Invoke("loadR")
			require.NoError(t, err)

			require.IsType(t, &interpreter.SomeValue{}, value)

			innerValue := value.(*interpreter.SomeValue).InnerValue(inter, interpreter.ReturnEmptyLocationRange)

			assert.IsType(t, &interpreter.CompositeValue{}, innerValue)

			// NOTE: check loaded value was removed from storage
			require.Len(t, getAccountValues(), 0)

			// second load

			value, err = inter.Invoke("loadR")
			require.NoError(t, err)

			require.IsType(t, interpreter.NilValue{}, value)
		})

		t.Run("save R and load R2", func(t *testing.T) {

			// save

			_, err := inter.Invoke("save")
			require.NoError(t, err)

			require.Len(t, getAccountValues(), 1)

			// load

			_, err = inter.Invoke("loadR2")
			require.Error(t, err)
			_ = err.Error()

			require.ErrorAs(t, err, &interpreter.ForceCastTypeMismatchError{})

			// NOTE: check loaded value was *not* removed from storage
			require.Len(t, getAccountValues(), 1)
		})
	})

	t.Run("struct", func(t *testing.T) {

		t.Parallel()

		address := interpreter.NewUnmeteredAddressValueFromBytes([]byte{42})

		inter, getAccountValues := testAccount(
			t,
			address,
			true,
			`
              struct S {}

              struct S2 {}

              fun save() {
                  let s = S()
                  account.save(s, to: /storage/s)
              }

              fun loadS(): S? {
                  return account.load<S>(from: /storage/s)
              }

              fun loadS2(): S2? {
                  return account.load<S2>(from: /storage/s)
              }
            `,
		)

		t.Run("save S and load S", func(t *testing.T) {

			// save

			_, err := inter.Invoke("save")
			require.NoError(t, err)

			require.Len(t, getAccountValues(), 1)

			// first load

			value, err := inter.Invoke("loadS")
			require.NoError(t, err)

			require.IsType(t, &interpreter.SomeValue{}, value)

			innerValue := value.(*interpreter.SomeValue).InnerValue(inter, interpreter.ReturnEmptyLocationRange)

			assert.IsType(t, &interpreter.CompositeValue{}, innerValue)

			// NOTE: check loaded value was removed from storage
			require.Len(t, getAccountValues(), 0)

			// second load

			value, err = inter.Invoke("loadS")
			require.NoError(t, err)

			require.IsType(t, interpreter.NilValue{}, value)
		})

		t.Run("save S and load S2", func(t *testing.T) {

			// save

			_, err := inter.Invoke("save")
			require.NoError(t, err)

			require.Len(t, getAccountValues(), 1)

			// load

			_, err = inter.Invoke("loadS2")
			require.Error(t, err)
			_ = err.Error()

			require.ErrorAs(t, err, &interpreter.ForceCastTypeMismatchError{})

			// NOTE: check loaded value was *not* removed from storage
			require.Len(t, getAccountValues(), 1)
		})
	})
}

func TestInterpretAuthAccount_copy(t *testing.T) {

	t.Parallel()

	const code = `
      struct S {}

      struct S2 {}

      fun save() {
          let s = S()
          account.save(s, to: /storage/s)
      }

      fun copyS(): S? {
          return account.copy<S>(from: /storage/s)
      }

      fun copyS2(): S2? {
          return account.copy<S2>(from: /storage/s)
      }
    `

	t.Run("save S and copy S ", func(t *testing.T) {

		t.Parallel()

		address := interpreter.NewUnmeteredAddressValueFromBytes([]byte{42})

		inter, getAccountValues := testAccount(
			t,
			address,
			true,
			code,
		)

		// save

		_, err := inter.Invoke("save")
		require.NoError(t, err)

		require.Len(t, getAccountValues(), 1)

		testCopyS := func() {

			value, err := inter.Invoke("copyS")
			require.NoError(t, err)

			require.IsType(t, &interpreter.SomeValue{}, value)

			innerValue := value.(*interpreter.SomeValue).InnerValue(inter, interpreter.ReturnEmptyLocationRange)

			assert.IsType(t, &interpreter.CompositeValue{}, innerValue)

			// NOTE: check loaded value was *not* removed from storage
			require.Len(t, getAccountValues(), 1)
		}

		testCopyS()

		testCopyS()
	})

	t.Run("save S and copy S2", func(t *testing.T) {

		t.Parallel()

		address := interpreter.NewUnmeteredAddressValueFromBytes([]byte{42})

		inter, getAccountValues := testAccount(
			t,
			address,
			true,
			code,
		)

		// save

		_, err := inter.Invoke("save")
		require.NoError(t, err)

		require.Len(t, getAccountValues(), 1)

		// load

		_, err = inter.Invoke("copyS2")
		require.Error(t, err)
		_ = err.Error()

		require.ErrorAs(t, err, &interpreter.ForceCastTypeMismatchError{})

		// NOTE: check loaded value was *not* removed from storage
		require.Len(t, getAccountValues(), 1)
	})
}

func TestInterpretAuthAccount_borrow(t *testing.T) {

	t.Parallel()

	t.Run("resource", func(t *testing.T) {

		t.Parallel()

		address := interpreter.NewUnmeteredAddressValueFromBytes([]byte{42})

		inter, getAccountValues := testAccount(
			t,
			address,
			true,
			`
              resource R {
                  let foo: Int

                  init() {
                      self.foo = 42
                  }
              }

              resource R2 {
                  let foo: Int

                  init() {
                      self.foo = 42
                  }
              }

              fun save() {
                  let r <- create R()
                  account.save(<-r, to: /storage/r)
              }

              fun borrowR(): &R? {
                  return account.borrow<&R>(from: /storage/r)
              }

              fun foo(): Int {
                  return account.borrow<&R>(from: /storage/r)!.foo
              }

              fun borrowR2(): &R2? {
                  return account.borrow<&R2>(from: /storage/r)
              }

              fun changeAfterBorrow(): Int {
                 let ref = account.borrow<&R>(from: /storage/r)!

                 let r <- account.load<@R>(from: /storage/r)
                 destroy r

                 let r2 <- create R2()
                 account.save(<-r2, to: /storage/r)

                 return ref.foo
              }
            `,
		)

		// save

		_, err := inter.Invoke("save")
		require.NoError(t, err)

		require.Len(t, getAccountValues(), 1)

		t.Run("borrow R ", func(t *testing.T) {

			// first borrow

			value, err := inter.Invoke("borrowR")
			require.NoError(t, err)

			require.IsType(t, &interpreter.SomeValue{}, value)

			innerValue := value.(*interpreter.SomeValue).InnerValue(inter, interpreter.ReturnEmptyLocationRange)

			assert.IsType(t, &interpreter.StorageReferenceValue{}, innerValue)

			// NOTE: check loaded value was *not* removed from storage
			require.Len(t, getAccountValues(), 1)

			// foo

			value, err = inter.Invoke("foo")
			require.NoError(t, err)

			RequireValuesEqual(
				t,
				inter,
				interpreter.NewUnmeteredIntValueFromInt64(42),
				value,
			)

			// NOTE: check loaded value was *not* removed from storage
			require.Len(t, getAccountValues(), 1)

			// TODO: should fail, i.e. return nil

			// second borrow

			value, err = inter.Invoke("borrowR")
			require.NoError(t, err)

			require.IsType(t, &interpreter.SomeValue{}, value)

			innerValue = value.(*interpreter.SomeValue).InnerValue(inter, interpreter.ReturnEmptyLocationRange)

			assert.IsType(t, &interpreter.StorageReferenceValue{}, innerValue)

			// NOTE: check loaded value was *not* removed from storage
			require.Len(t, getAccountValues(), 1)
		})

		t.Run("borrow R2", func(t *testing.T) {

			_, err := inter.Invoke("borrowR2")
			require.Error(t, err)
			_ = err.Error()

			require.ErrorAs(t, err, &interpreter.ForceCastTypeMismatchError{})

			// NOTE: check loaded value was *not* removed from storage
			require.Len(t, getAccountValues(), 1)
		})

		t.Run("change after borrow", func(t *testing.T) {

			_, err := inter.Invoke("changeAfterBorrow")
			require.Error(t, err)
			_ = err.Error()

			require.ErrorAs(t, err, &interpreter.DereferenceError{})
		})
	})

	t.Run("struct", func(t *testing.T) {

		t.Parallel()

		address := interpreter.NewUnmeteredAddressValueFromBytes([]byte{42})

		inter, getAccountValues := testAccount(
			t,
			address,
			true,
			`
              struct S {
                  let foo: Int

                  init() {
                      self.foo = 42
                  }
              }

              struct S2 {
                  let foo: Int

                  init() {
                      self.foo = 42
                  }
              }

              fun save() {
                  let s = S()
                  account.save(s, to: /storage/s)
              }

              fun borrowS(): &S? {
                  return account.borrow<&S>(from: /storage/s)
              }

              fun foo(): Int {
                  return account.borrow<&S>(from: /storage/s)!.foo
              }

              fun borrowS2(): &S2? {
                  return account.borrow<&S2>(from: /storage/s)
              }

              fun changeAfterBorrow(): Int {
                 let ref = account.borrow<&S>(from: /storage/s)!

                 // remove stored value
                 account.load<S>(from: /storage/s)

                 let s2 = S2()
                 account.save(s2, to: /storage/s)

                 return ref.foo
              }

              fun invalidBorrowS(): &S2? {
                  let s = S()
                  account.save(s, to: /storage/another_s)
                  let borrowedS = account.borrow<auth &AnyStruct>(from: /storage/another_s)
                  return borrowedS as! auth &S2?
              }
            `,
		)

		// save

		_, err := inter.Invoke("save")
		require.NoError(t, err)

		require.Len(t, getAccountValues(), 1)

		t.Run("borrow S", func(t *testing.T) {

			// first borrow

			value, err := inter.Invoke("borrowS")
			require.NoError(t, err)

			require.IsType(t, &interpreter.SomeValue{}, value)

			innerValue := value.(*interpreter.SomeValue).InnerValue(inter, interpreter.ReturnEmptyLocationRange)

			assert.IsType(t, &interpreter.StorageReferenceValue{}, innerValue)

			// NOTE: check loaded value was *not* removed from storage
			require.Len(t, getAccountValues(), 1)

			// foo

			value, err = inter.Invoke("foo")
			require.NoError(t, err)

			RequireValuesEqual(
				t,
				inter,
				interpreter.NewUnmeteredIntValueFromInt64(42),
				value,
			)

			// NOTE: check loaded value was *not* removed from storage
			require.Len(t, getAccountValues(), 1)

			// TODO: should fail, i.e. return nil

			// second borrow

			value, err = inter.Invoke("borrowS")
			require.NoError(t, err)

			require.IsType(t, &interpreter.SomeValue{}, value)

			innerValue = value.(*interpreter.SomeValue).InnerValue(inter, interpreter.ReturnEmptyLocationRange)

			assert.IsType(t, &interpreter.StorageReferenceValue{}, innerValue)

			// NOTE: check loaded value was *not* removed from storage
			require.Len(t, getAccountValues(), 1)
		})

		t.Run("borrow S2", func(t *testing.T) {

			_, err = inter.Invoke("borrowS2")
			require.Error(t, err)
			_ = err.Error()

			require.ErrorAs(t, err, &interpreter.ForceCastTypeMismatchError{})

			// NOTE: check loaded value was *not* removed from storage
			require.Len(t, getAccountValues(), 1)
		})

		t.Run("change after borrow", func(t *testing.T) {

			_, err := inter.Invoke("changeAfterBorrow")
			require.Error(t, err)
			_ = err.Error()

			require.ErrorAs(t, err, &interpreter.DereferenceError{})
		})

		t.Run("borrow as invalid type", func(t *testing.T) {
			_, err = inter.Invoke("invalidBorrowS")
			require.Error(t, err)
			_ = err.Error()

			require.ErrorAs(t, err, &interpreter.ForceCastTypeMismatchError{})
		})
	})
}

func TestInterpretAuthAccount_link(t *testing.T) {

	t.Parallel()

	t.Run("resource", func(t *testing.T) {

		test := func(capabilityDomain common.PathDomain) {

			t.Run(capabilityDomain.Identifier(), func(t *testing.T) {

				t.Parallel()

				address := interpreter.NewUnmeteredAddressValueFromBytes([]byte{42})

				inter, getAccountValues := testAccount(
					t,
					address,
					true,
					fmt.Sprintf(
						`
	                      resource R {}

	                      resource R2 {}

	                      fun save() {
	                          let r <- create R()
	                          account.save(<-r, to: /storage/r)
	                      }

	                      fun linkR(): Capability? {
	                          return account.link<&R>(/%[1]s/rCap, target: /storage/r)
	                      }

	                      fun linkR2(): Capability? {
	                          return account.link<&R2>(/%[1]s/rCap2, target: /storage/r)
	                      }
	                    `,
						capabilityDomain.Identifier(),
					),
				)

				// save

				_, err := inter.Invoke("save")
				require.NoError(t, err)

				require.Len(t, getAccountValues(), 1)

				t.Run("link R", func(t *testing.T) {

					// first link

					value, err := inter.Invoke("linkR")
					require.NoError(t, err)

					require.IsType(t, &interpreter.SomeValue{}, value)

					capability := value.(*interpreter.SomeValue).InnerValue(inter, interpreter.ReturnEmptyLocationRange)

					rType := checker.RequireGlobalType(t, inter.Program.Elaboration, "R")

					expectedBorrowType := interpreter.ConvertSemaToStaticType(
						nil,
						&sema.ReferenceType{
							Authorized: false,
							Type:       rType,
						},
					)

					RequireValuesEqual(
						t,
						inter,
						&interpreter.CapabilityValue{
							Address: address,
							Path: interpreter.PathValue{
								Domain:     capabilityDomain,
								Identifier: "rCap",
							},
							BorrowType: expectedBorrowType,
						},
						capability,
					)

					// stored value + link
					require.Len(t, getAccountValues(), 2)

					// second link

					value, err = inter.Invoke("linkR")
					require.NoError(t, err)

					require.IsType(t, interpreter.NilValue{}, value)

					// NOTE: check loaded value was *not* removed from storage
					require.Len(t, getAccountValues(), 2)
				})

				t.Run("link R2", func(t *testing.T) {

					// first link

					value, err := inter.Invoke("linkR2")
					require.NoError(t, err)

					require.IsType(t, &interpreter.SomeValue{}, value)

					capability := value.(*interpreter.SomeValue).InnerValue(inter, interpreter.ReturnEmptyLocationRange)

					r2Type := checker.RequireGlobalType(t, inter.Program.Elaboration, "R2")

					expectedBorrowType := interpreter.ConvertSemaToStaticType(
						nil,
						&sema.ReferenceType{
							Authorized: false,
							Type:       r2Type,
						},
					)

					RequireValuesEqual(
						t,
						inter,
						&interpreter.CapabilityValue{
							Address: address,
							Path: interpreter.PathValue{
								Domain:     capabilityDomain,
								Identifier: "rCap2",
							},
							BorrowType: expectedBorrowType,
						},
						capability,
					)

					// stored value + link
					require.Len(t, getAccountValues(), 3)

					// second link

					value, err = inter.Invoke("linkR2")
					require.NoError(t, err)

					require.IsType(t, interpreter.NilValue{}, value)

					// NOTE: check loaded value was *not* removed from storage
					require.Len(t, getAccountValues(), 3)
				})
			})
		}

		for _, capabilityDomain := range []common.PathDomain{
			common.PathDomainPrivate,
			common.PathDomainPublic,
		} {
			test(capabilityDomain)
		}
	})

	t.Run("struct", func(t *testing.T) {

		test := func(capabilityDomain common.PathDomain) {

			t.Run(capabilityDomain.Identifier(), func(t *testing.T) {

				t.Parallel()

				address := interpreter.NewUnmeteredAddressValueFromBytes([]byte{42})

				inter, getAccountValues := testAccount(
					t,
					address,
					true,
					fmt.Sprintf(
						`
	                      struct S {}

	                      struct S2 {}

	                      fun save() {
	                          let s = S()
	                          account.save(s, to: /storage/s)
	                      }

	                      fun linkS(): Capability? {
	                          return account.link<&S>(/%[1]s/sCap, target: /storage/s)
	                      }

	                      fun linkS2(): Capability? {
	                          return account.link<&S2>(/%[1]s/sCap2, target: /storage/s)
	                      }
	                    `,
						capabilityDomain.Identifier(),
					),
				)

				// save

				_, err := inter.Invoke("save")
				require.NoError(t, err)

				require.Len(t, getAccountValues(), 1)

				t.Run("link S", func(t *testing.T) {

					// first link

					value, err := inter.Invoke("linkS")
					require.NoError(t, err)

					require.IsType(t, &interpreter.SomeValue{}, value)

					capability := value.(*interpreter.SomeValue).InnerValue(inter, interpreter.ReturnEmptyLocationRange)

					sType := checker.RequireGlobalType(t, inter.Program.Elaboration, "S")

					expectedBorrowType := interpreter.ConvertSemaToStaticType(
						nil,
						&sema.ReferenceType{
							Authorized: false,
							Type:       sType,
						},
					)

					RequireValuesEqual(
						t,
						inter,
						&interpreter.CapabilityValue{
							Address: address,
							Path: interpreter.PathValue{
								Domain:     capabilityDomain,
								Identifier: "sCap",
							},
							BorrowType: expectedBorrowType,
						},
						capability,
					)

					// stored value + link
					require.Len(t, getAccountValues(), 2)

					// second link

					value, err = inter.Invoke("linkS")
					require.NoError(t, err)

					require.IsType(t, interpreter.NilValue{}, value)

					// NOTE: check loaded value was *not* removed from storage
					require.Len(t, getAccountValues(), 2)
				})

				t.Run("link S2", func(t *testing.T) {

					// first link

					value, err := inter.Invoke("linkS2")
					require.NoError(t, err)

					require.IsType(t, &interpreter.SomeValue{}, value)

					capability := value.(*interpreter.SomeValue).InnerValue(inter, interpreter.ReturnEmptyLocationRange)
					require.IsType(t, &interpreter.CapabilityValue{}, capability)

					s2Type := checker.RequireGlobalType(t, inter.Program.Elaboration, "S2")

					expectedBorrowType := interpreter.ConvertSemaToStaticType(
						nil,
						&sema.ReferenceType{
							Authorized: false,
							Type:       s2Type,
						},
					)

					RequireValuesEqual(
						t,
						inter,
						&interpreter.CapabilityValue{
							Address: address,
							Path: interpreter.PathValue{
								Domain:     capabilityDomain,
								Identifier: "sCap2",
							},
							BorrowType: expectedBorrowType,
						},
						capability,
					)

					// stored value + link
					require.Len(t, getAccountValues(), 3)

					// second link

					value, err = inter.Invoke("linkS2")
					require.NoError(t, err)

					require.IsType(t, interpreter.NilValue{}, value)

					// NOTE: check loaded value was *not* removed from storage
					require.Len(t, getAccountValues(), 3)
				})
			})
		}

		for _, capabilityDomain := range []common.PathDomain{
			common.PathDomainPrivate,
			common.PathDomainPublic,
		} {
			test(capabilityDomain)
		}
	})

	t.Run("link to same path", func(t *testing.T) {
		address := interpreter.NewUnmeteredAddressValueFromBytes([]byte{42})

		test := func(capabilityDomain common.PathDomain) {
			inter, getAccountValues := testAccount(
				t,
				address,
				true,
				fmt.Sprintf(`
                    struct S1 {}

                    struct S2 {}

                    fun save() {
                        let s1 = S1()
                        account.save(s1, to: /storage/s1)

                        let s2 = S2()
                        account.save(s2, to: /storage/s2)
                    }

                    fun linkToSamePath(): Capability? {
                        account.link<&S1>(/%[1]s/sCap, target: /storage/s1)

                        // link a different storage value to the same path.
                        return account.link<&S2>(/%[1]s/sCap, target: /storage/s2)
                    }

                    fun getCapability(): Capability? {
                        return account.getCapability<&S1>(/%[1]s/sCap)
                    }`,

					capabilityDomain.Identifier(),
				),
			)

			// Save

			_, err := inter.Invoke("save")
			require.NoError(t, err)

			require.Len(t, getAccountValues(), 2)

			t.Run(capabilityDomain.Identifier(), func(t *testing.T) {
				value, err := inter.Invoke("linkToSamePath")
				require.NoError(t, err)
				require.IsType(t, interpreter.NilValue{}, value)

				// Only one link must have been created.
				// i.e: 2 values + 1 link
				require.Len(t, getAccountValues(), 3)

				value, err = inter.Invoke("getCapability")
				require.NoError(t, err)
				require.IsType(t, &interpreter.SomeValue{}, value)

				capability := value.(*interpreter.SomeValue).InnerValue(inter, interpreter.ReturnEmptyLocationRange)

				sType := checker.RequireGlobalType(t, inter.Program.Elaboration, "S1")
				expectedBorrowType := interpreter.ConvertSemaToStaticType(
					nil,
					&sema.ReferenceType{
						Authorized: false,
						Type:       sType,
					},
				)

				RequireValuesEqual(
					t,
					inter,
					&interpreter.CapabilityValue{
						Address: address,
						Path: interpreter.PathValue{
							Domain:     capabilityDomain,
							Identifier: "sCap",
						},
						BorrowType: expectedBorrowType,
					},
					capability,
				)
			})
		}

		for _, capabilityDomain := range []common.PathDomain{
			common.PathDomainPrivate,
			common.PathDomainPublic,
		} {
			test(capabilityDomain)
		}
	})

	t.Run("link same storage", func(t *testing.T) {
		address := interpreter.NewUnmeteredAddressValueFromBytes([]byte{42})

		test := func(capabilityDomain common.PathDomain) {
			inter, getAccountValues := testAccount(
				t,
				address,
				true,
				fmt.Sprintf(`
                    struct S {}

                    fun save() {
                        let s = S()
                        account.save(s, to: /storage/s)
                    }

                    fun linkSameStorage(): Capability? {
                        account.link<&S>(/%[1]s/s1Cap, target: /storage/s)

                        // link an already linked storage value to a different path.
                        return account.link<&S>(/%[1]s/s2Cap, target: /storage/s)
                    }

                    fun getFirstCapability(): Capability? {
                        return account.getCapability<&S>(/%[1]s/s1Cap)
                    }`,

					capabilityDomain.Identifier(),
				),
			)

			// Save
			_, err := inter.Invoke("save")
			require.NoError(t, err)

			require.Len(t, getAccountValues(), 1)

			t.Run(capabilityDomain.Identifier(), func(t *testing.T) {
				value, err := inter.Invoke("linkSameStorage")
				require.NoError(t, err)
				require.IsType(t, &interpreter.SomeValue{}, value)

				// 1 value + 2 links
				require.Len(t, getAccountValues(), 3)

				capability := value.(*interpreter.SomeValue).InnerValue(inter, interpreter.ReturnEmptyLocationRange)

				sType := checker.RequireGlobalType(t, inter.Program.Elaboration, "S")
				expectedBorrowType := interpreter.ConvertSemaToStaticType(
					nil,
					&sema.ReferenceType{
						Authorized: false,
						Type:       sType,
					},
				)

				RequireValuesEqual(
					t,
					inter,
					&interpreter.CapabilityValue{
						Address: address,
						Path: interpreter.PathValue{
							Domain:     capabilityDomain,
							Identifier: "s2Cap",
						},
						BorrowType: expectedBorrowType,
					},
					capability,
				)

				value, err = inter.Invoke("getFirstCapability")
				require.NoError(t, err)
				require.IsType(t, &interpreter.SomeValue{}, value)

				capability = value.(*interpreter.SomeValue).InnerValue(inter, interpreter.ReturnEmptyLocationRange)

				sType = checker.RequireGlobalType(t, inter.Program.Elaboration, "S")
				expectedBorrowType = interpreter.ConvertSemaToStaticType(
					nil,
					&sema.ReferenceType{
						Authorized: false,
						Type:       sType,
					},
				)

				RequireValuesEqual(
					t,
					inter,
					&interpreter.CapabilityValue{
						Address: address,
						Path: interpreter.PathValue{
							Domain:     capabilityDomain,
							Identifier: "s1Cap",
						},
						BorrowType: expectedBorrowType,
					},
					capability,
				)
			})
		}

		for _, capabilityDomain := range []common.PathDomain{
			common.PathDomainPrivate,
			common.PathDomainPublic,
		} {
			test(capabilityDomain)
		}
	})
}

func TestInterpretAuthAccount_unlink(t *testing.T) {

	t.Parallel()

	t.Run("resource", func(t *testing.T) {

		test := func(capabilityDomain common.PathDomain) {

			t.Run(capabilityDomain.Identifier(), func(t *testing.T) {

				t.Parallel()

				address := interpreter.NewUnmeteredAddressValueFromBytes([]byte{42})

				inter, getAccountValues := testAccount(
					t,
					address,
					true,
					fmt.Sprintf(
						`
	                      resource R {}

	                      resource R2 {}

	                      fun saveAndLinkR() {
	                          let r <- create R()
	                          account.save(<-r, to: /storage/r)
	                          account.link<&R>(/%[1]s/r, target: /storage/r)
	                      }

	                      fun unlinkR() {
	                          account.unlink(/%[1]s/r)
	                      }

                          fun unlinkR2() {
	                          account.unlink(/%[1]s/r2)
	                      }
	                    `,
						capabilityDomain.Identifier(),
					),
				)

				// save and link

				_, err := inter.Invoke("saveAndLinkR")
				require.NoError(t, err)

				require.Len(t, getAccountValues(), 2)

				t.Run("unlink R", func(t *testing.T) {
					_, err := inter.Invoke("unlinkR")
					require.NoError(t, err)

					require.Len(t, getAccountValues(), 1)
				})

				t.Run("unlink R2", func(t *testing.T) {

					_, err := inter.Invoke("unlinkR2")
					require.NoError(t, err)

					require.Len(t, getAccountValues(), 1)
				})
			})
		}

		for _, capabilityDomain := range []common.PathDomain{
			common.PathDomainPrivate,
			common.PathDomainPublic,
		} {

			test(capabilityDomain)
		}
	})

	t.Run("struct", func(t *testing.T) {

		test := func(capabilityDomain common.PathDomain) {

			t.Run(capabilityDomain.Identifier(), func(t *testing.T) {

				t.Parallel()

				address := interpreter.NewUnmeteredAddressValueFromBytes([]byte{42})

				inter, getAccountValues := testAccount(
					t,
					address,
					true,
					fmt.Sprintf(
						`
	                      struct S {}

	                      struct S2 {}

	                      fun saveAndLinkS() {
	                          let s = S()
	                          account.save(s, to: /storage/s)
	                          account.link<&S>(/%[1]s/s, target: /storage/s)
	                      }

	                      fun unlinkS() {
	                          account.unlink(/%[1]s/s)
	                      }

                          fun unlinkS2() {
	                          account.unlink(/%[1]s/s2)
	                      }
	                    `,
						capabilityDomain.Identifier(),
					),
				)

				// save and link

				_, err := inter.Invoke("saveAndLinkS")
				require.NoError(t, err)

				require.Len(t, getAccountValues(), 2)

				t.Run("unlink S", func(t *testing.T) {
					_, err := inter.Invoke("unlinkS")
					require.NoError(t, err)

					require.Len(t, getAccountValues(), 1)
				})

				t.Run("unlink S2", func(t *testing.T) {

					_, err := inter.Invoke("unlinkS2")
					require.NoError(t, err)

					require.Len(t, getAccountValues(), 1)
				})
			})
		}

		for _, capabilityDomain := range []common.PathDomain{
			common.PathDomainPrivate,
			common.PathDomainPublic,
		} {

			test(capabilityDomain)
		}
	})
}

func TestInterpretAccount_getLinkTarget(t *testing.T) {

	t.Parallel()

	testResource := func(capabilityDomain common.PathDomain, auth bool) {

		t.Run(capabilityDomain.Identifier(), func(t *testing.T) {

			t.Parallel()

			address := interpreter.NewUnmeteredAddressValueFromBytes([]byte{42})

			inter, getAccountValues := testAccount(
				t,
				address,
				auth,
				fmt.Sprintf(
					`
	                  resource R {}

	                  fun link() {
	                      authAccount.link<&R>(/%[1]s/r, target: /storage/r)
	                  }

	                  fun existing(): Path? {
	                      return account.getLinkTarget(/%[1]s/r)
	                  }

                      fun nonExisting(): Path? {
	                      return account.getLinkTarget(/%[1]s/r2)
	                  }
	                `,
					capabilityDomain.Identifier(),
				),
			)

			// link

			_, err := inter.Invoke("link")
			require.NoError(t, err)

			require.Len(t, getAccountValues(), 1)

			t.Run("existing", func(t *testing.T) {

				value, err := inter.Invoke("existing")
				require.NoError(t, err)

				require.IsType(t, &interpreter.SomeValue{}, value)

				innerValue := value.(*interpreter.SomeValue).InnerValue(inter, interpreter.ReturnEmptyLocationRange)

				AssertValuesEqual(
					t,
					inter,
					interpreter.PathValue{
						Domain:     common.PathDomainStorage,
						Identifier: "r",
					},
					innerValue,
				)

				require.Len(t, getAccountValues(), 1)
			})

			t.Run("nonExisting", func(t *testing.T) {

				value, err := inter.Invoke("nonExisting")
				require.NoError(t, err)

				RequireValuesEqual(
					t,
					inter,
					interpreter.NilValue{},
					value,
				)

				require.Len(t, getAccountValues(), 1)
			})
		})
	}

	testStruct := func(capabilityDomain common.PathDomain, auth bool) {

		t.Run(capabilityDomain.Identifier(), func(t *testing.T) {

			t.Parallel()

			address := interpreter.NewUnmeteredAddressValueFromBytes([]byte{42})

			inter, getAccountValues := testAccount(
				t,
				address,
				auth,
				fmt.Sprintf(
					`
	                  struct S {}

	                  fun link() {
	                      authAccount.link<&S>(/%[1]s/s, target: /storage/s)
	                  }

	                  fun existing(): Path? {
	                      return account.getLinkTarget(/%[1]s/s)
	                  }

                      fun nonExisting(): Path? {
	                      return account.getLinkTarget(/%[1]s/s2)
	                  }
	                `,
					capabilityDomain.Identifier(),
				),
			)

			// link

			_, err := inter.Invoke("link")
			require.NoError(t, err)

			require.Len(t, getAccountValues(), 1)

			t.Run("existing", func(t *testing.T) {

				value, err := inter.Invoke("existing")
				require.NoError(t, err)

				require.IsType(t, &interpreter.SomeValue{}, value)

				innerValue := value.(*interpreter.SomeValue).InnerValue(inter, interpreter.ReturnEmptyLocationRange)

				AssertValuesEqual(
					t,
					inter,
					interpreter.PathValue{
						Domain:     common.PathDomainStorage,
						Identifier: "s",
					},
					innerValue,
				)

				require.Len(t, getAccountValues(), 1)
			})

			t.Run("nonExisting", func(t *testing.T) {

				value, err := inter.Invoke("nonExisting")
				require.NoError(t, err)

				RequireValuesEqual(
					t,
					inter,
					interpreter.NilValue{},
					value,
				)

				require.Len(t, getAccountValues(), 1)
			})
		})
	}

	for _, auth := range []bool{true, false} {

		t.Run(fmt.Sprintf("auth: %v", auth), func(t *testing.T) {

			t.Run("resource", func(t *testing.T) {

				for _, capabilityDomain := range []common.PathDomain{
					common.PathDomainPrivate,
					common.PathDomainPublic,
				} {

					testResource(capabilityDomain, auth)
				}
			})

			t.Run("struct", func(t *testing.T) {

				for _, capabilityDomain := range []common.PathDomain{
					common.PathDomainPrivate,
					common.PathDomainPublic,
				} {

					testStruct(capabilityDomain, auth)
				}
			})
		})
	}
}

func TestInterpretAccount_getCapability(t *testing.T) {

	t.Parallel()

	tests := map[bool][]common.PathDomain{
		true: {
			common.PathDomainPublic,
			common.PathDomainPrivate,
		},
		false: {
			common.PathDomainPublic,
		},
	}

	for auth, validDomains := range tests {

		for _, domain := range validDomains {

			for _, typed := range []bool{false, true} {

				var typeArguments string
				if typed {
					typeArguments = "<&Int>"
				}

				testName := fmt.Sprintf(
					"auth: %v, domain: %s, typed: %v",
					auth,
					domain.Identifier(),
					typed,
				)

				t.Run(testName, func(t *testing.T) {

					address := interpreter.NewUnmeteredAddressValueFromBytes([]byte{42})

					inter, _ := testAccount(
						t,
						address,
						auth,
						fmt.Sprintf(
							`
	                          fun test(): Capability%[1]s {
	                              return account.getCapability%[1]s(/%[2]s/r)
	                          }
	                        `,
							typeArguments,
							domain.Identifier(),
						),
					)

					value, err := inter.Invoke("test")

					require.NoError(t, err)

					require.IsType(t, &interpreter.CapabilityValue{}, value)

					actualBorrowType := value.(*interpreter.CapabilityValue).BorrowType

					if typed {
						expectedBorrowType := interpreter.ConvertSemaToStaticType(
							nil,
							&sema.ReferenceType{
								Authorized: false,
								Type:       sema.IntType,
							},
						)
						require.Equal(t,
							expectedBorrowType,
							actualBorrowType,
						)

					} else {
						require.Nil(t, actualBorrowType)
					}
				})
			}
		}
	}
}

func TestInterpretAccount_BalanceFields(t *testing.T) {
	t.Parallel()

	for accountType, auth := range map[string]bool{
		"AuthAccount":   true,
		"PublicAccount": false,
	} {

		for _, fieldName := range []string{
			"balance",
			"availableBalance",
		} {

			testName := fmt.Sprintf(
				"%s.%s",
				accountType,
				fieldName,
			)

			t.Run(testName, func(t *testing.T) {

				address := interpreter.NewUnmeteredAddressValueFromBytes([]byte{42})

				code := fmt.Sprintf(
					`
	                      fun test(): UFix64 {
	                          return account.%s
	                      }
	                    `,
					fieldName,
				)
				inter, _ := testAccount(
					t,
					address,
					auth,
					code,
				)

				value, err := inter.Invoke("test")
				require.NoError(t, err)

				AssertValuesEqual(
					t,
					inter,
					interpreter.NewUnmeteredUFix64Value(0),
					value,
				)
			})
		}
	}
}

func TestInterpretAccount_StorageFields(t *testing.T) {
	t.Parallel()

	for accountType, auth := range map[string]bool{
		"AuthAccount":   true,
		"PublicAccount": false,
	} {

		for _, fieldName := range []string{
			"storageUsed",
			"storageCapacity",
		} {

			testName := fmt.Sprintf(
				"%s.%s",
				accountType,
				fieldName,
			)

			t.Run(testName, func(t *testing.T) {

				code := fmt.Sprintf(
					`
	                      fun test(): UInt64 {
	                          return account.%s
	                      }
	                    `,
					fieldName,
				)

				address := interpreter.NewUnmeteredAddressValueFromBytes([]byte{42})

				inter, _ := testAccount(
					t,
					address,
					auth,
					code,
				)

				value, err := inter.Invoke("test")
				require.NoError(t, err)

				AssertValuesEqual(
					t,
					inter,
					interpreter.NewUnmeteredUInt64Value(0),
					value,
				)
			})
		}
	}
}

func TestInterpretAccount_iteration(t *testing.T) {

	t.Parallel()
	t.Run("paths field", func(t *testing.T) {

		t.Parallel()

		address := interpreter.NewUnmeteredAddressValueFromBytes([]byte{42})

		inter, _ := testAccount(
			t,
			address,
			true,
			`
            fun saveStorage() {
				account.save(0, to:/storage/foo)
			}
			fun saveOtherStorage() {
				account.save(0, to:/storage/bar)
			}
			fun loadStorage() {
				account.load<Int>(from:/storage/foo)
		  	}
			fun linkPublic() {
				account.link<&Int>(/public/foo, target:/storage/foo)
			}
			fun unlinkPublic() {
				account.unlink(/public/foo)
			}
			fun linkPrivate() {
				account.link<&Int>(/private/foo, target:/storage/foo)
			}
			fun unlinkPrivate() {
				account.unlink(/private/foo)
			}
			fun getStoragePaths(): [StoragePath] {
				return account.storagePaths
			}
			fun getPrivatePaths(): [PrivatePath] {
				return account.privatePaths
			}
			fun getPublicPaths(): [PublicPath] {
				return pubAccount.publicPaths
			}
            `,
		)

		t.Run("before any save", func(t *testing.T) {
			value, err := inter.Invoke("getStoragePaths")
			require.NoError(t, err)
			require.IsType(t, &interpreter.ArrayValue{}, value)
			paths := arrayElements(inter, value.(*interpreter.ArrayValue))
			require.Equal(t, 0, len(paths))

			value, err = inter.Invoke("getPrivatePaths")
			require.NoError(t, err)
			require.IsType(t, &interpreter.ArrayValue{}, value)
			paths = arrayElements(inter, value.(*interpreter.ArrayValue))
			require.Equal(t, 0, len(paths))

			value, err = inter.Invoke("getPublicPaths")
			require.NoError(t, err)
			require.IsType(t, &interpreter.ArrayValue{}, value)
			paths = arrayElements(inter, value.(*interpreter.ArrayValue))
			require.Equal(t, 0, len(paths))
		})

		t.Run("storage save", func(t *testing.T) {
			_, err := inter.Invoke("saveStorage")
			require.NoError(t, err)

			value, err := inter.Invoke("getStoragePaths")
			require.NoError(t, err)
			require.IsType(t, &interpreter.ArrayValue{}, value)
			paths := arrayElements(inter, value.(*interpreter.ArrayValue))
			require.Equal(t, 1, len(paths))
			require.Equal(t, interpreter.NewPathValue(nil, common.PathDomainStorage, "foo"), paths[0])

			value, err = inter.Invoke("getPrivatePaths")
			require.NoError(t, err)
			require.IsType(t, &interpreter.ArrayValue{}, value)
			paths = arrayElements(inter, value.(*interpreter.ArrayValue))
			require.Equal(t, 0, len(paths))

			value, err = inter.Invoke("getPublicPaths")
			require.NoError(t, err)
			require.IsType(t, &interpreter.ArrayValue{}, value)
			paths = arrayElements(inter, value.(*interpreter.ArrayValue))
			require.Equal(t, 0, len(paths))
		})

		t.Run("public link", func(t *testing.T) {
			_, err := inter.Invoke("linkPublic")
			require.NoError(t, err)

			value, err := inter.Invoke("getStoragePaths")
			require.NoError(t, err)
			require.IsType(t, &interpreter.ArrayValue{}, value)
			paths := arrayElements(inter, value.(*interpreter.ArrayValue))
			require.Equal(t, 1, len(paths))
			require.Equal(t, interpreter.NewPathValue(nil, common.PathDomainStorage, "foo"), paths[0])

			value, err = inter.Invoke("getPrivatePaths")
			require.NoError(t, err)
			require.IsType(t, &interpreter.ArrayValue{}, value)
			paths = arrayElements(inter, value.(*interpreter.ArrayValue))
			require.Equal(t, 0, len(paths))

			value, err = inter.Invoke("getPublicPaths")
			require.NoError(t, err)
			require.IsType(t, &interpreter.ArrayValue{}, value)
			paths = arrayElements(inter, value.(*interpreter.ArrayValue))
			require.Equal(t, 1, len(paths))
			require.Equal(t, interpreter.NewPathValue(nil, common.PathDomainPublic, "foo"), paths[0])
		})

		t.Run("private link", func(t *testing.T) {
			_, err := inter.Invoke("linkPrivate")
			require.NoError(t, err)

			value, err := inter.Invoke("getStoragePaths")
			require.NoError(t, err)
			require.IsType(t, &interpreter.ArrayValue{}, value)
			paths := arrayElements(inter, value.(*interpreter.ArrayValue))
			require.Equal(t, 1, len(paths))
			require.Equal(t, interpreter.NewPathValue(nil, common.PathDomainStorage, "foo"), paths[0])

			value, err = inter.Invoke("getPrivatePaths")
			require.NoError(t, err)
			require.IsType(t, &interpreter.ArrayValue{}, value)
			paths = arrayElements(inter, value.(*interpreter.ArrayValue))
			require.Equal(t, 1, len(paths))
			require.Equal(t, interpreter.NewPathValue(nil, common.PathDomainPrivate, "foo"), paths[0])

			value, err = inter.Invoke("getPublicPaths")
			require.NoError(t, err)
			require.IsType(t, &interpreter.ArrayValue{}, value)
			paths = arrayElements(inter, value.(*interpreter.ArrayValue))
			require.Equal(t, 1, len(paths))
			require.Equal(t, interpreter.NewPathValue(nil, common.PathDomainPublic, "foo"), paths[0])
		})

		t.Run("private unlink", func(t *testing.T) {
			_, err := inter.Invoke("unlinkPrivate")
			require.NoError(t, err)

			value, err := inter.Invoke("getStoragePaths")
			require.NoError(t, err)
			require.IsType(t, &interpreter.ArrayValue{}, value)
			paths := arrayElements(inter, value.(*interpreter.ArrayValue))
			require.Equal(t, 1, len(paths))
			require.Equal(t, interpreter.NewPathValue(nil, common.PathDomainStorage, "foo"), paths[0])

			value, err = inter.Invoke("getPrivatePaths")
			require.NoError(t, err)
			require.IsType(t, &interpreter.ArrayValue{}, value)
			paths = arrayElements(inter, value.(*interpreter.ArrayValue))
			require.Equal(t, 0, len(paths))

			value, err = inter.Invoke("getPublicPaths")
			require.NoError(t, err)
			require.IsType(t, &interpreter.ArrayValue{}, value)
			paths = arrayElements(inter, value.(*interpreter.ArrayValue))
			require.Equal(t, 1, len(paths))
			require.Equal(t, interpreter.NewPathValue(nil, common.PathDomainPublic, "foo"), paths[0])
		})

		t.Run("save storage bar", func(t *testing.T) {
			_, err := inter.Invoke("saveOtherStorage")
			require.NoError(t, err)

			value, err := inter.Invoke("getStoragePaths")
			require.NoError(t, err)
			require.IsType(t, &interpreter.ArrayValue{}, value)
			paths := arrayElements(inter, value.(*interpreter.ArrayValue))
			require.Equal(t, 2, len(paths))
			require.Equal(t, interpreter.NewPathValue(nil, common.PathDomainStorage, "bar"), paths[0])
			require.Equal(t, interpreter.NewPathValue(nil, common.PathDomainStorage, "foo"), paths[1])

			value, err = inter.Invoke("getPrivatePaths")
			require.NoError(t, err)
			require.IsType(t, &interpreter.ArrayValue{}, value)
			paths = arrayElements(inter, value.(*interpreter.ArrayValue))
			require.Equal(t, 0, len(paths))

			value, err = inter.Invoke("getPublicPaths")
			require.NoError(t, err)
			require.IsType(t, &interpreter.ArrayValue{}, value)
			paths = arrayElements(inter, value.(*interpreter.ArrayValue))
			require.Equal(t, 1, len(paths))
			require.Equal(t, interpreter.NewPathValue(nil, common.PathDomainPublic, "foo"), paths[0])
		})

		t.Run("load storage", func(t *testing.T) {
			_, err := inter.Invoke("loadStorage")
			require.NoError(t, err)

			value, err := inter.Invoke("getStoragePaths")
			require.NoError(t, err)
			require.IsType(t, &interpreter.ArrayValue{}, value)
			paths := arrayElements(inter, value.(*interpreter.ArrayValue))
			require.Equal(t, 1, len(paths))
			require.Equal(t, interpreter.NewPathValue(nil, common.PathDomainStorage, "bar"), paths[0])

			value, err = inter.Invoke("getPrivatePaths")
			require.NoError(t, err)
			require.IsType(t, &interpreter.ArrayValue{}, value)
			paths = arrayElements(inter, value.(*interpreter.ArrayValue))
			require.Equal(t, 0, len(paths))

			value, err = inter.Invoke("getPublicPaths")
			require.NoError(t, err)
			require.IsType(t, &interpreter.ArrayValue{}, value)
			paths = arrayElements(inter, value.(*interpreter.ArrayValue))
			require.Equal(t, 1, len(paths))
			require.Equal(t, interpreter.NewPathValue(nil, common.PathDomainPublic, "foo"), paths[0])
		})

		t.Run("unlink public", func(t *testing.T) {
			_, err := inter.Invoke("unlinkPublic")
			require.NoError(t, err)

			value, err := inter.Invoke("getStoragePaths")
			require.NoError(t, err)
			require.IsType(t, &interpreter.ArrayValue{}, value)
			paths := arrayElements(inter, value.(*interpreter.ArrayValue))
			require.Equal(t, 1, len(paths))
			require.Equal(t, interpreter.NewPathValue(nil, common.PathDomainStorage, "bar"), paths[0])

			value, err = inter.Invoke("getPrivatePaths")
			require.NoError(t, err)
			require.IsType(t, &interpreter.ArrayValue{}, value)
			paths = arrayElements(inter, value.(*interpreter.ArrayValue))
			require.Equal(t, 0, len(paths))

			value, err = inter.Invoke("getPublicPaths")
			require.NoError(t, err)
			require.IsType(t, &interpreter.ArrayValue{}, value)
			paths = arrayElements(inter, value.(*interpreter.ArrayValue))
			require.Equal(t, 0, len(paths))
		})
	})

	t.Run("forEachPublic PublicAccount", func(t *testing.T) {
		address := interpreter.NewUnmeteredAddressValueFromBytes([]byte{42})

		inter, _ := testAccount(
			t,
			address,
			true,
			`
			struct S {
				let value: Int
				init(value: Int) {
					self.value = value
				}
			}

			fun test(): Int {
				account.save(S(value: 2), to: /storage/foo)
				account.save("", to: /storage/bar)
				account.link<&S>(/public/a, target:/storage/foo)
				account.link<&String>(/public/b, target:/storage/bar)
				account.link<&S>(/public/c, target:/storage/foo)
				account.link<&S>(/public/d, target:/storage/foo)
				account.link<&String>(/public/e, target:/storage/bar)

				var total = 0
				pubAccount.forEachPublic(fun (path: PublicPath, type: Type): Bool {
					if type == Type<Capability<&S>>() {
						total = total + pubAccount.getCapability<&S>(path).borrow()!.value
					}
					return true
				})

				return total
			}
            `,
		)

		value, err := inter.Invoke("test")
		require.NoError(t, err)
		AssertValuesEqual(
			t,
			inter,
			interpreter.NewIntValueFromInt64(nil, 6),
			value,
		)
	})

	t.Run("forEachPublic PublicAccount number", func(t *testing.T) {
		address := interpreter.NewUnmeteredAddressValueFromBytes([]byte{42})

		inter, _ := testAccount(
			t,
			address,
			true,
			`
			struct S {
				let value: Int
				init(value: Int) {
					self.value = value
				}
			}

			fun test(): Int {
				account.save(S(value: 2), to: /storage/foo)
				account.save("", to: /storage/bar)
				account.link<&S>(/public/a, target:/storage/foo)
				account.link<&String>(/public/b, target:/storage/bar)
				account.link<&S>(/public/c, target:/storage/foo)
				account.link<&S>(/public/d, target:/storage/foo)
				account.link<&String>(/public/e, target:/storage/bar)

				var total = 0
				pubAccount.forEachPublic(fun (path: PublicPath, type: Type): Bool {
					total = total + 1
					return true
				})

				return total
			}
            `,
		)

		value, err := inter.Invoke("test")
		require.NoError(t, err)
		AssertValuesEqual(
			t,
			inter,
			interpreter.NewIntValueFromInt64(nil, 5),
			value,
		)
	})

	t.Run("forEachPublic AuthAccount", func(t *testing.T) {
		address := interpreter.NewUnmeteredAddressValueFromBytes([]byte{42})

		inter, _ := testAccount(
			t,
			address,
			true,
			`
			struct S {
				let value: Int
				init(value: Int) {
					self.value = value
				}
			}

			fun test(): Int {
				account.save(S(value: 2), to: /storage/foo)
				account.save("", to: /storage/bar)
				account.link<&S>(/public/a, target:/storage/foo)
				account.link<&String>(/public/b, target:/storage/bar)
				account.link<&S>(/public/c, target:/storage/foo)
				account.link<&S>(/public/d, target:/storage/foo)
				account.link<&String>(/public/e, target:/storage/bar)

				var total = 0
				account.forEachPublic(fun (path: PublicPath, type: Type): Bool {
					if type == Type<Capability<&S>>() {
						total = total + account.getCapability<&S>(path).borrow()!.value
					}
					return true
				})

				return total
			}
            `,
		)

		value, err := inter.Invoke("test")
		require.NoError(t, err)
		AssertValuesEqual(
			t,
			inter,
			interpreter.NewIntValueFromInt64(nil, 6),
			value,
		)
	})

	t.Run("forEachPrivate", func(t *testing.T) {
		address := interpreter.NewUnmeteredAddressValueFromBytes([]byte{42})

		inter, _ := testAccount(
			t,
			address,
			true,
			`
			struct S {
				let value: Int
				init(value: Int) {
					self.value = value
				}
			}

			fun test(): Int {
				account.save(S(value: 2), to: /storage/foo)
				account.save("", to: /storage/bar)
				account.link<&S>(/private/a, target:/storage/foo)
				account.link<&String>(/private/b, target:/storage/bar)
				account.link<&S>(/private/c, target:/storage/foo)
				account.link<&S>(/public/d, target:/storage/foo)
				account.link<&String>(/private/e, target:/storage/bar)

				var total = 0
				account.forEachPrivate(fun (path: PrivatePath, type: Type): Bool {
					if type == Type<Capability<&S>>() {
						total = total + account.getCapability<&S>(path).borrow()!.value
					}
					return true
				})

				return total
			}
            `,
		)

		value, err := inter.Invoke("test")
		require.NoError(t, err)
		AssertValuesEqual(
			t,
			inter,
			interpreter.NewIntValueFromInt64(nil, 4),
			value,
		)
	})

	t.Run("forEachStored", func(t *testing.T) {
		address := interpreter.NewUnmeteredAddressValueFromBytes([]byte{42})

		inter, _ := testAccount(
			t,
			address,
			true,
			`
			struct S {
				let value: Int
				init(value: Int) {
					self.value = value
				}
			}

			fun test(): Int {
				account.save(S(value: 1), to: /storage/foo1)
				account.save(S(value: 2), to: /storage/foo2)
				account.save(S(value: 5), to: /storage/foo3)
				account.save("", to: /storage/bar1)
				account.save(4, to: /storage/bar2)

				var total = 0
				account.forEachStored(fun (path: StoragePath, type: Type): Bool {
					if type == Type<S>() {
						total = total + account.borrow<&S>(from: path)!.value
					}
					return true
				})

				return total
			}
            `,
		)

		value, err := inter.Invoke("test")
		require.NoError(t, err)
		AssertValuesEqual(
			t,
			inter,
			interpreter.NewIntValueFromInt64(nil, 8),
			value,
		)
	})

	t.Run("forEachStored after empty", func(t *testing.T) {
		address := interpreter.NewUnmeteredAddressValueFromBytes([]byte{42})

		inter, _ := testAccount(
			t,
			address,
			true,
			`
			struct S {
				let value: Int
				init(value: Int) {
					self.value = value
				}
			}

			fun before(): Int {
				var total = 0
				account.forEachStored(fun (path: StoragePath, type: Type): Bool {
					total = total + 1
					return true
				})
				
				account.save(S(value: 1), to: /storage/foo1)
				account.save(S(value: 2), to: /storage/foo2)
				account.save(S(value: 5), to: /storage/foo3)

				return total
			}

			fun after(): Int {
				var total = 0
				account.forEachStored(fun (path: StoragePath, type: Type): Bool {
					total = total + 1
					return true
				})
				return total
			}
            `,
		)

		value, err := inter.Invoke("before")
		require.NoError(t, err)
		AssertValuesEqual(
			t,
			inter,
			interpreter.NewIntValueFromInt64(nil, 0),
			value,
		)

		value, err = inter.Invoke("after")
		require.NoError(t, err)
		AssertValuesEqual(
			t,
			inter,
			interpreter.NewIntValueFromInt64(nil, 3),
			value,
		)
	})

	t.Run("forEachStored with update", func(t *testing.T) {
		address := interpreter.NewUnmeteredAddressValueFromBytes([]byte{42})

		inter, _ := testAccount(
			t,
			address,
			true,
			`
			struct S {
				var value: Int
				init(value: Int) {
					self.value = value
				}
				fun increment() {
					self.value = self.value + 1
				}
			}

			fun test(): Int {
				account.save(S(value: 1), to: /storage/foo1)
				account.save(S(value: 2), to: /storage/foo2)
				account.save(S(value: 5), to: /storage/foo3)
				account.save("", to: /storage/bar1)
				account.save(4, to: /storage/bar2)

				var total = 0
				account.forEachStored(fun (path: StoragePath, type: Type): Bool {
					if type == Type<S>() {
						account.borrow<&S>(from: path)!.increment()
					}
					return true
				})
				account.forEachStored(fun (path: StoragePath, type: Type): Bool {
					if type == Type<S>() {
						total = total + account.borrow<&S>(from: path)!.value
					}
					return true
				})

				return total
			}
            `,
		)

		value, err := inter.Invoke("test")
		require.NoError(t, err)
		AssertValuesEqual(
			t,
			inter,
			interpreter.NewIntValueFromInt64(nil, 11),
			value,
		)
	})

	t.Run("forEachStored with mutation", func(t *testing.T) {
		address := interpreter.NewUnmeteredAddressValueFromBytes([]byte{42})

		inter, _ := testAccount(
			t,
			address,
			true,
			`
			struct S {
				var value: Int
				init(value: Int) {
					self.value = value
				}
				fun increment() {
					self.value = self.value + 1
				}
			}

			fun test(): Int {
				account.save(S(value: 1), to: /storage/foo1)
				account.save(S(value: 2), to: /storage/foo2)
				account.save(S(value: 5), to: /storage/foo3)
				account.save("qux", to: /storage/bar1)
				account.save(4, to: /storage/bar2)

				var total = 0
				account.forEachStored(fun (path: StoragePath, type: Type): Bool {
					if type == Type<S>() {
						total = total + account.borrow<&S>(from: path)!.value
					}
					if type == Type<String>() {
						let id = account.load<String>(from: path)!
						account.save(S(value:3), to: StoragePath(identifier: id)!)
					}
					return true
				})

				return total
			}
            `,
		)

		_, err := inter.Invoke("test")
		require.Error(t, err)
		_ = err.Error()

		require.ErrorAs(t, err, &interpreter.StorageMutatedDuringIterationError{})
	})

	t.Run("forEachStored with early termination", func(t *testing.T) {
		address := interpreter.NewUnmeteredAddressValueFromBytes([]byte{42})

		inter, _ := testAccount(
			t,
			address,
			true,
			`
			fun test(): Int {
				account.save(1, to: /storage/foo1)
				account.save(2, to: /storage/foo2)
				account.save(3, to: /storage/foo3)
				account.save(4, to: /storage/bar1)
				account.save(5, to: /storage/bar2)

				var seen = 0
				var stuff: [&AnyStruct] = []
				account.forEachStored(fun (path: StoragePath, type: Type): Bool {
					if seen >= 3 {
						return false
					}
					stuff.append(account.borrow<&AnyStruct>(from: path)!)
					seen = seen + 1
					return true
				})

				return stuff.length
			}
            `,
		)

		value, err := inter.Invoke("test")

		require.NoError(t, err)

		AssertValuesEqual(
			t,
			inter,
			interpreter.NewIntValueFromInt64(nil, 3),
			value,
		)

	})
}

func TestInterpretAccountIterationMutation(t *testing.T) {
	test := func(continueAfterMutation bool) {
		t.Run(fmt.Sprintf("forEachStored, continue: %t", continueAfterMutation), func(t *testing.T) {
			t.Parallel()
			address := interpreter.NewUnmeteredAddressValueFromBytes([]byte{42})

			inter, _ := testAccount(
				t,
				address,
				true,
				fmt.Sprintf(`fun test() {
					account.save(1, to: /storage/foo1)
					account.save(2, to: /storage/foo2)
					account.save(3, to: /storage/foo3)
					account.save("qux", to: /storage/foo4)

					account.forEachStored(fun (path: StoragePath, type: Type): Bool {
						if type == Type<String>() {
							account.save("bar", to: /storage/foo5)
							return %t
						}
						return true
					})
				}`, continueAfterMutation),
			)

			_, err := inter.Invoke("test")
			if continueAfterMutation {
				require.Error(t, err)
				_ = err.Error()

				require.ErrorAs(t, err, &interpreter.StorageMutatedDuringIterationError{})
			} else {
				require.NoError(t, err)
			}
		})

		t.Run(fmt.Sprintf("forEachPublic, continue: %t", continueAfterMutation), func(t *testing.T) {
			t.Parallel()
			address := interpreter.NewUnmeteredAddressValueFromBytes([]byte{42})

			inter, _ := testAccount(
				t,
				address,
				true,
				fmt.Sprintf(`fun test() {
					account.save(1, to: /storage/foo1)
					account.save("", to: /storage/foo2)
					account.link<&Int>(/public/foo1, target: /storage/foo1)
					account.link<&String>(/public/foo2, target: /storage/foo2)

					account.forEachPublic(fun (path: PublicPath, type: Type): Bool {
						if type == Type<Capability<&String>>() {
							account.save("bar", to: /storage/foo3)
							return %t
						}
						return true
					})
				}`, continueAfterMutation),
			)

			_, err := inter.Invoke("test")
			if continueAfterMutation {
				require.Error(t, err)
				_ = err.Error()

				require.ErrorAs(t, err, &interpreter.StorageMutatedDuringIterationError{})
			} else {
				require.NoError(t, err)
			}
		})

		t.Run(fmt.Sprintf("forEachPrivate, continue: %t", continueAfterMutation), func(t *testing.T) {
			t.Parallel()
			address := interpreter.NewUnmeteredAddressValueFromBytes([]byte{42})

			inter, _ := testAccount(
				t,
				address,
				true,
				fmt.Sprintf(`fun test() {
					account.save(1, to: /storage/foo1)
					account.save("", to: /storage/foo2)
					account.link<&Int>(/private/foo1, target: /storage/foo1)
					account.link<&String>(/private/foo2, target: /storage/foo2)

					account.forEachPrivate(fun (path: PrivatePath, type: Type): Bool {
						if type == Type<Capability<&String>>() {
							account.save("bar", to: /storage/foo3)
							return %t
						}
						return true
					})
				}`, continueAfterMutation),
			)

			_, err := inter.Invoke("test")
			if continueAfterMutation {
				require.Error(t, err)
				_ = err.Error()

				require.ErrorAs(t, err, &interpreter.StorageMutatedDuringIterationError{})
			} else {
				require.NoError(t, err)
			}
		})

		t.Run(fmt.Sprintf("with function call, continue: %t", continueAfterMutation), func(t *testing.T) {
			t.Parallel()
			address := interpreter.NewUnmeteredAddressValueFromBytes([]byte{42})

			inter, _ := testAccount(
				t,
				address,
				true,
				fmt.Sprintf(`fun foo() {
					account.save("bar", to: /storage/foo5)
				}
				
				fun test() {
					account.save(1, to: /storage/foo1)
					account.save(2, to: /storage/foo2)
					account.save(3, to: /storage/foo3)
					account.save("qux", to: /storage/foo4)

					account.forEachStored(fun (path: StoragePath, type: Type): Bool {
						if type == Type<String>() {
							foo()
							return %t
						}
						return true
					})
				}`, continueAfterMutation),
			)

			_, err := inter.Invoke("test")
			if continueAfterMutation {
				require.Error(t, err)
				_ = err.Error()

				require.ErrorAs(t, err, &interpreter.StorageMutatedDuringIterationError{})
			} else {
				require.NoError(t, err)
			}
		})

		t.Run(fmt.Sprintf("with function call and nested iteration, continue: %t", continueAfterMutation), func(t *testing.T) {
			t.Parallel()
			address := interpreter.NewUnmeteredAddressValueFromBytes([]byte{42})

			inter, _ := testAccount(
				t,
				address,
				true,
				fmt.Sprintf(`fun foo() {
					account.forEachStored(fun (path: StoragePath, type: Type): Bool {
						return true
					})
					account.save("bar", to: /storage/foo5)
				}
				
				fun test() {
					account.save(1, to: /storage/foo1)
					account.save(2, to: /storage/foo2)
					account.save(3, to: /storage/foo3)
					account.save("qux", to: /storage/foo4)

					account.forEachStored(fun (path: StoragePath, type: Type): Bool {
						if type == Type<String>() {
							foo()
							return %t
						}
						return true
					})
				}`, continueAfterMutation),
			)

			_, err := inter.Invoke("test")
			if continueAfterMutation {
				require.Error(t, err)
				_ = err.Error()

				require.ErrorAs(t, err, &interpreter.StorageMutatedDuringIterationError{})
			} else {
				require.NoError(t, err)
			}
		})

		t.Run(fmt.Sprintf("load, continue: %t", continueAfterMutation), func(t *testing.T) {
			t.Parallel()
			address := interpreter.NewUnmeteredAddressValueFromBytes([]byte{42})

			inter, _ := testAccount(
				t,
				address,
				true,
				fmt.Sprintf(`fun test() {
					account.save(1, to: /storage/foo1)
					account.save(2, to: /storage/foo2)
					account.save(3, to: /storage/foo3)
					account.save("qux", to: /storage/foo4)

					account.forEachStored(fun (path: StoragePath, type: Type): Bool {
						if type == Type<String>() {
							account.load<Int>(from: /storage/foo1)
							return %t
						}
						return true
					})
				}`, continueAfterMutation),
			)

			_, err := inter.Invoke("test")
			if continueAfterMutation {
				require.Error(t, err)
				_ = err.Error()

				require.ErrorAs(t, err, &interpreter.StorageMutatedDuringIterationError{})
			} else {
				require.NoError(t, err)
			}
		})

		t.Run(fmt.Sprintf("link, continue: %t", continueAfterMutation), func(t *testing.T) {
			t.Parallel()
			address := interpreter.NewUnmeteredAddressValueFromBytes([]byte{42})

			inter, _ := testAccount(
				t,
				address,
				true,
				fmt.Sprintf(`fun test() {
					account.save(1, to: /storage/foo1)
					account.save("", to: /storage/foo2)
					account.link<&Int>(/public/foo1, target: /storage/foo1)
					account.link<&String>(/public/foo2, target: /storage/foo2)

					account.forEachPublic(fun (path: PublicPath, type: Type): Bool {
						if type == Type<Capability<&String>>() {
							account.link<&Int>(/public/foo3, target: /storage/foo1)
							return %t
						}
						return true
					})
				}`, continueAfterMutation),
			)

			_, err := inter.Invoke("test")
			if continueAfterMutation {
				require.Error(t, err)
				_ = err.Error()

				require.ErrorAs(t, err, &interpreter.StorageMutatedDuringIterationError{})
			} else {
				require.NoError(t, err)
			}
		})

		t.Run(fmt.Sprintf("unlink, continue: %t", continueAfterMutation), func(t *testing.T) {
			t.Parallel()
			address := interpreter.NewUnmeteredAddressValueFromBytes([]byte{42})

			inter, _ := testAccount(
				t,
				address,
				true,
				fmt.Sprintf(`fun test() {
					account.save(1, to: /storage/foo1)
					account.save("", to: /storage/foo2)
					account.link<&Int>(/public/foo1, target: /storage/foo1)
					account.link<&String>(/public/foo2, target: /storage/foo2)

					account.forEachPublic(fun (path: PublicPath, type: Type): Bool {
						if type == Type<Capability<&String>>() {
							account.unlink(/public/foo1)
							return %t
						}
						return true
					})
				}`, continueAfterMutation),
			)

			_, err := inter.Invoke("test")
			if continueAfterMutation {
				require.Error(t, err)
				_ = err.Error()

				require.ErrorAs(t, err, &interpreter.StorageMutatedDuringIterationError{})
			} else {
				require.NoError(t, err)
			}
		})

		t.Run(fmt.Sprintf("with imported function call, continue: %t", continueAfterMutation), func(t *testing.T) {
			t.Parallel()
			address := common.MustBytesToAddress([]byte{1})
			addressValue := interpreter.AddressValue(address)

			authAccountValueDeclaration := stdlib.StandardLibraryValue{
				Name:  "account",
				Type:  sema.AuthAccountType,
				Value: newTestAuthAccountValue(nil, addressValue),
				Kind:  common.DeclarationKindConstant,
			}
			baseValueActivation := sema.NewVariableActivation(sema.BaseValueActivation)
			baseValueActivation.DeclareValue(authAccountValueDeclaration)
			baseActivation := activations.NewActivation[*interpreter.Variable](nil, interpreter.BaseActivation)
			interpreter.Declare(baseActivation, authAccountValueDeclaration)

			importedChecker, err := checker.ParseAndCheckWithOptions(t,
				`
				  pub fun foo() {
					account.save("bar", to: /storage/foo5)
				  }
				`,
				checker.ParseAndCheckOptions{
					Location: common.AddressLocation{
						Address: address,
						Name:    "foo",
					},
					Config: &sema.Config{
						BaseValueActivation: baseValueActivation,
					},
				},
			)
			require.NoError(t, err)

			inter, _ := parseCheckAndInterpretWithOptions(t,
				fmt.Sprintf(`
				import foo from 0x1
				
				fun test() {
					account.save(1, to: /storage/foo1)
					account.save(2, to: /storage/foo2)
					account.save(3, to: /storage/foo3)
					account.save("qux", to: /storage/foo4)
	
					account.forEachStored(fun (path: StoragePath, type: Type): Bool {
						if type == Type<String>() {
							foo()
							return %t
						}
						return true
					})
				}`, continueAfterMutation),
				ParseCheckAndInterpretOptions{
					CheckerConfig: &sema.Config{
						BaseValueActivation: baseValueActivation,
						LocationHandler: func(
							identifiers []ast.Identifier,
							location common.Location,
						) (result []sema.ResolvedLocation, err error) {
							require.Equal(t,
								common.AddressLocation{
									Address: address,
									Name:    "",
								},
								location,
							)

							for _, identifier := range identifiers {
								result = append(result, sema.ResolvedLocation{
									Location: common.AddressLocation{
										Address: location.(common.AddressLocation).Address,
										Name:    identifier.Identifier,
									},
									Identifiers: []ast.Identifier{
										identifier,
									},
								})
							}
							return
						},
						ImportHandler: func(
							checker *sema.Checker,
							importedLocation common.Location,
							_ ast.Range,
						) (sema.Import, error) {
							return sema.ElaborationImport{
								Elaboration: importedChecker.Elaboration,
							}, nil
						},
					},
					Config: &interpreter.Config{
						BaseActivation:       baseActivation,
						ContractValueHandler: makeContractValueHandler(nil, nil, nil),
						ImportLocationHandler: func(inter *interpreter.Interpreter, location common.Location) interpreter.Import {
							require.IsType(t, common.AddressLocation{}, location)
							addressLocation := location.(common.AddressLocation)

							assert.Equal(t, address, addressLocation.Address)

							program := interpreter.ProgramFromChecker(importedChecker)
							subInterpreter, err := inter.NewSubInterpreter(program, location)
							if err != nil {
								panic(err)
							}

							return interpreter.InterpreterImport{
								Interpreter: subInterpreter,
							}
						},
					},
				},
			)

			_, err = inter.Invoke("test")
			if continueAfterMutation {
				require.Error(t, err)
				_ = err.Error()

				require.ErrorAs(t, err, &interpreter.StorageMutatedDuringIterationError{})
			} else {
				require.NoError(t, err)
			}
		})
	}

	test(true)
	test(false)

	t.Run("state properly cleared on iteration end", func(t *testing.T) {
		t.Parallel()
		address := interpreter.NewUnmeteredAddressValueFromBytes([]byte{42})

		inter, _ := testAccount(
			t,
			address,
			true,
			`fun test() {
				account.save(1, to: /storage/foo1)
				account.save(2, to: /storage/foo2)
				account.save(3, to: /storage/foo3)
				account.save("qux", to: /storage/foo4)

				account.forEachStored(fun (path: StoragePath, type: Type): Bool {
					return true
				})
				account.save("bar", to: /storage/foo5)

				account.forEachStored(fun (path: StoragePath, type: Type): Bool {
					account.forEachStored(fun (path: StoragePath, type: Type): Bool {
						return true
					})
					return true
				})
				account.save("baz", to: /storage/foo6)
			}`,
		)

		_, err := inter.Invoke("test")
		require.NoError(t, err)
	})
<<<<<<< HEAD
}

func TestInterpretAccountInboxAllowlist(t *testing.T) {

	t.Parallel()

	t.Run("public empty allowlist", func(t *testing.T) {
		t.Parallel()
		address := interpreter.NewUnmeteredAddressValueFromBytes([]byte{42})

		inter, _ := testAccount(
			t,
			address,
			true,
			`
					fun test(): [Address] {
						return pubAccount.inbox.allowlist
					}
		            `,
		)

		value, err := inter.Invoke("test")

		require.NoError(t, err)

		AssertValuesEqual(
			t,
			inter,
			interpreter.NewArrayValue(
				inter,
				interpreter.ReturnEmptyLocationRange,
				interpreter.VariableSizedStaticType{
					Type: interpreter.PrimitiveStaticTypeAddress,
				},
				address.ToAddress(),
			),
			value,
		)
	})

	t.Run("auth empty allowlist", func(t *testing.T) {
		t.Parallel()
		address := interpreter.NewUnmeteredAddressValueFromBytes([]byte{42})

		inter, _ := testAccount(
			t,
			address,
			true,
			`
					fun test(): [Address] {
						return account.inbox.allowlist
					}
		            `,
		)

		value, err := inter.Invoke("test")

		require.NoError(t, err)

		AssertValuesEqual(
			t,
			inter,
			interpreter.NewArrayValue(
				inter,
				interpreter.ReturnEmptyLocationRange,
				interpreter.VariableSizedStaticType{
					Type: interpreter.PrimitiveStaticTypeAddress,
				},
				address.ToAddress(),
			),
			value,
		)
	})

	t.Run("public with permit allowlist", func(t *testing.T) {
		t.Parallel()
		address := interpreter.NewUnmeteredAddressValueFromBytes([]byte{42})

		inter, _ := testAccount(
			t,
			address,
			true,
			`
				fun test(): [Address] {
					account.inbox.permit(0x1)
					return pubAccount.inbox.allowlist
				}
	            `,
		)

		value, err := inter.Invoke("test")

		require.NoError(t, err)

		AssertValuesEqual(
			t,
			inter,
			interpreter.NewArrayValue(
				inter,
				interpreter.ReturnEmptyLocationRange,
				interpreter.VariableSizedStaticType{
					Type: interpreter.PrimitiveStaticTypeAddress,
				},
				address.ToAddress(),
				interpreter.NewUnmeteredAddressValueFromBytes([]byte{1}),
			),
			value,
		)
	})

	t.Run("auth with permit allowlist", func(t *testing.T) {
=======

	t.Run("non-lambda", func(t *testing.T) {
>>>>>>> d238bfdf
		t.Parallel()
		address := interpreter.NewUnmeteredAddressValueFromBytes([]byte{42})

		inter, _ := testAccount(
			t,
			address,
			true,
			`
<<<<<<< HEAD
				fun test(): [Address] {
					account.inbox.permit(0x1)
					return account.inbox.allowlist
				}
	            `,
		)

		value, err := inter.Invoke("test")

		require.NoError(t, err)

		AssertValuesEqual(
			t,
			inter,
			interpreter.NewArrayValue(
				inter,
				interpreter.ReturnEmptyLocationRange,
				interpreter.VariableSizedStaticType{
					Type: interpreter.PrimitiveStaticTypeAddress,
				},
				address.ToAddress(),
				interpreter.NewUnmeteredAddressValueFromBytes([]byte{1}),
			),
			value,
		)
	})

	t.Run("duplicate permits", func(t *testing.T) {
=======
			fun foo  (path: StoragePath, type: Type): Bool {
				return true
			}
			fun test() {
				account.forEachStored(foo)
			}`,
		)

		_, err := inter.Invoke("test")
		require.NoError(t, err)
	})

	t.Run("method", func(t *testing.T) {
>>>>>>> d238bfdf
		t.Parallel()
		address := interpreter.NewUnmeteredAddressValueFromBytes([]byte{42})

		inter, _ := testAccount(
			t,
			address,
			true,
			`
<<<<<<< HEAD
				fun test(): [Address] {
					account.inbox.permit(0x1)
					account.inbox.permit(0x1)
					return account.inbox.allowlist
				}
	            `,
		)

		value, err := inter.Invoke("test")

		require.NoError(t, err)

		AssertValuesEqual(
			t,
			inter,
			interpreter.NewArrayValue(
				inter,
				interpreter.ReturnEmptyLocationRange,
				interpreter.VariableSizedStaticType{
					Type: interpreter.PrimitiveStaticTypeAddress,
				},
				address.ToAddress(),
				interpreter.NewUnmeteredAddressValueFromBytes([]byte{1}),
			),
			value,
		)
	})

	t.Run("two permits", func(t *testing.T) {
		t.Parallel()
		address := interpreter.NewUnmeteredAddressValueFromBytes([]byte{42})

		inter, _ := testAccount(
			t,
			address,
			true,
			`
				fun test(): [Address] {
					account.inbox.permit(0x1)
					account.inbox.permit(0x2)
					return account.inbox.allowlist
				}
	            `,
		)

		value, err := inter.Invoke("test")

		require.NoError(t, err)

		AssertValuesEqual(
			t,
			inter,
			interpreter.NewArrayValue(
				inter,
				interpreter.ReturnEmptyLocationRange,
				interpreter.VariableSizedStaticType{
					Type: interpreter.PrimitiveStaticTypeAddress,
				},
				address.ToAddress(),
				interpreter.NewUnmeteredAddressValueFromBytes([]byte{1}),
				interpreter.NewUnmeteredAddressValueFromBytes([]byte{2}),
			),
			value,
		)
	})

	t.Run("two permits one unpermit", func(t *testing.T) {
		t.Parallel()
		address := interpreter.NewUnmeteredAddressValueFromBytes([]byte{42})

		inter, _ := testAccount(
			t,
			address,
			true,
			`
				fun test(): [Address] {
					account.inbox.permit(0x1)
					account.inbox.permit(0x2)
					account.inbox.unpermit(0x1)
					return account.inbox.allowlist
				}
	            `,
		)

		value, err := inter.Invoke("test")

		require.NoError(t, err)

		AssertValuesEqual(
			t,
			inter,
			interpreter.NewArrayValue(
				inter,
				interpreter.ReturnEmptyLocationRange,
				interpreter.VariableSizedStaticType{
					Type: interpreter.PrimitiveStaticTypeAddress,
				},
				address.ToAddress(),
				interpreter.NewUnmeteredAddressValueFromBytes([]byte{2}),
			),
			value,
		)
	})

	t.Run("two permits two unpermit", func(t *testing.T) {
		t.Parallel()
		address := interpreter.NewUnmeteredAddressValueFromBytes([]byte{42})

		inter, _ := testAccount(
			t,
			address,
			true,
			`
				fun test(): [Address] {
					account.inbox.permit(0x1)
					account.inbox.permit(0x2)
					account.inbox.unpermit(0x1)
					account.inbox.unpermit(0x2)
					return account.inbox.allowlist
				}
	            `,
		)

		value, err := inter.Invoke("test")

		require.NoError(t, err)

		AssertValuesEqual(
			t,
			inter,
			interpreter.NewArrayValue(
				inter,
				interpreter.ReturnEmptyLocationRange,
				interpreter.VariableSizedStaticType{
					Type: interpreter.PrimitiveStaticTypeAddress,
				},
				address.ToAddress(),
			),
			value,
		)
	})

	t.Run("unpermit missing", func(t *testing.T) {
		t.Parallel()
		address := interpreter.NewUnmeteredAddressValueFromBytes([]byte{42})

		inter, _ := testAccount(
			t,
			address,
			true,
			`
				fun test(): [Address] {
					account.inbox.permit(0x1)
					account.inbox.permit(0x1)
					account.inbox.unpermit(0x2)
					return account.inbox.allowlist
				}
	            `,
		)

		value, err := inter.Invoke("test")

		require.NoError(t, err)

		AssertValuesEqual(
			t,
			inter,
			interpreter.NewArrayValue(
				inter,
				interpreter.ReturnEmptyLocationRange,
				interpreter.VariableSizedStaticType{
					Type: interpreter.PrimitiveStaticTypeAddress,
				},
				address.ToAddress(),
				interpreter.NewUnmeteredAddressValueFromBytes([]byte{1}),
			),
			value,
		)
	})

	t.Run("unpermit empty", func(t *testing.T) {
		t.Parallel()
		address := interpreter.NewUnmeteredAddressValueFromBytes([]byte{42})

		inter, _ := testAccount(
			t,
			address,
			true,
			`
				fun test(): [Address] {
					account.inbox.unpermit(0x2)
					return account.inbox.allowlist
				}
	            `,
		)

		value, err := inter.Invoke("test")

		require.NoError(t, err)

		AssertValuesEqual(
			t,
			inter,
			interpreter.NewArrayValue(
				inter,
				interpreter.ReturnEmptyLocationRange,
				interpreter.VariableSizedStaticType{
					Type: interpreter.PrimitiveStaticTypeAddress,
				},
				address.ToAddress(),
			),
			value,
		)
	})

	t.Run("unpermit then permit", func(t *testing.T) {
		t.Parallel()
		address := interpreter.NewUnmeteredAddressValueFromBytes([]byte{42})

		inter, _ := testAccount(
			t,
			address,
			true,
			`
				fun test(): [Address] {
					account.inbox.unpermit(0x2)
					account.inbox.permit(0x2)
					return account.inbox.allowlist
				}
	            `,
		)

		value, err := inter.Invoke("test")

		require.NoError(t, err)

		AssertValuesEqual(
			t,
			inter,
			interpreter.NewArrayValue(
				inter,
				interpreter.ReturnEmptyLocationRange,
				interpreter.VariableSizedStaticType{
					Type: interpreter.PrimitiveStaticTypeAddress,
				},
				address.ToAddress(),
				interpreter.NewUnmeteredAddressValueFromBytes([]byte{2}),
			),
			value,
		)
=======
			struct S {
				fun foo(path: StoragePath, type: Type): Bool {
					return true
				}
			}
			fun test() {
				let s = S()
				account.forEachStored(s.foo)
			}`,
		)

		_, err := inter.Invoke("test")
		require.NoError(t, err)
>>>>>>> d238bfdf
	})
}<|MERGE_RESOLUTION|>--- conflicted
+++ resolved
@@ -3057,7 +3057,51 @@
 		_, err := inter.Invoke("test")
 		require.NoError(t, err)
 	})
-<<<<<<< HEAD
+
+	t.Run("non-lambda", func(t *testing.T) {
+		t.Parallel()
+		address := interpreter.NewUnmeteredAddressValueFromBytes([]byte{42})
+
+		inter, _ := testAccount(
+			t,
+			address,
+			true,
+			`
+			fun foo  (path: StoragePath, type: Type): Bool {
+				return true
+			}
+			fun test() {
+				account.forEachStored(foo)
+			}`,
+		)
+
+		_, err := inter.Invoke("test")
+		require.NoError(t, err)
+	})
+
+	t.Run("method", func(t *testing.T) {
+		t.Parallel()
+		address := interpreter.NewUnmeteredAddressValueFromBytes([]byte{42})
+
+		inter, _ := testAccount(
+			t,
+			address,
+			true,
+			`
+			struct S {
+				fun foo(path: StoragePath, type: Type): Bool {
+					return true
+				}
+			}
+			fun test() {
+				let s = S()
+				account.forEachStored(s.foo)
+			}`,
+		)
+
+		_, err := inter.Invoke("test")
+		require.NoError(t, err)
+	})
 }
 
 func TestInterpretAccountInboxAllowlist(t *testing.T) {
@@ -3169,10 +3213,6 @@
 	})
 
 	t.Run("auth with permit allowlist", func(t *testing.T) {
-=======
-
-	t.Run("non-lambda", func(t *testing.T) {
->>>>>>> d238bfdf
 		t.Parallel()
 		address := interpreter.NewUnmeteredAddressValueFromBytes([]byte{42})
 
@@ -3181,7 +3221,6 @@
 			address,
 			true,
 			`
-<<<<<<< HEAD
 				fun test(): [Address] {
 					account.inbox.permit(0x1)
 					return account.inbox.allowlist
@@ -3210,21 +3249,6 @@
 	})
 
 	t.Run("duplicate permits", func(t *testing.T) {
-=======
-			fun foo  (path: StoragePath, type: Type): Bool {
-				return true
-			}
-			fun test() {
-				account.forEachStored(foo)
-			}`,
-		)
-
-		_, err := inter.Invoke("test")
-		require.NoError(t, err)
-	})
-
-	t.Run("method", func(t *testing.T) {
->>>>>>> d238bfdf
 		t.Parallel()
 		address := interpreter.NewUnmeteredAddressValueFromBytes([]byte{42})
 
@@ -3233,7 +3257,6 @@
 			address,
 			true,
 			`
-<<<<<<< HEAD
 				fun test(): [Address] {
 					account.inbox.permit(0x1)
 					account.inbox.permit(0x1)
@@ -3484,20 +3507,5 @@
 			),
 			value,
 		)
-=======
-			struct S {
-				fun foo(path: StoragePath, type: Type): Bool {
-					return true
-				}
-			}
-			fun test() {
-				let s = S()
-				account.forEachStored(s.foo)
-			}`,
-		)
-
-		_, err := inter.Invoke("test")
-		require.NoError(t, err)
->>>>>>> d238bfdf
 	})
 }