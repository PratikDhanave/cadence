--- conflicted
+++ resolved
@@ -24,12 +24,9 @@
 	"strings"
 	"testing"
 
-<<<<<<< HEAD
 	"github.com/onflow/atree"
 
-=======
 	"github.com/onflow/cadence/runtime"
->>>>>>> b9b95686
 	"github.com/onflow/cadence/runtime/activations"
 
 	"github.com/stretchr/testify/assert"
@@ -8510,37 +8507,11 @@
       access(all) let address2 = Test.test()
     `
 
-<<<<<<< HEAD
-	addressValue := interpreter.AddressValue(common.MustBytesToAddress([]byte{0x1}))
-
-	inter, err := parseCheckAndInterpretWithOptions(t, code,
-		ParseCheckAndInterpretOptions{
-			Config: &interpreter.Config{
-				ContractValueHandler: makeContractValueHandler(nil, nil, nil),
-				InjectedCompositeFieldsHandler: func(
-					inter *interpreter.Interpreter,
-					_ common.Location,
-					_ string,
-					_ common.CompositeKind,
-				) map[string]interpreter.Value {
-
-					accountRef := stdlib.NewAccountReferenceValue(
-						nil,
-						nil,
-						addressValue,
-						interpreter.FullyEntitledAccountAccess,
-					)
-
-					return map[string]interpreter.Value{
-						sema.ContractAccountFieldName: accountRef,
-					}
-=======
 	t.Run("with custom handler", func(t *testing.T) {
-		addressValue := interpreter.AddressValue{
-			0x0, 0x0, 0x0, 0x0, 0x0, 0x0, 0x0, 0x1,
-		}
-
-		inter, err := parseCheckAndInterpretWithOptions(t, code,
+		addressValue := interpreter.AddressValue(common.MustBytesToAddress([]byte{0x1}))
+
+		inter, err := parseCheckAndInterpretWithOptions(t,
+			code,
 			ParseCheckAndInterpretOptions{
 				Config: &interpreter.Config{
 					ContractValueHandler: makeContractValueHandler(nil, nil, nil),
@@ -8550,11 +8521,18 @@
 						_ string,
 						_ common.CompositeKind,
 					) map[string]interpreter.Value {
+
+						accountRef := stdlib.NewAccountReferenceValue(
+							nil,
+							nil,
+							addressValue,
+							interpreter.FullyEntitledAccountAccess,
+						)
+
 						return map[string]interpreter.Value{
-							"account": newTestAuthAccountValue(inter, addressValue),
+							sema.ContractAccountFieldName: accountRef,
 						}
 					},
->>>>>>> b9b95686
 				},
 			},
 		)
