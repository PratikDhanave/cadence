--- conflicted
+++ resolved
@@ -30,455 +30,10 @@
 	. "github.com/onflow/cadence/runtime"
 	"github.com/onflow/cadence/runtime/common"
 	"github.com/onflow/cadence/runtime/interpreter"
-<<<<<<< HEAD
-	. "github.com/onflow/cadence/runtime/tests/utils"
-)
-
-=======
-	"github.com/onflow/cadence/runtime/sema"
-	"github.com/onflow/cadence/runtime/tests/checker"
 	. "github.com/onflow/cadence/runtime/tests/runtime_utils"
 	. "github.com/onflow/cadence/runtime/tests/utils"
 )
 
-func TestRuntimeResourceDuplicationUsingDestructorIteration(t *testing.T) {
-	t.Parallel()
-
-	t.Run("Reported error", func(t *testing.T) {
-
-		t.Parallel()
-
-		script := `
-          // This Vault class is from Flow docs, used as our "victim" in this example
-          access(all) resource Vault {
-              // Balance of a user's Vault
-              // we use unsigned fixed point numbers for balances
-              // because they can represent decimals and do not allow negative values
-              access(all) var balance: UFix64
-
-              init(balance: UFix64) {
-                  self.balance = balance
-              }
-
-              access(all) fun withdraw(amount: UFix64): @Vault {
-                  self.balance = self.balance - amount
-                  return <-create Vault(balance: amount)
-              }
-
-              access(all) fun deposit(from: @Vault) {
-                  self.balance = self.balance + from.balance
-                  destroy from
-              }
-          }
-
-          // --- this code actually makes use of the vuln ---
-          access(all) resource DummyResource {
-              access(all) var dictRef: auth(Mutate) &{Bool: AnyResource};
-              access(all) var arrRef: auth(Mutate) &[Vault];
-              access(all) var victim: @Vault;
-              init(dictRef: auth(Mutate) &{Bool: AnyResource}, arrRef: auth(Mutate) &[Vault], victim: @Vault) {
-                  self.dictRef = dictRef;
-                  self.arrRef = arrRef;
-                  self.victim <- victim;
-              }
-
-              destroy() {
-                  self.arrRef.append(<- self.victim)
-                  self.dictRef[false] <-> self.dictRef[true]; // This screws up the destruction order
-              }
-          }
-
-          access(all) fun duplicateResource(victim1: @Vault, victim2: @Vault): @[Vault]{
-              let arr : @[Vault] <- [];
-              let dict: @{Bool: DummyResource} <- { }
-              let ref = &dict as auth(Mutate) &{Bool: AnyResource};
-              let arrRef = &arr as auth(Mutate) &[Vault];
-
-              var v1: @DummyResource? <- create DummyResource(dictRef: ref, arrRef: arrRef, victim: <- victim1);
-              dict[false] <-> v1;
-              destroy v1;
-
-              var v2: @DummyResource? <- create DummyResource(dictRef: ref, arrRef: arrRef, victim: <- victim2);
-              dict[true] <-> v2;
-              destroy v2;
-
-              destroy dict // Trigger the destruction chain where dict[false] will be destructed twice
-              return <- arr;
-          }
-
-          // --- end of vuln code ---
-
-          access(all) fun main() {
-
-              var v1 <- create Vault(balance: 1000.0); // This will be duplicated
-              var v2 <- create Vault(balance: 1.0); // This will be lost
-              var v3 <- create Vault(balance: 0.0); // We'll collect the spoils here
-
-              // The call will return an array of [v1, v1]
-              var res <- duplicateResource(victim1: <- v1, victim2: <-v2)
-
-              v3.deposit(from: <- res.removeLast());
-              v3.deposit(from: <- res.removeLast());
-              destroy res;
-
-              log(v3.balance);
-              destroy v3;
-          }
-        `
-
-		runtime := NewTestInterpreterRuntime()
-
-		accountCodes := map[common.Location][]byte{}
-
-		var events []cadence.Event
-
-		signerAccount := common.MustBytesToAddress([]byte{0x1})
-
-		storage := NewTestLedger(nil, nil)
-
-		runtimeInterface := &TestRuntimeInterface{
-			OnGetCode: func(location Location) (bytes []byte, err error) {
-				return accountCodes[location], nil
-			},
-			Storage: storage,
-			OnGetSigningAccounts: func() ([]Address, error) {
-				return []Address{signerAccount}, nil
-			},
-			OnResolveLocation: NewSingleIdentifierLocationResolver(t),
-			OnGetAccountContractCode: func(location common.AddressLocation) (code []byte, err error) {
-				return accountCodes[location], nil
-			},
-			OnUpdateAccountContractCode: func(location common.AddressLocation, code []byte) error {
-				accountCodes[location] = code
-				return nil
-			},
-			OnEmitEvent: func(event cadence.Event) error {
-				events = append(events, event)
-				return nil
-			},
-			OnProgramLog: func(s string) {
-				assert.Fail(t, "we should not reach this point")
-			},
-			OnDecodeArgument: func(b []byte, t cadence.Type) (value cadence.Value, err error) {
-				return json.Decode(nil, b)
-			},
-		}
-
-		_, err := runtime.ExecuteScript(
-			Script{
-				Source:    []byte(script),
-				Arguments: [][]byte{},
-			},
-			Context{
-				Interface: runtimeInterface,
-				Location:  common.ScriptLocation{},
-			},
-		)
-
-		var checkerErr *sema.CheckerError
-		require.ErrorAs(t, err, &checkerErr)
-
-		errs := checker.RequireCheckerErrors(t, checkerErr, 2)
-		assert.IsType(t, &sema.TypeMismatchError{}, errs[0])
-		assert.IsType(t, &sema.TypeMismatchError{}, errs[1])
-	})
-
-	t.Run("simplified", func(t *testing.T) {
-
-		t.Parallel()
-
-		script := `
-          access(all) resource Vault {
-              access(all) var balance: UFix64
-              access(all) var dictRef: auth(Mutate) &{Bool: Vault};
-
-              init(balance: UFix64, _ dictRef: auth(Mutate) &{Bool: Vault}) {
-                  self.balance = balance
-                  self.dictRef = dictRef;
-              }
-
-              access(all) fun withdraw(amount: UFix64): @Vault {
-                  self.balance = self.balance - amount
-                  return <-create Vault(balance: amount, self.dictRef)
-              }
-
-              access(all) fun deposit(from: @Vault) {
-                  self.balance = self.balance + from.balance
-                  destroy from
-              }
-
-              destroy() {
-                  self.dictRef[false] <-> self.dictRef[true]; // This screws up the destruction order
-              }
-          }
-
-          access(all) fun main(): UFix64 {
-
-              let dict: @{Bool: Vault} <- { }
-              let dictRef = &dict as auth(Mutate) &{Bool: Vault};
-
-              var v1 <- create Vault(balance: 1000.0, dictRef); // This will be duplicated
-              var v2 <- create Vault(balance: 1.0, dictRef); // This will be lost
-
-              var v1Ref = &v1 as &Vault
-
-              destroy dict.insert(key: false, <- v1)
-              destroy dict.insert(key: true, <- v2)
-
-              destroy dict;
-
-              // v1 is not destroyed!
-              return v1Ref.balance
-          }
-        `
-
-		runtime := NewTestInterpreterRuntime()
-
-		accountCodes := map[common.Location][]byte{}
-
-		var events []cadence.Event
-
-		signerAccount := common.MustBytesToAddress([]byte{0x1})
-
-		storage := NewTestLedger(nil, nil)
-
-		runtimeInterface := &TestRuntimeInterface{
-			OnGetCode: func(location Location) (bytes []byte, err error) {
-				return accountCodes[location], nil
-			},
-			Storage: storage,
-			OnGetSigningAccounts: func() ([]Address, error) {
-				return []Address{signerAccount}, nil
-			},
-			OnResolveLocation: NewSingleIdentifierLocationResolver(t),
-			OnGetAccountContractCode: func(location common.AddressLocation) (code []byte, err error) {
-				return accountCodes[location], nil
-			},
-			OnUpdateAccountContractCode: func(location common.AddressLocation, code []byte) error {
-				accountCodes[location] = code
-				return nil
-			},
-			OnEmitEvent: func(event cadence.Event) error {
-				events = append(events, event)
-				return nil
-			},
-			OnDecodeArgument: func(b []byte, t cadence.Type) (value cadence.Value, err error) {
-				return json.Decode(nil, b)
-			},
-		}
-
-		_, err := runtime.ExecuteScript(
-			Script{
-				Source:    []byte(script),
-				Arguments: [][]byte{},
-			},
-			Context{
-				Interface: runtimeInterface,
-				Location:  common.ScriptLocation{},
-			},
-		)
-
-		var checkerErr *sema.CheckerError
-		require.ErrorAs(t, err, &checkerErr)
-
-		errs := checker.RequireCheckerErrors(t, checkerErr, 3)
-
-		assert.IsType(t, &sema.TypeMismatchError{}, errs[0])
-		assert.IsType(t, &sema.TypeMismatchError{}, errs[1])
-		assert.IsType(t, &sema.InvalidatedResourceReferenceError{}, errs[2])
-	})
-
-	t.Run("forEachKey", func(t *testing.T) {
-
-		t.Parallel()
-
-		script := `
-          access(all) resource R{}
-
-          access(all) fun main() {
-              var dict: @{Int: R} <- {}
-
-              var r1: @R? <- create R()
-              var r2: @R? <- create R()
-              var r3: @R? <- create R()
-
-              dict[0] <-> r1
-              dict[1] <-> r2
-              dict[2] <-> r3
-
-              destroy r1
-              destroy r2
-              destroy r3
-
-              let acc = getAuthAccount<auth(Storage) &Account>(0x1)
-              acc.storage.save(<-dict, to: /storage/foo)
-
-              let ref = acc.storage.borrow<auth(Mutate) &{Int: R}>(from: /storage/foo)!
-
-              ref.forEachKey(fun(i: Int): Bool {
-                  var r4: @R? <- create R()
-                  ref[i+1] <-> r4
-                  destroy r4
-                  return true
-              })
-          }
-        `
-
-		runtime := NewTestInterpreterRuntime()
-
-		accountCodes := map[common.Location][]byte{}
-
-		var events []cadence.Event
-
-		signerAccount := common.MustBytesToAddress([]byte{0x1})
-
-		storage := NewTestLedger(nil, nil)
-
-		runtimeInterface := &TestRuntimeInterface{
-			OnGetCode: func(location Location) (bytes []byte, err error) {
-				return accountCodes[location], nil
-			},
-			Storage: storage,
-			OnGetSigningAccounts: func() ([]Address, error) {
-				return []Address{signerAccount}, nil
-			},
-			OnResolveLocation: NewSingleIdentifierLocationResolver(t),
-			OnGetAccountContractCode: func(location common.AddressLocation) (code []byte, err error) {
-				return accountCodes[location], nil
-			},
-			OnUpdateAccountContractCode: func(location common.AddressLocation, code []byte) error {
-				accountCodes[location] = code
-				return nil
-			},
-			OnEmitEvent: func(event cadence.Event) error {
-				events = append(events, event)
-				return nil
-			},
-			OnDecodeArgument: func(b []byte, t cadence.Type) (value cadence.Value, err error) {
-				return json.Decode(nil, b)
-			},
-		}
-
-		_, err := runtime.ExecuteScript(
-			Script{
-				Source:    []byte(script),
-				Arguments: [][]byte{},
-			},
-			Context{
-				Interface: runtimeInterface,
-				Location:  common.ScriptLocation{},
-			},
-		)
-
-		errs := checker.RequireCheckerErrors(t, err, 1)
-		assert.IsType(t, &sema.TypeMismatchError{}, errs[0])
-	})
-
-	t.Run("array", func(t *testing.T) {
-
-		t.Parallel()
-
-		script := `
-        access(all) resource Vault {
-            access(all) var balance: UFix64
-            access(all) var arrRef: auth(Mutate) &[Vault]
-
-            init(balance: UFix64, _ arrRef: auth(Mutate) &[Vault]) {
-                self.balance = balance
-                self.arrRef = arrRef;
-            }
-
-            access(all) fun withdraw(amount: UFix64): @Vault {
-                self.balance = self.balance - amount
-                return <-create Vault(balance: amount, self.arrRef)
-            }
-
-            access(all) fun deposit(from: @Vault) {
-                self.balance = self.balance + from.balance
-                destroy from
-            }
-
-            destroy() {
-                self.arrRef.append(<-create Vault(balance: 0.0, self.arrRef))
-            }
-        }
-
-        access(all) fun main(): UFix64 {
-
-            let arr: @[Vault] <- []
-            let arrRef = &arr as auth(Mutate) &[Vault];
-
-            var v1 <- create Vault(balance: 1000.0, arrRef); // This will be duplicated
-            var v2 <- create Vault(balance: 1.0, arrRef); // This will be lost
-
-            var v1Ref = &v1 as &Vault
-
-            arr.append(<- v1)
-            arr.append(<- v2)
-
-            destroy arr
-
-            // v1 is not destroyed!
-            return v1Ref.balance
-        }`
-
-		runtime := NewTestInterpreterRuntime()
-
-		accountCodes := map[common.Location][]byte{}
-
-		var events []cadence.Event
-
-		signerAccount := common.MustBytesToAddress([]byte{0x1})
-
-		storage := NewTestLedger(nil, nil)
-
-		runtimeInterface := &TestRuntimeInterface{
-			OnGetCode: func(location Location) (bytes []byte, err error) {
-				return accountCodes[location], nil
-			},
-			Storage: storage,
-			OnGetSigningAccounts: func() ([]Address, error) {
-				return []Address{signerAccount}, nil
-			},
-			OnResolveLocation: NewSingleIdentifierLocationResolver(t),
-			OnGetAccountContractCode: func(location common.AddressLocation) (code []byte, err error) {
-				return accountCodes[location], nil
-			},
-			OnUpdateAccountContractCode: func(location common.AddressLocation, code []byte) error {
-				accountCodes[location] = code
-				return nil
-			},
-			OnEmitEvent: func(event cadence.Event) error {
-				events = append(events, event)
-				return nil
-			},
-			OnDecodeArgument: func(b []byte, t cadence.Type) (value cadence.Value, err error) {
-				return json.Decode(nil, b)
-			},
-		}
-
-		_, err := runtime.ExecuteScript(
-			Script{
-				Source:    []byte(script),
-				Arguments: [][]byte{},
-			},
-			Context{
-				Interface: runtimeInterface,
-				Location:  common.ScriptLocation{},
-			},
-		)
-		RequireError(t, err)
-
-		var checkerErr *sema.CheckerError
-		require.ErrorAs(t, err, &checkerErr)
-
-		errs := checker.RequireCheckerErrors(t, checkerErr, 1)
-
-		assert.IsType(t, &sema.InvalidatedResourceReferenceError{}, errs[0])
-	})
-}
-
->>>>>>> e5373a07
 func TestRuntimeResourceDuplicationWithContractTransfer(t *testing.T) {
 
 	t.Parallel()
