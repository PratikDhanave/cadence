--- conflicted
+++ resolved
@@ -395,8 +395,6 @@
 	panic(errors.NewUnexpectedError("missing case for %s", t))
 }
 
-<<<<<<< HEAD
-=======
 func (t PrimitiveStaticType) Equal(other StaticType) bool {
 	otherPrimitiveType, ok := other.(PrimitiveStaticType)
 	if !ok {
@@ -423,7 +421,6 @@
 	return t.SemaType().ID()
 }
 
->>>>>>> 3773020e
 func (t PrimitiveStaticType) SemaType() sema.Type {
 	switch t {
 	case PrimitiveStaticTypeVoid:
@@ -559,7 +556,6 @@
 		return sema.StorageCapabilityControllerType
 	case PrimitiveStaticTypeAccountCapabilityController:
 		return sema.AccountCapabilityControllerType
-<<<<<<< HEAD
 
 	case PrimitiveStaticTypeAuthAccount,
 		PrimitiveStaticTypePublicAccount,
@@ -655,18 +651,6 @@
 		return sema.CapabilitiesMappingType
 	case PrimitiveStaticTypeAccountMapping:
 		return sema.AccountMappingType
-=======
-	case PrimitiveStaticTypeAuthAccountStorageCapabilities:
-		return sema.AuthAccountStorageCapabilitiesType
-	case PrimitiveStaticTypeAuthAccountAccountCapabilities:
-		return sema.AuthAccountAccountCapabilitiesType
-	case PrimitiveStaticTypeAuthAccountCapabilities:
-		return sema.AuthAccountCapabilitiesType
-	case PrimitiveStaticTypePublicAccountCapabilities:
-		return sema.PublicAccountCapabilitiesType
-	default:
-		panic(errors.NewUnexpectedError("missing case for %s", t))
->>>>>>> 3773020e
 	}
 
 	panic(errors.NewUnexpectedError("missing case for %s", t))
