--- conflicted
+++ resolved
@@ -377,12 +377,14 @@
 	memoryGauge common.MemoryGauge,
 	authorized bool,
 	staticType StaticType,
+	referenceType StaticType,
 ) ReferenceStaticType {
 	common.UseConstantMemory(memoryGauge, common.MemoryKindReferenceStaticType)
 
 	return ReferenceStaticType{
-		Authorized: authorized,
-		Type:       staticType,
+		Authorized:     authorized,
+		BorrowedType:   staticType,
+		ReferencedType: referenceType,
 	}
 }
 
@@ -468,16 +470,10 @@
 		return ConvertSemaDictionaryTypeToStaticDictionaryType(memoryGauge, t)
 
 	case *sema.OptionalType:
-<<<<<<< HEAD
 		return NewOptionalStaticType(
 			memoryGauge,
 			ConvertSemaToStaticType(memoryGauge, t.Type),
 		)
-=======
-		return OptionalStaticType{
-			Type: ConvertSemaToStaticType(memoryGauge, t.Type),
-		}
->>>>>>> 268a3fec
 
 	case *sema.RestrictedType:
 		restrictions := make([]InterfaceStaticType, len(t.Restrictions))
@@ -486,7 +482,6 @@
 			restrictions[i] = ConvertSemaInterfaceTypeToStaticInterfaceType(memoryGauge, restriction)
 		}
 
-<<<<<<< HEAD
 		return NewRestrictedStaticType(
 			memoryGauge,
 			ConvertSemaToStaticType(memoryGauge, t.Type),
@@ -494,25 +489,12 @@
 		)
 
 	case *sema.ReferenceType:
-		return ConvertSemaReferenceTyoeToStaticReferenceType(memoryGauge, t)
-=======
-		return &RestrictedStaticType{
-			Type:         ConvertSemaToStaticType(memoryGauge, t.Type),
-			Restrictions: restrictions,
-		}
-
-	case *sema.ReferenceType:
 		return ConvertSemaReferenceTypeToStaticReferenceType(memoryGauge, t)
->>>>>>> 268a3fec
 
 	case *sema.CapabilityType:
 		var borrowType StaticType
 		if t.BorrowType != nil {
-<<<<<<< HEAD
 			borrowType = ConvertSemaToStaticType(memoryGauge, t.BorrowType)
-=======
-			result.BorrowType = ConvertSemaToStaticType(memoryGauge, t.BorrowType)
->>>>>>> 268a3fec
 		}
 		return NewCapabilityStaticType(memoryGauge, borrowType)
 
@@ -559,8 +541,7 @@
 	)
 }
 
-<<<<<<< HEAD
-func ConvertSemaReferenceTyoeToStaticReferenceType(
+func ConvertSemaReferenceTypeToStaticReferenceType(
 	memoryGauge common.MemoryGauge,
 	t *sema.ReferenceType,
 ) ReferenceStaticType {
@@ -568,17 +549,8 @@
 		memoryGauge,
 		t.Authorized,
 		ConvertSemaToStaticType(memoryGauge, t.Type),
+		nil,
 	)
-=======
-func ConvertSemaReferenceTypeToStaticReferenceType(
-	memoryGauge common.MemoryGauge,
-	t *sema.ReferenceType,
-) ReferenceStaticType {
-	return ReferenceStaticType{
-		Authorized:   t.Authorized,
-		BorrowedType: ConvertSemaToStaticType(memoryGauge, t.Type),
-	}
->>>>>>> 268a3fec
 }
 
 func ConvertSemaInterfaceTypeToStaticInterfaceType(
@@ -685,7 +657,6 @@
 
 var _ StaticType = FunctionStaticType{}
 
-<<<<<<< HEAD
 func NewFunctionStaticType(
 	memoryGauge common.MemoryGauge,
 	functionType *sema.FunctionType,
@@ -697,8 +668,6 @@
 	}
 }
 
-=======
->>>>>>> 268a3fec
 func (t FunctionStaticType) TypeParameters(interpreter *Interpreter) []*TypeParameter {
 	typeParameters := make([]*TypeParameter, len(t.Type.TypeParameters))
 	for i, typeParameter := range t.Type.TypeParameters {
