/*
 * Cadence - The resource-oriented smart contract programming language
 *
 * Copyright Dapper Labs, Inc.
 *
 * Licensed under the Apache License, Version 2.0 (the "License");
 * you may not use this file except in compliance with the License.
 * You may obtain a copy of the License at
 *
 *   http://www.apache.org/licenses/LICENSE-2.0
 *
 * Unless required by applicable law or agreed to in writing, software
 * distributed under the License is distributed on an "AS IS" BASIS,
 * WITHOUT WARRANTIES OR CONDITIONS OF ANY KIND, either express or implied.
 * See the License for the specific language governing permissions and
 * limitations under the License.
 */

package interpreter

import (
	"fmt"
	"strings"

	"github.com/fxamacker/cbor/v2"
	"github.com/onflow/atree"

	"github.com/onflow/cadence/runtime/common"
	"github.com/onflow/cadence/runtime/common/orderedmap"
	"github.com/onflow/cadence/runtime/errors"
	"github.com/onflow/cadence/runtime/sema"
)

const UnknownElementSize = 0

// StaticType is a shallow representation of a static type (`sema.Type`)
// which doesn't contain the full information, but only refers
// to composite and interface types by ID.
//
// This allows static types to be efficiently serialized and deserialized,
// for example in the world state.
type StaticType interface {
	fmt.Stringer
	isStaticType()
	/* this returns the size (in bytes) of the largest inhabitant of this type,
	or UnknownElementSize if the largest inhabitant has arbitrary size */
	elementSize() uint
	Equal(other StaticType) bool
	Encode(e *cbor.StreamEncoder) error
	MeteredString(memoryGauge common.MemoryGauge) string
}

// CompositeStaticType

type CompositeStaticType struct {
	Location            common.Location
	QualifiedIdentifier string
	TypeID              common.TypeID
}

var _ StaticType = CompositeStaticType{}

func NewCompositeStaticType(
	memoryGauge common.MemoryGauge,
	location common.Location,
	qualifiedIdentifier string,
	typeID common.TypeID,
) CompositeStaticType {
	common.UseMemory(memoryGauge, common.CompositeStaticTypeMemoryUsage)

	return CompositeStaticType{
		Location:            location,
		QualifiedIdentifier: qualifiedIdentifier,
		TypeID:              typeID,
	}
}

func NewCompositeStaticTypeComputeTypeID(
	memoryGauge common.MemoryGauge,
	location common.Location,
	qualifiedIdentifier string,
) CompositeStaticType {
	typeID := common.NewTypeIDFromQualifiedName(memoryGauge, location, qualifiedIdentifier)

	return NewCompositeStaticType(memoryGauge, location, qualifiedIdentifier, typeID)
}

func (CompositeStaticType) isStaticType() {}

func (CompositeStaticType) elementSize() uint {
	return UnknownElementSize
}

func (t CompositeStaticType) String() string {
	if t.Location == nil {
		return t.QualifiedIdentifier
	}
	return string(t.TypeID)
}

func (t CompositeStaticType) MeteredString(memoryGauge common.MemoryGauge) string {
	var amount int
	if t.Location == nil {
		amount = len(t.QualifiedIdentifier)
	} else {
		amount = len(t.TypeID)
	}

	common.UseMemory(memoryGauge, common.NewRawStringMemoryUsage(amount))
	return t.String()
}

func (t CompositeStaticType) Equal(other StaticType) bool {
	otherCompositeType, ok := other.(CompositeStaticType)
	if !ok {
		return false
	}

	return otherCompositeType.TypeID == t.TypeID
}

// InterfaceStaticType

type InterfaceStaticType struct {
	Location            common.Location
	QualifiedIdentifier string
}

var _ StaticType = InterfaceStaticType{}

func NewInterfaceStaticType(
	memoryGauge common.MemoryGauge,
	location common.Location,
	qualifiedIdentifier string,
) InterfaceStaticType {
	common.UseMemory(memoryGauge, common.InterfaceStaticTypeMemoryUsage)

	return InterfaceStaticType{
		Location:            location,
		QualifiedIdentifier: qualifiedIdentifier,
	}
}

func (InterfaceStaticType) isStaticType() {}

func (InterfaceStaticType) elementSize() uint {
	return UnknownElementSize
}

func (t InterfaceStaticType) String() string {
	if t.Location == nil {
		return t.QualifiedIdentifier
	}
	return string(t.Location.TypeID(nil, t.QualifiedIdentifier))
}

func (t InterfaceStaticType) MeteredString(memoryGauge common.MemoryGauge) string {
	if t.Location == nil {
		return t.QualifiedIdentifier
	}
	return string(t.Location.TypeID(memoryGauge, t.QualifiedIdentifier))
}

func (t InterfaceStaticType) Equal(other StaticType) bool {
	otherInterfaceType, ok := other.(InterfaceStaticType)
	if !ok {
		return false
	}

	return otherInterfaceType.Location == t.Location &&
		otherInterfaceType.QualifiedIdentifier == t.QualifiedIdentifier
}

// ArrayStaticType

type ArrayStaticType interface {
	StaticType
	isArrayStaticType()
	ElementType() StaticType
}

// VariableSizedStaticType

type VariableSizedStaticType struct {
	Type StaticType
}

var _ ArrayStaticType = VariableSizedStaticType{}
var _ atree.TypeInfo = VariableSizedStaticType{}

func NewVariableSizedStaticType(
	memoryGauge common.MemoryGauge,
	elementType StaticType,
) VariableSizedStaticType {
	common.UseMemory(memoryGauge, common.VariableSizedStaticTypeMemoryUsage)

	return VariableSizedStaticType{
		Type: elementType,
	}
}

func (VariableSizedStaticType) isStaticType() {}

func (VariableSizedStaticType) elementSize() uint {
	return UnknownElementSize
}

func (VariableSizedStaticType) isArrayStaticType() {}

func (t VariableSizedStaticType) ElementType() StaticType {
	return t.Type
}

func (t VariableSizedStaticType) String() string {
	return fmt.Sprintf("[%s]", t.Type)
}

func (t VariableSizedStaticType) MeteredString(memoryGauge common.MemoryGauge) string {
	common.UseMemory(memoryGauge, common.VariableSizedStaticTypeStringMemoryUsage)

	typeStr := t.Type.MeteredString(memoryGauge)
	return fmt.Sprintf("[%s]", typeStr)
}

func (t VariableSizedStaticType) Equal(other StaticType) bool {
	otherVariableSizedType, ok := other.(VariableSizedStaticType)
	if !ok {
		return false
	}

	return t.Type.Equal(otherVariableSizedType.Type)
}

// ConstantSizedStaticType

type ConstantSizedStaticType struct {
	Type StaticType
	Size int64
}

var _ ArrayStaticType = ConstantSizedStaticType{}
var _ atree.TypeInfo = ConstantSizedStaticType{}

func NewConstantSizedStaticType(
	memoryGauge common.MemoryGauge,
	elementType StaticType,
	size int64,
) ConstantSizedStaticType {
	common.UseMemory(memoryGauge, common.ConstantSizedStaticTypeMemoryUsage)

	return ConstantSizedStaticType{
		Type: elementType,
		Size: size,
	}
}

func (ConstantSizedStaticType) isStaticType() {}

func (ConstantSizedStaticType) elementSize() uint {
	return UnknownElementSize
}

func (ConstantSizedStaticType) isArrayStaticType() {}

func (t ConstantSizedStaticType) ElementType() StaticType {
	return t.Type
}

func (t ConstantSizedStaticType) String() string {
	return fmt.Sprintf("[%s; %d]", t.Type, t.Size)
}

func (t ConstantSizedStaticType) MeteredString(memoryGauge common.MemoryGauge) string {
	// n - for size
	// 2 - for open and close bracket.
	// 1 - for space
	// 1 - for semicolon
	// Nested type is separately metered.
	strLen := OverEstimateIntStringLength(int(t.Size)) + 4
	common.UseMemory(memoryGauge, common.NewRawStringMemoryUsage(strLen))

	typeStr := t.Type.MeteredString(memoryGauge)

	return fmt.Sprintf("[%s; %d]", typeStr, t.Size)
}

func (t ConstantSizedStaticType) Equal(other StaticType) bool {
	otherConstantSizedType, ok := other.(ConstantSizedStaticType)
	if !ok {
		return false
	}

	return t.Size == otherConstantSizedType.Size &&
		t.Type.Equal(otherConstantSizedType.Type)
}

// DictionaryStaticType

type DictionaryStaticType struct {
	KeyType   StaticType
	ValueType StaticType
}

var _ StaticType = DictionaryStaticType{}
var _ atree.TypeInfo = DictionaryStaticType{}

func NewDictionaryStaticType(
	memoryGauge common.MemoryGauge,
	keyType, valueType StaticType,
) DictionaryStaticType {
	common.UseMemory(memoryGauge, common.DictionaryStaticTypeMemoryUsage)

	return DictionaryStaticType{
		KeyType:   keyType,
		ValueType: valueType,
	}
}

func (DictionaryStaticType) isStaticType() {}

func (DictionaryStaticType) elementSize() uint {
	return UnknownElementSize
}

func (t DictionaryStaticType) String() string {
	return fmt.Sprintf("{%s: %s}", t.KeyType, t.ValueType)
}

func (t DictionaryStaticType) MeteredString(memoryGauge common.MemoryGauge) string {
	common.UseMemory(memoryGauge, common.DictionaryStaticTypeStringMemoryUsage)

	keyStr := t.KeyType.MeteredString(memoryGauge)
	valueStr := t.ValueType.MeteredString(memoryGauge)

	return fmt.Sprintf("{%s: %s}", keyStr, valueStr)
}

func (t DictionaryStaticType) Equal(other StaticType) bool {
	otherDictionaryType, ok := other.(DictionaryStaticType)
	if !ok {
		return false
	}

	return t.KeyType.Equal(otherDictionaryType.KeyType) &&
		t.ValueType.Equal(otherDictionaryType.ValueType)
}

// OptionalStaticType

type OptionalStaticType struct {
	Type StaticType
}

var _ StaticType = OptionalStaticType{}

func NewOptionalStaticType(
	memoryGauge common.MemoryGauge,
	typ StaticType,
) OptionalStaticType {
	common.UseMemory(memoryGauge, common.OptionalStaticTypeMemoryUsage)

	return OptionalStaticType{Type: typ}
}

func (OptionalStaticType) isStaticType() {}

func (OptionalStaticType) elementSize() uint {
	return UnknownElementSize
}

func (t OptionalStaticType) String() string {
	return fmt.Sprintf("%s?", t.Type)
}

func (t OptionalStaticType) MeteredString(memoryGauge common.MemoryGauge) string {
	common.UseMemory(memoryGauge, common.OptionalStaticTypeStringMemoryUsage)

	typeStr := t.Type.MeteredString(memoryGauge)
	return fmt.Sprintf("%s?", typeStr)
}

func (t OptionalStaticType) Equal(other StaticType) bool {
	otherOptionalType, ok := other.(OptionalStaticType)
	if !ok {
		return false
	}

	return t.Type.Equal(otherOptionalType.Type)
}

// RestrictedStaticType

type RestrictedStaticType struct {
	Type         StaticType
	Restrictions []InterfaceStaticType
}

var _ StaticType = &RestrictedStaticType{}

func NewRestrictedStaticType(
	memoryGauge common.MemoryGauge,
	staticType StaticType,
	restrictions []InterfaceStaticType,
) *RestrictedStaticType {
	common.UseMemory(memoryGauge, common.RestrictedStaticTypeMemoryUsage)

	return &RestrictedStaticType{
		Type:         staticType,
		Restrictions: restrictions,
	}
}

// NOTE: must be pointer receiver, as static types get used in type values,
// which are used as keys in maps when exporting.
// Key types in Go maps must be (transitively) hashable types,
// and slices are not, but `Restrictions` is one.
func (*RestrictedStaticType) isStaticType() {}

func (RestrictedStaticType) elementSize() uint {
	return UnknownElementSize
}

func (t *RestrictedStaticType) String() string {
	var restrictions []string

	count := len(t.Restrictions)
	if count > 0 {
		restrictions = make([]string, count)

		for i, restriction := range t.Restrictions {
			restrictions[i] = restriction.String()
		}
	}

	return fmt.Sprintf("%s{%s}", t.Type, strings.Join(restrictions, ", "))
}

func (t *RestrictedStaticType) MeteredString(memoryGauge common.MemoryGauge) string {
	restrictions := make([]string, len(t.Restrictions))

	for i, restriction := range t.Restrictions {
		restrictions[i] = restriction.MeteredString(memoryGauge)
	}

	// len = (comma + space) x (n - 1)
	// To handle n == 0:
	// 		len = (comma + space) x n
	//
	l := len(restrictions)*2 + 2
	common.UseMemory(memoryGauge, common.NewRawStringMemoryUsage(l))

	typeStr := t.Type.MeteredString(memoryGauge)

	return fmt.Sprintf("%s{%s}", typeStr, strings.Join(restrictions, ", "))
}

func (t *RestrictedStaticType) Equal(other StaticType) bool {
	otherRestrictedType, ok := other.(*RestrictedStaticType)
	if !ok || len(t.Restrictions) != len(otherRestrictedType.Restrictions) {
		return false
	}

outer:
	for _, restriction := range t.Restrictions {
		for _, otherRestriction := range otherRestrictedType.Restrictions {
			if restriction.Equal(otherRestriction) {
				continue outer
			}
		}

		return false
	}

	return t.Type.Equal(otherRestrictedType.Type)
}

// Authorization

type Authorization interface {
	isAuthorization()
	String() string
	MeteredString(common.MemoryGauge) string
	Equal(auth Authorization) bool
	Encode(e *cbor.StreamEncoder) error
}

type Unauthorized struct{}

var UnauthorizedAccess Authorization = Unauthorized{}

func (Unauthorized) isAuthorization() {}

func (Unauthorized) String() string {
	return ""
}

func (Unauthorized) MeteredString(memoryGauge common.MemoryGauge) string {
	memoryGauge.MeterMemory(common.NewRawStringMemoryUsage(0))
	return ""
}

func (Unauthorized) Equal(auth Authorization) bool {
<<<<<<< HEAD
	switch auth.(type) {
	case Unauthorized:
		return true
	}
	return false
}

type EntitlementSetAuthorization struct {
	Entitlements *orderedmap.OrderedMap[common.TypeID, struct{}]
	SetKind      sema.EntitlementSetKind
=======
	_, ok := auth.(Unauthorized)
	return ok
}

type EntitlementSetAuthorization struct {
	Entitlements []common.TypeID
	Kind         sema.EntitlementSetKind
>>>>>>> b3b51802
}

var _ Authorization = EntitlementSetAuthorization{}

<<<<<<< HEAD
func NewEntitlementSetAuthorization(memoryGauge common.MemoryGauge, entitlementList []common.TypeID, kind sema.EntitlementSetKind) EntitlementSetAuthorization {
	common.UseMemory(memoryGauge, common.MemoryUsage{
		Kind:   common.MemoryKindEntitlementSetStaticAccess,
		Amount: uint64(len(entitlementList)),
	})

	entitlements := orderedmap.New[orderedmap.OrderedMap[common.TypeID, struct{}]](len(entitlementList))
	for _, entitlement := range entitlementList {
		entitlements.Set(entitlement, struct{}{})
	}

	return EntitlementSetAuthorization{Entitlements: entitlements, SetKind: kind}
=======
func NewEntitlementSetAuthorization(memoryGauge common.MemoryGauge, entitlements []common.TypeID, kind sema.EntitlementSetKind) EntitlementSetAuthorization {
	common.UseMemory(memoryGauge, common.MemoryUsage{
		Kind:   common.MemoryKindEntitlementSetStaticAccess,
		Amount: uint64(len(entitlements)),
	})

	return EntitlementSetAuthorization{Entitlements: entitlements, Kind: kind}
>>>>>>> b3b51802
}

func (EntitlementSetAuthorization) isAuthorization() {}

func (e EntitlementSetAuthorization) string(stringer func(common.TypeID) string) string {
	var builder strings.Builder
	builder.WriteString("auth(")
<<<<<<< HEAD

	e.Entitlements.ForeachWithIndex(func(i int, entitlement common.TypeID, value struct{}) {
		builder.WriteString(stringer(entitlement))
		if i < e.Entitlements.Len()-1 {
			if e.SetKind == sema.Conjunction {
				builder.WriteString(", ")
			} else {
				builder.WriteString(" | ")
			}

		}
	})
=======
	var separator string

	if e.Kind == sema.Conjunction {
		separator = ", "
	} else if e.Kind == sema.Disjunction {
		separator = " | "
	}

	for i, entitlement := range e.Entitlements {
		builder.WriteString(stringer(entitlement))
		if i < len(e.Entitlements) {
			builder.WriteString(separator)
		}
	}
>>>>>>> b3b51802
	builder.WriteString(") ")
	return builder.String()
}

func (e EntitlementSetAuthorization) String() string {
	return e.string(func(ti common.TypeID) string { return string(ti) })
}

func (e EntitlementSetAuthorization) MeteredString(memoryGauge common.MemoryGauge) string {
<<<<<<< HEAD
	// len of "auth() "
	memoryGauge.MeterMemory(common.NewRawStringMemoryUsage(7))
=======
	memoryGauge.MeterMemory(common.AuthStringMemoryUsage)
>>>>>>> b3b51802
	return e.string(func(ti common.TypeID) string {
		memoryGauge.MeterMemory(common.NewRawStringMemoryUsage(len(ti)))
		return string(ti)
	})
}

func (e EntitlementSetAuthorization) Equal(auth Authorization) bool {
<<<<<<< HEAD
	// sets are equivalent if they contain the same elements, regardless of order
	switch auth := auth.(type) {
	case EntitlementSetAuthorization:
		if e.SetKind != auth.SetKind {
			return false
		}
		if auth.Entitlements.Len() != e.Entitlements.Len() {
			return false
		}
		return auth.Entitlements.ForAllKeys(func(entitlement common.TypeID) bool {
			return e.Entitlements.Contains(entitlement)
		})
=======
	if auth, ok := auth.(EntitlementSetAuthorization); ok {
		for i, entitlement := range e.Entitlements {
			if auth.Entitlements[i] != entitlement {
				return false
			}
		}
		return e.Kind == auth.Kind
>>>>>>> b3b51802
	}
	return false
}

type EntitlementMapAuthorization struct {
	TypeID common.TypeID
}

var _ Authorization = EntitlementMapAuthorization{}

func NewEntitlementMapAuthorization(memoryGauge common.MemoryGauge, id common.TypeID) EntitlementMapAuthorization {
	common.UseMemory(memoryGauge, common.NewConstantMemoryUsage(common.MemoryKindEntitlementMapStaticAccess))

	return EntitlementMapAuthorization{TypeID: id}
}

func (EntitlementMapAuthorization) isAuthorization() {}

func (e EntitlementMapAuthorization) String() string {
	return fmt.Sprintf("auth(%s) ", e.TypeID)
}

func (e EntitlementMapAuthorization) MeteredString(memoryGauge common.MemoryGauge) string {
<<<<<<< HEAD
	// len of "auth() "
	memoryGauge.MeterMemory(common.NewRawStringMemoryUsage(7 + len(e.TypeID)))
=======
	memoryGauge.MeterMemory(common.AuthStringMemoryUsage)
	memoryGauge.MeterMemory(common.NewRawStringMemoryUsage(len(e.TypeID)))
>>>>>>> b3b51802
	return e.String()
}

func (e EntitlementMapAuthorization) Equal(auth Authorization) bool {
	switch auth := auth.(type) {
	case EntitlementMapAuthorization:
		return e.TypeID == auth.TypeID
	}
	return false
}

// ReferenceStaticType

type ReferenceStaticType struct {
	// ReferencedType is type of the referenced value (the type of the target)
	ReferencedType StaticType
	Authorization  Authorization
}

var _ StaticType = ReferenceStaticType{}

func NewReferenceStaticType(
	memoryGauge common.MemoryGauge,
	authorization Authorization,
<<<<<<< HEAD
=======
	borrowedType StaticType,
>>>>>>> b3b51802
	referencedType StaticType,
) ReferenceStaticType {
	common.UseMemory(memoryGauge, common.ReferenceStaticTypeMemoryUsage)

	return ReferenceStaticType{
		Authorization:  authorization,
<<<<<<< HEAD
=======
		BorrowedType:   borrowedType,
>>>>>>> b3b51802
		ReferencedType: referencedType,
	}
}

func (ReferenceStaticType) isStaticType() {}

func (ReferenceStaticType) elementSize() uint {
	return UnknownElementSize
}

func (t ReferenceStaticType) String() string {
	auth := t.Authorization.String()
<<<<<<< HEAD
	return fmt.Sprintf("%s&%s", auth, t.ReferencedType)
}

func (t ReferenceStaticType) MeteredString(memoryGauge common.MemoryGauge) string {

	typeStr := t.ReferencedType.MeteredString(memoryGauge)
	authString := t.Authorization.MeteredString(memoryGauge)
=======
	return fmt.Sprintf("%s&%s", auth, t.BorrowedType)
}

func (t ReferenceStaticType) MeteredString(memoryGauge common.MemoryGauge) string {
	typeStr := t.BorrowedType.MeteredString(memoryGauge)
	authString := t.Authorization.MeteredString(memoryGauge)
	memoryGauge.MeterMemory(common.NewRawStringMemoryUsage(len(typeStr) + len(authString)))
>>>>>>> b3b51802
	return fmt.Sprintf("%s&%s", authString, typeStr)
}

func (t ReferenceStaticType) Equal(other StaticType) bool {
	otherReferenceType, ok := other.(ReferenceStaticType)
	if !ok {
		return false
	}

	return t.Authorization.Equal(otherReferenceType.Authorization) &&
<<<<<<< HEAD
		t.ReferencedType.Equal(otherReferenceType.ReferencedType)
=======
		t.BorrowedType.Equal(otherReferenceType.BorrowedType)
>>>>>>> b3b51802
}

// CapabilityStaticType

type CapabilityStaticType struct {
	BorrowType StaticType
}

var _ StaticType = CapabilityStaticType{}

func NewCapabilityStaticType(
	memoryGauge common.MemoryGauge,
	borrowType StaticType,
) CapabilityStaticType {
	common.UseMemory(memoryGauge, common.CapabilityStaticTypeMemoryUsage)

	return CapabilityStaticType{
		BorrowType: borrowType,
	}
}

func (CapabilityStaticType) isStaticType() {}

func (CapabilityStaticType) elementSize() uint {
	return UnknownElementSize
}

func (t CapabilityStaticType) String() string {
	if t.BorrowType != nil {
		return fmt.Sprintf("Capability<%s>", t.BorrowType)
	}
	return "Capability"
}

func (t CapabilityStaticType) MeteredString(memoryGauge common.MemoryGauge) string {
	common.UseMemory(memoryGauge, common.CapabilityStaticTypeStringMemoryUsage)

	if t.BorrowType != nil {
		typeStr := t.BorrowType.MeteredString(memoryGauge)
		return fmt.Sprintf("Capability<%s>", typeStr)
	}

	return "Capability"
}

func (t CapabilityStaticType) Equal(other StaticType) bool {
	otherCapabilityType, ok := other.(CapabilityStaticType)
	if !ok {
		return false
	}

	// The borrow types must either be both nil,
	// or they must be equal

	if t.BorrowType == nil {
		return otherCapabilityType.BorrowType == nil
	}

	return t.BorrowType.Equal(otherCapabilityType.BorrowType)
}

// Conversion

func ConvertSemaToStaticType(memoryGauge common.MemoryGauge, t sema.Type) StaticType {

	primitiveStaticType := ConvertSemaToPrimitiveStaticType(memoryGauge, t)
	if primitiveStaticType != PrimitiveStaticTypeUnknown {
		return primitiveStaticType
	}

	switch t := t.(type) {
	case *sema.CompositeType:
		return NewCompositeStaticType(memoryGauge, t.Location, t.QualifiedIdentifier(), t.ID())

	case *sema.InterfaceType:
		return ConvertSemaInterfaceTypeToStaticInterfaceType(memoryGauge, t)

	case sema.ArrayType:
		return ConvertSemaArrayTypeToStaticArrayType(memoryGauge, t)

	case *sema.DictionaryType:
		return ConvertSemaDictionaryTypeToStaticDictionaryType(memoryGauge, t)

	case *sema.OptionalType:
		return NewOptionalStaticType(
			memoryGauge,
			ConvertSemaToStaticType(memoryGauge, t.Type),
		)

	case *sema.RestrictedType:
		var restrictions []InterfaceStaticType
		restrictionCount := len(t.Restrictions)
		if restrictionCount > 0 {
			restrictions = make([]InterfaceStaticType, restrictionCount)

			for i, restriction := range t.Restrictions {
				restrictions[i] = ConvertSemaInterfaceTypeToStaticInterfaceType(memoryGauge, restriction)
			}
		}

		return NewRestrictedStaticType(
			memoryGauge,
			ConvertSemaToStaticType(memoryGauge, t.Type),
			restrictions,
		)

	case *sema.ReferenceType:
		return ConvertSemaReferenceTypeToStaticReferenceType(memoryGauge, t)

	case *sema.CapabilityType:
		if t.BorrowType == nil {
			// Unparameterized Capability type should have been
			// converted to primitive static type earlier
			panic(errors.NewUnreachableError())
		}
		borrowType := ConvertSemaToStaticType(memoryGauge, t.BorrowType)
		return NewCapabilityStaticType(memoryGauge, borrowType)

	case *sema.FunctionType:
		return NewFunctionStaticType(memoryGauge, t)
	}

	return nil
}

func ConvertSemaArrayTypeToStaticArrayType(
	memoryGauge common.MemoryGauge,
	t sema.ArrayType,
) ArrayStaticType {
	switch t := t.(type) {
	case *sema.VariableSizedType:
		return VariableSizedStaticType{
			Type: ConvertSemaToStaticType(memoryGauge, t.Type),
		}

	case *sema.ConstantSizedType:
		return ConstantSizedStaticType{
			Type: ConvertSemaToStaticType(memoryGauge, t.Type),
			Size: t.Size,
		}

	default:
		panic(errors.NewUnreachableError())
	}
}

func ConvertSemaDictionaryTypeToStaticDictionaryType(
	memoryGauge common.MemoryGauge,
	t *sema.DictionaryType,
) DictionaryStaticType {
	return NewDictionaryStaticType(
		memoryGauge,
		ConvertSemaToStaticType(memoryGauge, t.KeyType),
		ConvertSemaToStaticType(memoryGauge, t.ValueType),
	)
}

func ConvertSemaAccesstoStaticAuthorization(
	memoryGauge common.MemoryGauge,
	access sema.Access,
) Authorization {
	switch access := access.(type) {
	case sema.PrimitiveAccess:
		if access.Equal(sema.UnauthorizedAccess) {
			return UnauthorizedAccess
		}

	case sema.EntitlementSetAccess:
		var entitlements []common.TypeID
		access.Entitlements.Foreach(func(key *sema.EntitlementType, _ struct{}) {
<<<<<<< HEAD
			typeId := key.Location.TypeID(memoryGauge, key.QualifiedIdentifier())
=======
			typeId := key.ID()
>>>>>>> b3b51802
			entitlements = append(entitlements, typeId)
		})
		return NewEntitlementSetAuthorization(memoryGauge, entitlements, access.SetKind)

	case sema.EntitlementMapAccess:
<<<<<<< HEAD
		typeId := access.Type.Location.TypeID(memoryGauge, access.Type.QualifiedIdentifier())
=======
		typeId := access.Type.ID()
>>>>>>> b3b51802
		return NewEntitlementMapAuthorization(memoryGauge, typeId)
	}
	panic(errors.NewUnreachableError())
}

func ConvertSemaReferenceTypeToStaticReferenceType(
	memoryGauge common.MemoryGauge,
	t *sema.ReferenceType,
) ReferenceStaticType {
	return NewReferenceStaticType(
		memoryGauge,
		ConvertSemaAccesstoStaticAuthorization(memoryGauge, t.Authorization),
		ConvertSemaToStaticType(memoryGauge, t.Type),
	)
}

func ConvertSemaInterfaceTypeToStaticInterfaceType(
	memoryGauge common.MemoryGauge,
	t *sema.InterfaceType,
) InterfaceStaticType {
	return NewInterfaceStaticType(memoryGauge, t.Location, t.QualifiedIdentifier())
}

func ConvertStaticAuthorizationToSemaAccess(
	memoryGauge common.MemoryGauge,
	auth Authorization,
	getEntitlement func(typeID common.TypeID) (*sema.EntitlementType, error),
	getEntitlementMapType func(typeID common.TypeID) (*sema.EntitlementMapType, error),
) (sema.Access, error) {
	switch auth := auth.(type) {
	case Unauthorized:
		return sema.UnauthorizedAccess, nil
	case EntitlementMapAuthorization:
		entitlement, err := getEntitlementMapType(auth.TypeID)
		if err != nil {
			return nil, err
		}
		return sema.NewEntitlementMapAccess(entitlement), nil
	case EntitlementSetAuthorization:
		var entitlements []*sema.EntitlementType
<<<<<<< HEAD
		err := auth.Entitlements.ForeachWithError(func(id common.TypeID, value struct{}) error {
			entitlement, err := getEntitlement(id)
			if err != nil {
				return err
			}
			entitlements = append(entitlements, entitlement)
			return nil
		})
		if err != nil {
			return nil, err
		}
		return sema.NewEntitlementSetAccess(entitlements, auth.SetKind), nil
=======
		for _, id := range auth.Entitlements {
			entitlement, err := getEntitlement(id)
			if err != nil {
				return nil, err
			}
			entitlements = append(entitlements, entitlement)
		}
		return sema.NewEntitlementSetAccess(entitlements, auth.Kind), nil
>>>>>>> b3b51802
	}
	panic(errors.NewUnreachableError())
}

func ConvertStaticToSemaType(
	memoryGauge common.MemoryGauge,
	typ StaticType,
	getInterface func(location common.Location, qualifiedIdentifier string) (*sema.InterfaceType, error),
	getComposite func(location common.Location, qualifiedIdentifier string, typeID common.TypeID) (*sema.CompositeType, error),
	getEntitlement func(typeID common.TypeID) (*sema.EntitlementType, error),
	getEntitlementMapType func(typeID common.TypeID) (*sema.EntitlementMapType, error),
) (_ sema.Type, err error) {
	switch t := typ.(type) {
	case CompositeStaticType:
		return getComposite(t.Location, t.QualifiedIdentifier, t.TypeID)

	case InterfaceStaticType:
		return getInterface(t.Location, t.QualifiedIdentifier)

	case VariableSizedStaticType:
		ty, err := ConvertStaticToSemaType(
			memoryGauge,
			t.Type,
			getInterface,
			getComposite,
			getEntitlement,
			getEntitlementMapType,
		)
		if err != nil {
			return nil, err
		}
		return sema.NewVariableSizedType(memoryGauge, ty), nil

	case ConstantSizedStaticType:
		ty, err := ConvertStaticToSemaType(
			memoryGauge,
			t.Type,
			getInterface,
			getComposite,
			getEntitlement,
			getEntitlementMapType,
		)
		if err != nil {
			return nil, err
		}

		return sema.NewConstantSizedType(
			memoryGauge,
			ty,
			t.Size,
		), nil

	case DictionaryStaticType:
		keyType, err := ConvertStaticToSemaType(
			memoryGauge,
			t.KeyType,
			getInterface,
			getComposite,
			getEntitlement,
			getEntitlementMapType,
		)
		if err != nil {
			return nil, err
		}

		valueType, err := ConvertStaticToSemaType(
			memoryGauge,
			t.ValueType,
			getInterface,
			getComposite,
			getEntitlement,
			getEntitlementMapType,
		)
		if err != nil {
			return nil, err
		}

		return sema.NewDictionaryType(
			memoryGauge,
			keyType,
			valueType,
		), nil

	case OptionalStaticType:
		ty, err := ConvertStaticToSemaType(
			memoryGauge,
			t.Type,
			getInterface,
			getComposite,
			getEntitlement,
			getEntitlementMapType,
		)
		if err != nil {
			return nil, err
		}
		return sema.NewOptionalType(memoryGauge, ty), err

	case *RestrictedStaticType:
		var restrictions []*sema.InterfaceType

		restrictionCount := len(t.Restrictions)
		if restrictionCount > 0 {
			restrictions = make([]*sema.InterfaceType, restrictionCount)

			for i, restriction := range t.Restrictions {
				restrictions[i], err = getInterface(restriction.Location, restriction.QualifiedIdentifier)
				if err != nil {
					return nil, err
				}
			}
		}

		ty, err := ConvertStaticToSemaType(
			memoryGauge,
			t.Type,
			getInterface,
			getComposite,
			getEntitlement,
			getEntitlementMapType,
		)
		if err != nil {
			return nil, err
		}

		return sema.NewRestrictedType(
			memoryGauge,
			ty,
			restrictions,
		), nil

	case ReferenceStaticType:
		ty, err := ConvertStaticToSemaType(
			memoryGauge,
<<<<<<< HEAD
			t.ReferencedType,
=======
			t.BorrowedType,
>>>>>>> b3b51802
			getInterface,
			getComposite,
			getEntitlement,
			getEntitlementMapType,
		)
		if err != nil {
			return nil, err
		}

		access, err := ConvertStaticAuthorizationToSemaAccess(
			memoryGauge,
			t.Authorization,
			getEntitlement,
			getEntitlementMapType,
		)

		if err != nil {
			return nil, err
		}

		return sema.NewReferenceType(
			memoryGauge,
			ty,
			access,
		), nil

	case CapabilityStaticType:
		var borrowType sema.Type
		if t.BorrowType != nil {
			borrowType, err = ConvertStaticToSemaType(
				memoryGauge,
				t.BorrowType,
				getInterface,
				getComposite,
				getEntitlement,
				getEntitlementMapType,
			)
			if err != nil {
				return nil, err
			}
		}

		return sema.NewCapabilityType(memoryGauge, borrowType), nil

	case FunctionStaticType:
		return t.Type, nil

	case PrimitiveStaticType:
		return t.SemaType(), nil

	default:
		panic(errors.NewUnreachableError())
	}
}

// FunctionStaticType

type FunctionStaticType struct {
	Type *sema.FunctionType
}

var _ StaticType = FunctionStaticType{}

func NewFunctionStaticType(
	memoryGauge common.MemoryGauge,
	functionType *sema.FunctionType,
) FunctionStaticType {
	common.UseMemory(memoryGauge, common.FunctionStaticTypeMemoryUsage)

	return FunctionStaticType{
		Type: functionType,
	}
}

func (t FunctionStaticType) TypeParameters(interpreter *Interpreter) []*TypeParameter {
	var typeParameters []*TypeParameter

	count := len(t.Type.TypeParameters)
	if count > 0 {
		typeParameters = make([]*TypeParameter, count)
		for i, typeParameter := range t.Type.TypeParameters {
			typeParameters[i] = &TypeParameter{
				Name:      typeParameter.Name,
				TypeBound: ConvertSemaToStaticType(interpreter, typeParameter.TypeBound),
				Optional:  typeParameter.Optional,
			}
		}
	}

	return typeParameters
}

func (t FunctionStaticType) ParameterTypes(interpreter *Interpreter) []StaticType {
	var parameterTypes []StaticType

	count := len(t.Type.Parameters)
	if count > 0 {
		parameterTypes = make([]StaticType, count)
		for i, parameter := range t.Type.Parameters {
			parameterTypes[i] = ConvertSemaToStaticType(interpreter, parameter.TypeAnnotation.Type)
		}
	}

	return parameterTypes
}

func (t FunctionStaticType) ReturnType(interpreter *Interpreter) StaticType {
	var returnType StaticType
	if t.Type.ReturnTypeAnnotation.Type != nil {
		returnType = ConvertSemaToStaticType(interpreter, t.Type.ReturnTypeAnnotation.Type)
	}

	return returnType
}

func (FunctionStaticType) isStaticType() {}

func (FunctionStaticType) elementSize() uint {
	return UnknownElementSize
}

func (t FunctionStaticType) String() string {
	return t.Type.String()
}

func (t FunctionStaticType) MeteredString(memoryGauge common.MemoryGauge) string {
	// TODO: Meter sema.Type string conversion
	typeStr := t.String()
	common.UseMemory(memoryGauge, common.NewRawStringMemoryUsage(len(typeStr)))
	return typeStr
}

func (t FunctionStaticType) Equal(other StaticType) bool {
	otherFunction, ok := other.(FunctionStaticType)
	if !ok {
		return false
	}

	return t.Type.Equal(otherFunction.Type)
}

type TypeParameter struct {
	TypeBound StaticType
	Name      string
	Optional  bool
}

func (p TypeParameter) Equal(other *TypeParameter) bool {
	if p.TypeBound == nil {
		if other.TypeBound != nil {
			return false
		}
	} else {
		if other.TypeBound == nil ||
			!p.TypeBound.Equal(other.TypeBound) {

			return false
		}
	}

	return p.Optional == other.Optional
}

func (p TypeParameter) String() string {
	var builder strings.Builder
	builder.WriteString(p.Name)
	if p.TypeBound != nil {
		builder.WriteString(": ")
		builder.WriteString(p.TypeBound.String())
	}
	return builder.String()
}<|MERGE_RESOLUTION|>--- conflicted
+++ resolved
@@ -500,31 +500,17 @@
 }
 
 func (Unauthorized) Equal(auth Authorization) bool {
-<<<<<<< HEAD
-	switch auth.(type) {
-	case Unauthorized:
-		return true
-	}
-	return false
+	_, ok := auth.(Unauthorized)
+	return ok
 }
 
 type EntitlementSetAuthorization struct {
 	Entitlements *orderedmap.OrderedMap[common.TypeID, struct{}]
 	SetKind      sema.EntitlementSetKind
-=======
-	_, ok := auth.(Unauthorized)
-	return ok
-}
-
-type EntitlementSetAuthorization struct {
-	Entitlements []common.TypeID
-	Kind         sema.EntitlementSetKind
->>>>>>> b3b51802
 }
 
 var _ Authorization = EntitlementSetAuthorization{}
 
-<<<<<<< HEAD
 func NewEntitlementSetAuthorization(memoryGauge common.MemoryGauge, entitlementList []common.TypeID, kind sema.EntitlementSetKind) EntitlementSetAuthorization {
 	common.UseMemory(memoryGauge, common.MemoryUsage{
 		Kind:   common.MemoryKindEntitlementSetStaticAccess,
@@ -537,15 +523,6 @@
 	}
 
 	return EntitlementSetAuthorization{Entitlements: entitlements, SetKind: kind}
-=======
-func NewEntitlementSetAuthorization(memoryGauge common.MemoryGauge, entitlements []common.TypeID, kind sema.EntitlementSetKind) EntitlementSetAuthorization {
-	common.UseMemory(memoryGauge, common.MemoryUsage{
-		Kind:   common.MemoryKindEntitlementSetStaticAccess,
-		Amount: uint64(len(entitlements)),
-	})
-
-	return EntitlementSetAuthorization{Entitlements: entitlements, Kind: kind}
->>>>>>> b3b51802
 }
 
 func (EntitlementSetAuthorization) isAuthorization() {}
@@ -553,7 +530,6 @@
 func (e EntitlementSetAuthorization) string(stringer func(common.TypeID) string) string {
 	var builder strings.Builder
 	builder.WriteString("auth(")
-<<<<<<< HEAD
 
 	e.Entitlements.ForeachWithIndex(func(i int, entitlement common.TypeID, value struct{}) {
 		builder.WriteString(stringer(entitlement))
@@ -566,22 +542,6 @@
 
 		}
 	})
-=======
-	var separator string
-
-	if e.Kind == sema.Conjunction {
-		separator = ", "
-	} else if e.Kind == sema.Disjunction {
-		separator = " | "
-	}
-
-	for i, entitlement := range e.Entitlements {
-		builder.WriteString(stringer(entitlement))
-		if i < len(e.Entitlements) {
-			builder.WriteString(separator)
-		}
-	}
->>>>>>> b3b51802
 	builder.WriteString(") ")
 	return builder.String()
 }
@@ -591,12 +551,7 @@
 }
 
 func (e EntitlementSetAuthorization) MeteredString(memoryGauge common.MemoryGauge) string {
-<<<<<<< HEAD
-	// len of "auth() "
-	memoryGauge.MeterMemory(common.NewRawStringMemoryUsage(7))
-=======
 	memoryGauge.MeterMemory(common.AuthStringMemoryUsage)
->>>>>>> b3b51802
 	return e.string(func(ti common.TypeID) string {
 		memoryGauge.MeterMemory(common.NewRawStringMemoryUsage(len(ti)))
 		return string(ti)
@@ -604,10 +559,8 @@
 }
 
 func (e EntitlementSetAuthorization) Equal(auth Authorization) bool {
-<<<<<<< HEAD
 	// sets are equivalent if they contain the same elements, regardless of order
-	switch auth := auth.(type) {
-	case EntitlementSetAuthorization:
+	if auth, ok := auth.(EntitlementSetAuthorization); ok {
 		if e.SetKind != auth.SetKind {
 			return false
 		}
@@ -617,15 +570,6 @@
 		return auth.Entitlements.ForAllKeys(func(entitlement common.TypeID) bool {
 			return e.Entitlements.Contains(entitlement)
 		})
-=======
-	if auth, ok := auth.(EntitlementSetAuthorization); ok {
-		for i, entitlement := range e.Entitlements {
-			if auth.Entitlements[i] != entitlement {
-				return false
-			}
-		}
-		return e.Kind == auth.Kind
->>>>>>> b3b51802
 	}
 	return false
 }
@@ -649,13 +593,8 @@
 }
 
 func (e EntitlementMapAuthorization) MeteredString(memoryGauge common.MemoryGauge) string {
-<<<<<<< HEAD
-	// len of "auth() "
-	memoryGauge.MeterMemory(common.NewRawStringMemoryUsage(7 + len(e.TypeID)))
-=======
 	memoryGauge.MeterMemory(common.AuthStringMemoryUsage)
 	memoryGauge.MeterMemory(common.NewRawStringMemoryUsage(len(e.TypeID)))
->>>>>>> b3b51802
 	return e.String()
 }
 
@@ -680,20 +619,12 @@
 func NewReferenceStaticType(
 	memoryGauge common.MemoryGauge,
 	authorization Authorization,
-<<<<<<< HEAD
-=======
-	borrowedType StaticType,
->>>>>>> b3b51802
 	referencedType StaticType,
 ) ReferenceStaticType {
 	common.UseMemory(memoryGauge, common.ReferenceStaticTypeMemoryUsage)
 
 	return ReferenceStaticType{
 		Authorization:  authorization,
-<<<<<<< HEAD
-=======
-		BorrowedType:   borrowedType,
->>>>>>> b3b51802
 		ReferencedType: referencedType,
 	}
 }
@@ -706,23 +637,13 @@
 
 func (t ReferenceStaticType) String() string {
 	auth := t.Authorization.String()
-<<<<<<< HEAD
 	return fmt.Sprintf("%s&%s", auth, t.ReferencedType)
 }
 
 func (t ReferenceStaticType) MeteredString(memoryGauge common.MemoryGauge) string {
-
 	typeStr := t.ReferencedType.MeteredString(memoryGauge)
 	authString := t.Authorization.MeteredString(memoryGauge)
-=======
-	return fmt.Sprintf("%s&%s", auth, t.BorrowedType)
-}
-
-func (t ReferenceStaticType) MeteredString(memoryGauge common.MemoryGauge) string {
-	typeStr := t.BorrowedType.MeteredString(memoryGauge)
-	authString := t.Authorization.MeteredString(memoryGauge)
 	memoryGauge.MeterMemory(common.NewRawStringMemoryUsage(len(typeStr) + len(authString)))
->>>>>>> b3b51802
 	return fmt.Sprintf("%s&%s", authString, typeStr)
 }
 
@@ -733,11 +654,7 @@
 	}
 
 	return t.Authorization.Equal(otherReferenceType.Authorization) &&
-<<<<<<< HEAD
 		t.ReferencedType.Equal(otherReferenceType.ReferencedType)
-=======
-		t.BorrowedType.Equal(otherReferenceType.BorrowedType)
->>>>>>> b3b51802
 }
 
 // CapabilityStaticType
@@ -908,21 +825,13 @@
 	case sema.EntitlementSetAccess:
 		var entitlements []common.TypeID
 		access.Entitlements.Foreach(func(key *sema.EntitlementType, _ struct{}) {
-<<<<<<< HEAD
-			typeId := key.Location.TypeID(memoryGauge, key.QualifiedIdentifier())
-=======
 			typeId := key.ID()
->>>>>>> b3b51802
 			entitlements = append(entitlements, typeId)
 		})
 		return NewEntitlementSetAuthorization(memoryGauge, entitlements, access.SetKind)
 
 	case sema.EntitlementMapAccess:
-<<<<<<< HEAD
-		typeId := access.Type.Location.TypeID(memoryGauge, access.Type.QualifiedIdentifier())
-=======
 		typeId := access.Type.ID()
->>>>>>> b3b51802
 		return NewEntitlementMapAuthorization(memoryGauge, typeId)
 	}
 	panic(errors.NewUnreachableError())
@@ -963,7 +872,6 @@
 		return sema.NewEntitlementMapAccess(entitlement), nil
 	case EntitlementSetAuthorization:
 		var entitlements []*sema.EntitlementType
-<<<<<<< HEAD
 		err := auth.Entitlements.ForeachWithError(func(id common.TypeID, value struct{}) error {
 			entitlement, err := getEntitlement(id)
 			if err != nil {
@@ -976,16 +884,6 @@
 			return nil, err
 		}
 		return sema.NewEntitlementSetAccess(entitlements, auth.SetKind), nil
-=======
-		for _, id := range auth.Entitlements {
-			entitlement, err := getEntitlement(id)
-			if err != nil {
-				return nil, err
-			}
-			entitlements = append(entitlements, entitlement)
-		}
-		return sema.NewEntitlementSetAccess(entitlements, auth.Kind), nil
->>>>>>> b3b51802
 	}
 	panic(errors.NewUnreachableError())
 }
@@ -1119,11 +1017,7 @@
 	case ReferenceStaticType:
 		ty, err := ConvertStaticToSemaType(
 			memoryGauge,
-<<<<<<< HEAD
 			t.ReferencedType,
-=======
-			t.BorrowedType,
->>>>>>> b3b51802
 			getInterface,
 			getComposite,
 			getEntitlement,
