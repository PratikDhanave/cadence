--- conflicted
+++ resolved
@@ -5816,7 +5816,6 @@
 	for pair := v.Fields.Oldest(); pair != nil; pair = pair.Next() {
 		key := pair.Key
 		value := pair.Value
-<<<<<<< HEAD
 
 		otherValue, ok := otherComposite.Fields.Get(key)
 		if !ok {
@@ -5829,20 +5828,6 @@
 		}
 	}
 
-=======
-
-		otherValue, ok := otherComposite.Fields.Get(key)
-		if !ok {
-			return false
-		}
-
-		equatableValue, ok := value.(EquatableValue)
-		if !ok || !equatableValue.Equal(otherValue, interpreter, loadDeferred) {
-			return false
-		}
-	}
-
->>>>>>> 2a7891d2
 	return true
 }
 
