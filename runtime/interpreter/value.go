/*
 * Cadence - The resource-oriented smart contract programming language
 *
 * Copyright 2019-2020 Dapper Labs, Inc.
 *
 * Licensed under the Apache License, Version 2.0 (the "License");
 * you may not use this file except in compliance with the License.
 * You may obtain a copy of the License at
 *
 *   http://www.apache.org/licenses/LICENSE-2.0
 *
 * Unless required by applicable law or agreed to in writing, software
 * distributed under the License is distributed on an "AS IS" BASIS,
 * WITHOUT WARRANTIES OR CONDITIONS OF ANY KIND, either express or implied.
 * See the License for the specific language governing permissions and
 * limitations under the License.
 */

package interpreter

import (
	"encoding/binary"
	"encoding/hex"
	"fmt"
	"math"
	"math/big"
	"strings"
	"time"
	"unsafe"

	"github.com/onflow/atree"
	"github.com/rivo/uniseg"
	"golang.org/x/text/unicode/norm"

	"github.com/onflow/cadence/runtime/ast"
	"github.com/onflow/cadence/runtime/common"
	"github.com/onflow/cadence/runtime/errors"
	"github.com/onflow/cadence/runtime/format"
	"github.com/onflow/cadence/runtime/sema"
)

type TypeConformanceResults map[typeConformanceResultEntry]bool

type typeConformanceResultEntry struct {
	EphemeralReferenceValue       *EphemeralReferenceValue
	EphemeralReferenceDynamicType EphemeralReferenceDynamicType
}

// SeenReferences is a set of seen references.
//
// NOTE: Do not generalize to map[interpreter.Value],
// as not all values are Go hashable, i.e. this might lead to run-time panics
//
type SeenReferences map[*EphemeralReferenceValue]struct{}

// NonStorable represents a value that cannot be stored
//
type NonStorable struct {
	Value Value
}

var _ atree.Storable = NonStorable{}

func (s NonStorable) Encode(_ *atree.Encoder) error {
	//nolint:gosimple
	return NonStorableValueError{
		Value: s.Value,
	}
}

func (s NonStorable) ByteSize() uint32 {
	// Return 1 so that atree split and merge operations don't have to handle special cases.
	// Any value larger than 0 and smaller than half of the max slab size works,
	// but 1 results in fewer number of slabs which is ideal for non-storable values.
	return 1
}

func (s NonStorable) StoredValue(_ atree.SlabStorage) (atree.Value, error) {
	return s.Value, nil
}

func (NonStorable) ChildStorables() []atree.Storable {
	return nil
}

// Value

type Value interface {
	atree.Value
	// Stringer provides `func String() string`
	// NOTE: important, error messages rely on values to implement String
	fmt.Stringer
	IsValue()
	Accept(interpreter *Interpreter, visitor Visitor)
	Walk(interpreter *Interpreter, walkChild func(Value))
	DynamicType(interpreter *Interpreter, seenReferences SeenReferences) DynamicType
	StaticType() StaticType
	ConformsToDynamicType(
		interpreter *Interpreter,
		getLocationRange func() LocationRange,
		dynamicType DynamicType,
		results TypeConformanceResults,
	) bool
	RecursiveString(seenReferences SeenReferences) string
	IsResourceKinded(interpreter *Interpreter) bool
	NeedsStoreTo(address atree.Address) bool
	Transfer(
		interpreter *Interpreter,
		getLocationRange func() LocationRange,
		address atree.Address,
		remove bool,
		storable atree.Storable,
	) Value
	DeepRemove(interpreter *Interpreter)
	// Clone returns a new value that is equal to this value.
	// NOTE: not used by interpreter, but used externally (e.g. state migration)
	Clone(interpreter *Interpreter) Value
}

// ValueIndexableValue

type ValueIndexableValue interface {
	Value
	GetKey(interpreter *Interpreter, getLocationRange func() LocationRange, key Value) Value
	SetKey(interpreter *Interpreter, getLocationRange func() LocationRange, key Value, value Value)
	RemoveKey(interpreter *Interpreter, getLocationRange func() LocationRange, key Value) Value
	InsertKey(interpreter *Interpreter, getLocationRange func() LocationRange, key Value, value Value)
}

// MemberAccessibleValue

type MemberAccessibleValue interface {
	Value
	GetMember(interpreter *Interpreter, getLocationRange func() LocationRange, name string) Value
	RemoveMember(interpreter *Interpreter, getLocationRange func() LocationRange, name string) Value
	SetMember(interpreter *Interpreter, getLocationRange func() LocationRange, name string, value Value)
}

// EquatableValue

type EquatableValue interface {
	Value
	// Equal returns true if the given value is equal to this value.
	// If no location range is available, pass e.g. ReturnEmptyLocationRange
	Equal(interpreter *Interpreter, getLocationRange func() LocationRange, other Value) bool
}

func newValueComparator(interpreter *Interpreter, getLocationRange func() LocationRange) atree.ValueComparator {
	return func(storage atree.SlabStorage, atreeValue atree.Value, otherStorable atree.Storable) (bool, error) {
		value := MustConvertStoredValue(interpreter, atreeValue)
		otherValue := StoredValue(interpreter, otherStorable, storage)
		return value.(EquatableValue).Equal(interpreter, getLocationRange, otherValue), nil
	}
}

// ResourceKindedValue

type ResourceKindedValue interface {
	Value
	Destroy(interpreter *Interpreter, getLocationRange func() LocationRange)
	IsDestroyed() bool
}

func maybeDestroy(interpreter *Interpreter, getLocationRange func() LocationRange, value Value) {
	resourceKindedValue, ok := value.(ResourceKindedValue)
	if !ok {
		return
	}

	resourceKindedValue.Destroy(interpreter, getLocationRange)
}

// ReferenceTrackedResourceKindedValue is a resource-kinded value
// that must be tracked when a reference of it is taken.
//
type ReferenceTrackedResourceKindedValue interface {
	ResourceKindedValue
	IsReferenceTrackedResourceKindedValue()
	StorageID() atree.StorageID
}

func safeAdd(a, b int) int {
	// INT32-C
	if (b > 0) && (a > (goMaxInt - b)) {
		panic(OverflowError{})
	} else if (b < 0) && (a < (goMinInt - b)) {
		panic(UnderflowError{})
	}
	return a + b
}

func safeMul(a, b int) int {
	// INT32-C
	if a > 0 {
		if b > 0 {
			// positive * positive = positive. overflow?
			if a > (goMaxInt / b) {
				panic(OverflowError{})
			}
		} else {
			// positive * negative = negative. underflow?
			if b < (goMinInt / a) {
				panic(UnderflowError{})
			}
		}
	} else {
		if b > 0 {
			// negative * positive = negative. underflow?
			if a < (goMinInt / b) {
				panic(UnderflowError{})
			}
		} else {
			// negative * negative = positive. overflow?
			if (a != 0) && (b < (goMaxInt / a)) {
				panic(OverflowError{})
			}
		}
	}
	return a * b
}

// TypeValue

type TypeValue struct {
	Type StaticType
}

var _ Value = TypeValue{}
var _ atree.Storable = TypeValue{}
var _ EquatableValue = TypeValue{}
var _ MemberAccessibleValue = TypeValue{}

func (TypeValue) IsValue() {}

func (v TypeValue) Accept(interpreter *Interpreter, visitor Visitor) {
	visitor.VisitTypeValue(interpreter, v)
}

func (TypeValue) Walk(_ *Interpreter, _ func(Value)) {
	// NO-OP
}

var metaTypeDynamicType DynamicType = MetaTypeDynamicType{}

func (TypeValue) DynamicType(_ *Interpreter, _ SeenReferences) DynamicType {
	return metaTypeDynamicType
}

func (TypeValue) StaticType() StaticType {
	return PrimitiveStaticTypeMetaType
}

func (v TypeValue) String() string {
	var typeString string
	staticType := v.Type
	if staticType != nil {
		typeString = staticType.String()
	}

	return format.TypeValue(typeString)
}

func (v TypeValue) RecursiveString(_ SeenReferences) string {
	return v.String()
}

func (v TypeValue) Equal(_ *Interpreter, _ func() LocationRange, other Value) bool {
	otherTypeValue, ok := other.(TypeValue)
	if !ok {
		return false
	}

	// Unknown types are never equal to another type

	staticType := v.Type
	otherStaticType := otherTypeValue.Type

	if staticType == nil || otherStaticType == nil {
		return false
	}

	return staticType.Equal(otherStaticType)
}

func (v TypeValue) GetMember(interpreter *Interpreter, _ func() LocationRange, name string) Value {
	switch name {
	case "identifier":
		var typeID string
		staticType := v.Type
		if staticType != nil {
			typeID = string(interpreter.MustConvertStaticToSemaType(staticType).ID())
		}
		// TODO: meter
		return NewUnmeteredStringValue(typeID)
	case "isSubtype":
		return NewHostFunctionValue(
			interpreter,
			func(invocation Invocation) Value {
				staticType := v.Type
				otherTypeValue, ok := invocation.Arguments[0].(TypeValue)
				if !ok {
					panic(errors.NewUnreachableError())
				}
				otherStaticType := otherTypeValue.Type

				// if either type is unknown, the subtype relation is false, as it doesn't make sense to even ask this question
				if staticType == nil || otherStaticType == nil {
					return BoolValue(false)
				}

				inter := invocation.Interpreter

				result := sema.IsSubType(
					inter.MustConvertStaticToSemaType(staticType),
					inter.MustConvertStaticToSemaType(otherStaticType),
				)
				return BoolValue(result)
			},
			sema.MetaTypeIsSubtypeFunctionType,
		)
	}

	return nil
}

func (TypeValue) RemoveMember(_ *Interpreter, _ func() LocationRange, _ string) Value {
	// Types have no removable members (fields / functions)
	panic(errors.NewUnreachableError())
}

func (TypeValue) SetMember(_ *Interpreter, _ func() LocationRange, _ string, _ Value) {
	// Types have no settable members (fields / functions)
	panic(errors.NewUnreachableError())
}

func (v TypeValue) ConformsToDynamicType(
	_ *Interpreter,
	_ func() LocationRange,
	dynamicType DynamicType,
	_ TypeConformanceResults,
) bool {
	_, ok := dynamicType.(MetaTypeDynamicType)
	return ok
}

func (v TypeValue) Storable(
	storage atree.SlabStorage,
	address atree.Address,
	maxInlineSize uint64,
) (atree.Storable, error) {
	return maybeLargeImmutableStorable(
		v,
		storage,
		address,
		maxInlineSize,
	)
}

func (TypeValue) NeedsStoreTo(_ atree.Address) bool {
	return false
}

func (TypeValue) IsResourceKinded(_ *Interpreter) bool {
	return false
}

func (v TypeValue) Transfer(
	interpreter *Interpreter,
	_ func() LocationRange,
	_ atree.Address,
	remove bool,
	storable atree.Storable,
) Value {
	if remove {
		interpreter.RemoveReferencedSlab(storable)
	}
	return v
}

func (v TypeValue) Clone(_ *Interpreter) Value {
	return v
}

func (TypeValue) DeepRemove(_ *Interpreter) {
	// NO-OP
}

func (v TypeValue) ByteSize() uint32 {
	return mustStorableSize(v)
}

func (v TypeValue) StoredValue(_ atree.SlabStorage) (atree.Value, error) {
	return v, nil
}

func (TypeValue) ChildStorables() []atree.Storable {
	return nil
}

// HashInput returns a byte slice containing:
// - HashInputTypeType (1 byte)
// - type id (n bytes)
func (v TypeValue) HashInput(interpreter *Interpreter, _ func() LocationRange, scratch []byte) []byte {
	typeID := interpreter.MustConvertStaticToSemaType(v.Type).ID()

	length := 1 + len(typeID)
	var buf []byte
	if length <= len(scratch) {
		buf = scratch[:length]
	} else {
		buf = make([]byte, length)
	}

	buf[0] = byte(HashInputTypeType)
	copy(buf[1:], []byte(typeID))
	return buf
}

// VoidValue

type VoidValue struct{}

var _ Value = VoidValue{}
var _ atree.Storable = VoidValue{}
var _ EquatableValue = VoidValue{}

func (VoidValue) IsValue() {}

func (v VoidValue) Accept(interpreter *Interpreter, visitor Visitor) {
	visitor.VisitVoidValue(interpreter, v)
}

func (VoidValue) Walk(_ *Interpreter, _ func(Value)) {
	// NO-OP
}

var voidDynamicType DynamicType = VoidDynamicType{}

func (VoidValue) DynamicType(_ *Interpreter, _ SeenReferences) DynamicType {
	return voidDynamicType
}

func (VoidValue) StaticType() StaticType {
	return PrimitiveStaticTypeVoid
}

func (VoidValue) String() string {
	return format.Void
}

func (v VoidValue) RecursiveString(_ SeenReferences) string {
	return v.String()
}

func (v VoidValue) ConformsToDynamicType(
	_ *Interpreter,
	_ func() LocationRange,
	dynamicType DynamicType,
	_ TypeConformanceResults,
) bool {
	_, ok := dynamicType.(VoidDynamicType)
	return ok
}

func (v VoidValue) Equal(_ *Interpreter, _ func() LocationRange, other Value) bool {
	_, ok := other.(VoidValue)
	return ok
}

func (v VoidValue) Storable(_ atree.SlabStorage, _ atree.Address, _ uint64) (atree.Storable, error) {
	return v, nil
}

func (VoidValue) NeedsStoreTo(_ atree.Address) bool {
	return false
}

func (VoidValue) IsResourceKinded(_ *Interpreter) bool {
	return false
}

func (v VoidValue) Transfer(
	interpreter *Interpreter,
	_ func() LocationRange,
	_ atree.Address,
	remove bool,
	storable atree.Storable,
) Value {
	if remove {
		interpreter.RemoveReferencedSlab(storable)
	}
	return v
}

func (v VoidValue) Clone(_ *Interpreter) Value {
	return v
}

func (VoidValue) DeepRemove(_ *Interpreter) {
	// NO-OP
}

func (v VoidValue) ByteSize() uint32 {
	return uint32(len(cborVoidValue))
}

func (v VoidValue) StoredValue(_ atree.SlabStorage) (atree.Value, error) {
	return v, nil
}

func (VoidValue) ChildStorables() []atree.Storable {
	return nil
}

// BoolValue

type BoolValue bool

var _ Value = BoolValue(false)
var _ atree.Storable = BoolValue(false)
var _ EquatableValue = BoolValue(false)
var _ HashableValue = BoolValue(false)

func (BoolValue) IsValue() {}

func (v BoolValue) Accept(interpreter *Interpreter, visitor Visitor) {
	visitor.VisitBoolValue(interpreter, v)
}

func (BoolValue) Walk(_ *Interpreter, _ func(Value)) {
	// NO-OP
}

var boolDynamicType DynamicType = BoolDynamicType{}

func (BoolValue) DynamicType(_ *Interpreter, _ SeenReferences) DynamicType {
	return boolDynamicType
}

func (BoolValue) StaticType() StaticType {
	return PrimitiveStaticTypeBool
}

func (v BoolValue) Negate() BoolValue {
	return !v
}

func (v BoolValue) Equal(_ *Interpreter, _ func() LocationRange, other Value) bool {
	otherBool, ok := other.(BoolValue)
	if !ok {
		return false
	}
	return bool(v) == bool(otherBool)
}

// HashInput returns a byte slice containing:
// - HashInputTypeBool (1 byte)
// - 1/0 (1 byte)
func (v BoolValue) HashInput(_ *Interpreter, _ func() LocationRange, scratch []byte) []byte {
	scratch[0] = byte(HashInputTypeBool)
	if v {
		scratch[1] = 1
	} else {
		scratch[1] = 0
	}
	return scratch[:2]
}

func (v BoolValue) String() string {
	return format.Bool(bool(v))
}

func (v BoolValue) RecursiveString(_ SeenReferences) string {
	return v.String()
}

func (v BoolValue) ConformsToDynamicType(
	_ *Interpreter,
	_ func() LocationRange,
	dynamicType DynamicType,
	_ TypeConformanceResults,
) bool {
	_, ok := dynamicType.(BoolDynamicType)
	return ok
}

func (v BoolValue) Storable(_ atree.SlabStorage, _ atree.Address, _ uint64) (atree.Storable, error) {
	return v, nil
}

func (BoolValue) NeedsStoreTo(_ atree.Address) bool {
	return false
}

func (BoolValue) IsResourceKinded(_ *Interpreter) bool {
	return false
}

func (v BoolValue) Transfer(
	interpreter *Interpreter,
	_ func() LocationRange,
	_ atree.Address,
	remove bool,
	storable atree.Storable,
) Value {
	if remove {
		interpreter.RemoveReferencedSlab(storable)
	}
	return v
}

func (v BoolValue) Clone(_ *Interpreter) Value {
	return v
}

func (BoolValue) DeepRemove(_ *Interpreter) {
	// NO-OP
}

func (v BoolValue) ByteSize() uint32 {
	return 1
}

func (v BoolValue) StoredValue(_ atree.SlabStorage) (atree.Value, error) {
	return v, nil
}

func (BoolValue) ChildStorables() []atree.Storable {
	return nil
}

// CharacterValue

// CharacterValue represents a Cadence character, which is a Unicode extended grapheme cluster.
// Hence, use a Go string to be able to hold multiple Unicode code points (Go runes).
// It should consist of exactly one grapheme cluster
//
type CharacterValue string

func NewCharacterValue(r string) CharacterValue {
	return CharacterValue(r)
}

var _ Value = CharacterValue("a")
var _ atree.Storable = CharacterValue("a")
var _ EquatableValue = CharacterValue("a")
var _ HashableValue = CharacterValue("a")
var _ MemberAccessibleValue = CharacterValue("a")

func (CharacterValue) IsValue() {}

func (v CharacterValue) Accept(interpreter *Interpreter, visitor Visitor) {
	visitor.VisitCharacterValue(interpreter, v)
}

func (CharacterValue) Walk(_ *Interpreter, _ func(Value)) {
	// NO-OP
}

var charDyanmicType DynamicType = CharacterDynamicType{}

func (CharacterValue) DynamicType(_ *Interpreter, _ SeenReferences) DynamicType {
	return charDyanmicType
}

func (CharacterValue) StaticType() StaticType {
	return PrimitiveStaticTypeCharacter
}

func (v CharacterValue) String() string {
	return format.String(string(v))
}

func (v CharacterValue) RecursiveString(_ SeenReferences) string {
	return v.String()
}

func (v CharacterValue) NormalForm() string {
	return norm.NFC.String(string(v))
}

func (v CharacterValue) Equal(_ *Interpreter, _ func() LocationRange, other Value) bool {
	otherChar, ok := other.(CharacterValue)
	if !ok {
		return false
	}
	return v.NormalForm() == otherChar.NormalForm()
}

func (v CharacterValue) HashInput(_ *Interpreter, _ func() LocationRange, scratch []byte) []byte {
	s := []byte(string(v))
	length := 1 + len(s)
	var buffer []byte
	if length <= len(scratch) {
		buffer = scratch[:length]
	} else {
		buffer = make([]byte, length)
	}

	buffer[0] = byte(HashInputTypeCharacter)
	copy(buffer[1:], s)
	return buffer
}

func (v CharacterValue) ConformsToDynamicType(
	_ *Interpreter,
	_ func() LocationRange,
	dynamicType DynamicType,
	_ TypeConformanceResults,
) bool {
	_, ok := dynamicType.(CharacterDynamicType)
	return ok
}

func (v CharacterValue) Storable(_ atree.SlabStorage, _ atree.Address, _ uint64) (atree.Storable, error) {
	return v, nil
}

func (CharacterValue) NeedsStoreTo(_ atree.Address) bool {
	return false
}

func (CharacterValue) IsResourceKinded(_ *Interpreter) bool {
	return false
}

func (v CharacterValue) Transfer(
	interpreter *Interpreter,
	_ func() LocationRange,
	_ atree.Address,
	remove bool,
	storable atree.Storable,
) Value {
	if remove {
		interpreter.RemoveReferencedSlab(storable)
	}
	return v
}

func (v CharacterValue) Clone(_ *Interpreter) Value {
	return v
}

func (CharacterValue) DeepRemove(_ *Interpreter) {
	// NO-OP
}

func (v CharacterValue) ByteSize() uint32 {
	return cborTagSize + getBytesCBORSize([]byte(string(v)))
}

func (v CharacterValue) StoredValue(_ atree.SlabStorage) (atree.Value, error) {
	return v, nil
}

func (CharacterValue) ChildStorables() []atree.Storable {
	return nil
}

func (v CharacterValue) GetMember(interpreter *Interpreter, _ func() LocationRange, name string) Value {
	switch name {
	case sema.ToStringFunctionName:
		return NewHostFunctionValue(
			interpreter,
			func(invocation Invocation) Value {
				// TODO: meter?
				return NewUnmeteredStringValue(string(v))
			},
			sema.ToStringFunctionType,
		)
	}
	return nil
}

func (CharacterValue) RemoveMember(_ *Interpreter, _ func() LocationRange, _ string) Value {
	// Characters have no removable members (fields / functions)
	panic(errors.NewUnreachableError())
}

func (CharacterValue) SetMember(_ *Interpreter, _ func() LocationRange, _ string, _ Value) {
	// Characters have no settable members (fields / functions)
	panic(errors.NewUnreachableError())
}

// StringValue

type StringValue struct {
	Str string
	// length is the cached length of the string, based on grapheme clusters.
	// a negative value indicates the length has not been initialized, see Length()
	length int
	// graphemes is a grapheme cluster segmentation iterator,
	// which is initialized lazily and reused/reset in functions
	// that are based on grapheme clusters
	graphemes *uniseg.Graphemes
}

func NewUnmeteredStringValue(str string) *StringValue {
	return &StringValue{
		Str: str,
		// a negative value indicates the length has not been initialized, see Length()
		length: -1,
	}
}

func NewStringValue(memoryGauge common.MemoryGauge, memoryUsage common.MemoryUsage, stringConstructor func() string) *StringValue {
	if memoryGauge != nil {
		memoryGauge.UseMemory(memoryUsage)
	}
	str := stringConstructor()
	return NewUnmeteredStringValue(str)
}

var _ Value = &StringValue{}
var _ atree.Storable = &StringValue{}
var _ EquatableValue = &StringValue{}
var _ HashableValue = &StringValue{}
var _ ValueIndexableValue = &StringValue{}
var _ MemberAccessibleValue = &StringValue{}

func (v *StringValue) prepareGraphemes() {
	if v.graphemes == nil {
		v.graphemes = uniseg.NewGraphemes(v.Str)
	} else {
		v.graphemes.Reset()
	}
}

func (*StringValue) IsValue() {}

func (v *StringValue) Accept(interpreter *Interpreter, visitor Visitor) {
	visitor.VisitStringValue(interpreter, v)
}

func (*StringValue) Walk(_ *Interpreter, _ func(Value)) {
	// NO-OP
}

var stringDynamicType DynamicType = StringDynamicType{}

func (*StringValue) DynamicType(_ *Interpreter, _ SeenReferences) DynamicType {
	return stringDynamicType
}

func (*StringValue) StaticType() StaticType {
	return PrimitiveStaticTypeString
}

func (v *StringValue) String() string {
	return format.String(v.Str)
}

func (v *StringValue) RecursiveString(_ SeenReferences) string {
	return v.String()
}

func (v *StringValue) Equal(_ *Interpreter, _ func() LocationRange, other Value) bool {
	otherString, ok := other.(*StringValue)
	if !ok {
		return false
	}
	return v.NormalForm() == otherString.NormalForm()
}

// HashInput returns a byte slice containing:
// - HashInputTypeString (1 byte)
// - string value (n bytes)
func (v *StringValue) HashInput(_ *Interpreter, _ func() LocationRange, scratch []byte) []byte {
	length := 1 + len(v.Str)
	var buffer []byte
	if length <= len(scratch) {
		buffer = scratch[:length]
	} else {
		buffer = make([]byte, length)
	}

	buffer[0] = byte(HashInputTypeString)
	copy(buffer[1:], v.Str)
	return buffer
}

func (v *StringValue) NormalForm() string {
	return norm.NFC.String(v.Str)
}

func (v *StringValue) Concat(interpreter *Interpreter, other *StringValue) Value {

	firstLength := len(v.Str)
	secondLength := len(other.Str)

	newLength := safeAdd(firstLength, secondLength)

	memoryUsage := common.NewStringMemoryUsage(newLength)

	return NewStringValue(
		interpreter,
		memoryUsage,
		func() string {
			var sb strings.Builder

			sb.WriteString(v.Str)
			sb.WriteString(other.Str)

			return sb.String()
		},
	)
}

var emptyString = NewUnmeteredStringValue("")

func (v *StringValue) Slice(from IntValue, to IntValue, getLocationRange func() LocationRange) Value {
	fromIndex := from.ToInt()

	toIndex := to.ToInt()

	length := v.Length()

	if fromIndex < 0 || fromIndex > length || toIndex < 0 || toIndex > length {
		panic(StringSliceIndicesError{
			FromIndex:     fromIndex,
			UpToIndex:     toIndex,
			Length:        length,
			LocationRange: getLocationRange(),
		})
	}

	if fromIndex > toIndex {
		panic(InvalidSliceIndexError{
			FromIndex:     fromIndex,
			UpToIndex:     toIndex,
			LocationRange: getLocationRange(),
		})
	}

	if fromIndex == toIndex {
		return emptyString
	}

	v.prepareGraphemes()

	j := 0

	for ; j <= fromIndex; j++ {
		v.graphemes.Next()
	}
	start, _ := v.graphemes.Positions()

	for ; j < toIndex; j++ {
		v.graphemes.Next()
	}
	_, end := v.graphemes.Positions()

	// NOTE: string slicing in Go does not copy,
	// see https://stackoverflow.com/questions/52395730/does-slice-of-string-perform-copy-of-underlying-data
	return NewUnmeteredStringValue(v.Str[start:end])
}

func (v *StringValue) checkBounds(index int, getLocationRange func() LocationRange) {
	length := v.Length()

	if index < 0 || index >= length {
		panic(StringIndexOutOfBoundsError{
			Index:         index,
			Length:        length,
			LocationRange: getLocationRange(),
		})
	}
}

func (v *StringValue) GetKey(interpreter *Interpreter, getLocationRange func() LocationRange, key Value) Value {
	index := key.(NumberValue).ToInt()
	v.checkBounds(index, getLocationRange)

	v.prepareGraphemes()

	for j := 0; j <= index; j++ {
		v.graphemes.Next()
	}

	char := v.graphemes.Str()
	return NewCharacterValue(char)
}

func (*StringValue) SetKey(_ *Interpreter, _ func() LocationRange, _ Value, _ Value) {
	panic(errors.NewUnreachableError())
}

func (*StringValue) InsertKey(_ *Interpreter, _ func() LocationRange, _ Value, _ Value) {
	panic(errors.NewUnreachableError())
}

func (*StringValue) RemoveKey(_ *Interpreter, _ func() LocationRange, _ Value) Value {
	panic(errors.NewUnreachableError())
}

func (v *StringValue) GetMember(interpreter *Interpreter, _ func() LocationRange, name string) Value {
	switch name {
	case "length":
		length := v.Length()
		return NewIntValueFromInt64(interpreter, int64(length))

	case "utf8":
		return ByteSliceToByteArrayValue(interpreter, []byte(v.Str))

	case "concat":
		return NewHostFunctionValue(
			interpreter,
			func(invocation Invocation) Value {
				otherArray, ok := invocation.Arguments[0].(*StringValue)
				if !ok {
					panic(errors.NewUnreachableError())
				}
				return v.Concat(interpreter, otherArray)
			},
			sema.StringTypeConcatFunctionType,
		)

	case "slice":
		return NewHostFunctionValue(
			interpreter,
			func(invocation Invocation) Value {
				from, ok := invocation.Arguments[0].(IntValue)
				if !ok {
					panic(errors.NewUnreachableError())
				}

				to, ok := invocation.Arguments[1].(IntValue)
				if !ok {
					panic(errors.NewUnreachableError())
				}

				return v.Slice(from, to, invocation.GetLocationRange)
			},
			sema.StringTypeSliceFunctionType,
		)

	case "decodeHex":
		return NewHostFunctionValue(
			interpreter,
			func(invocation Invocation) Value {
				return v.DecodeHex(invocation.Interpreter)
			},
			sema.StringTypeDecodeHexFunctionType,
		)

	case "toLower":
		return NewHostFunctionValue(
			interpreter,
			func(invocation Invocation) Value {
				return v.ToLower(invocation.Interpreter)
			},
			sema.StringTypeToLowerFunctionType,
		)
	}

	return nil
}

func (*StringValue) RemoveMember(_ *Interpreter, _ func() LocationRange, _ string) Value {
	// Strings have no removable members (fields / functions)
	panic(errors.NewUnreachableError())
}

func (*StringValue) SetMember(_ *Interpreter, _ func() LocationRange, _ string, _ Value) {
	// Strings have no settable members (fields / functions)
	panic(errors.NewUnreachableError())
}

// Length returns the number of characters (grapheme clusters)
//
func (v *StringValue) Length() int {
	if v.length < 0 {
		var length int
		v.prepareGraphemes()
		for v.graphemes.Next() {
			length++
		}
		v.length = length
	}
	return v.length
}

func (v *StringValue) ToLower(interpreter *Interpreter) *StringValue {

	// TODO:
	// An uppercase character may be converted to several lower-case characters, e.g İ => [i, ̇]
	// see https://stackoverflow.com/questions/28683805/is-there-a-unicode-string-which-gets-longer-when-converted-to-lowercase

	memoryUsage := common.NewStringMemoryUsage(
		len(v.Str),
	)

	return NewStringValue(
		interpreter,
		memoryUsage,
		func() string {
			return strings.ToLower(v.Str)
		},
	)
}

func (v *StringValue) Storable(storage atree.SlabStorage, address atree.Address, maxInlineSize uint64) (atree.Storable, error) {
	return maybeLargeImmutableStorable(v, storage, address, maxInlineSize)
}

func (*StringValue) NeedsStoreTo(_ atree.Address) bool {
	return false
}

func (*StringValue) IsResourceKinded(_ *Interpreter) bool {
	return false
}

func (v *StringValue) Transfer(
	interpreter *Interpreter,
	_ func() LocationRange,
	_ atree.Address,
	remove bool,
	storable atree.Storable,
) Value {
	if remove {
		interpreter.RemoveReferencedSlab(storable)
	}
	return v
}

func (v *StringValue) Clone(_ *Interpreter) Value {
	return NewUnmeteredStringValue(v.Str)
}

func (*StringValue) DeepRemove(_ *Interpreter) {
	// NO-OP
}

func (v *StringValue) ByteSize() uint32 {
	return cborTagSize + getBytesCBORSize([]byte(v.Str))
}

func (v *StringValue) StoredValue(_ atree.SlabStorage) (atree.Value, error) {
	return v, nil
}

func (*StringValue) ChildStorables() []atree.Storable {
	return nil
}

var ByteArrayStaticType = ConvertSemaArrayTypeToStaticArrayType(sema.ByteArrayType)

// DecodeHex hex-decodes this string and returns an array of UInt8 values
//
func (v *StringValue) DecodeHex(interpreter *Interpreter) *ArrayValue {
	bs, err := hex.DecodeString(v.Str)
	if err != nil {
		panic(err)
	}

	i := 0

	return NewArrayValueWithIterator(
		interpreter,
		ByteArrayStaticType,
		common.Address{},
		func() Value {
			if i >= len(bs) {
				return nil
			}

			value := NewUInt8Value(
				interpreter,
				func() uint8 {
					return bs[i]
				},
			)

			i++

			return value
		},
	)
}

func (*StringValue) ConformsToDynamicType(
	_ *Interpreter,
	_ func() LocationRange,
	dynamicType DynamicType,
	_ TypeConformanceResults,
) bool {
	_, ok := dynamicType.(StringDynamicType)
	return ok
}

// ArrayValue

type ArrayValue struct {
	Type             ArrayStaticType
	semaType         sema.ArrayType
	array            *atree.Array
	isDestroyed      bool
	isResourceKinded *bool
}

func NewArrayValue(
	interpreter *Interpreter,
	arrayType ArrayStaticType,
	address common.Address,
	values ...Value,
) *ArrayValue {

	var index int
	count := len(values)

	return NewArrayValueWithIterator(
		interpreter,
		arrayType,
		address,
		func() Value {
			if index >= count {
				return nil
			}

			value := values[index]

			index++

			value = value.Transfer(
				interpreter,
				// TODO: provide proper location range
				ReturnEmptyLocationRange,
				atree.Address(address),
				true,
				nil,
			)

			return value
		},
	)
}

func NewArrayValueWithIterator(
	interpreter *Interpreter,
	arrayType ArrayStaticType,
	address common.Address,
	values func() Value,
) *ArrayValue {
<<<<<<< HEAD
=======
	interpreter.ReportComputation(common.ComputationKindCreateArrayValue, 1)

>>>>>>> 67f05fd4
	var v *ArrayValue

	if interpreter.tracingEnabled {
		startTime := time.Now()

		defer func() {
			// NOTE: in defer, as v is only initialized at the end of the function,
			// if there was no error during construction
			if v == nil {
				return
			}

			typeInfo := v.Type.String()
			count := v.Count()

			interpreter.reportArrayValueConstructTrace(
				typeInfo,
				count,
				time.Since(startTime),
			)
		}()
	}

	array, err := atree.NewArrayFromBatchData(
		interpreter.Storage,
		atree.Address(address),
		arrayType,
		func() (atree.Value, error) {
			return values(), nil
		},
	)
	if err != nil {
		panic(ExternalError{err})
	}
	// must assign to v here for tracing to work properly
	v = newArrayValueFromAtreeValue(interpreter, array, arrayType)
	return v
}

func newArrayValueFromAtreeValue(
	memoryGauge common.MemoryGauge,
	array *atree.Array,
	staticType ArrayStaticType,
) *ArrayValue {
	if memoryGauge != nil {
		memoryGauge.UseMemory(common.NewConstantMemoryUsage(common.MemoryKindArray))
	}
	return &ArrayValue{
		Type:  staticType,
		array: array,
	}
}

var _ Value = &ArrayValue{}
var _ atree.Value = &ArrayValue{}
var _ EquatableValue = &ArrayValue{}
var _ ValueIndexableValue = &ArrayValue{}
var _ MemberAccessibleValue = &ArrayValue{}
var _ ReferenceTrackedResourceKindedValue = &ArrayValue{}

func (*ArrayValue) IsValue() {}

func (v *ArrayValue) Accept(interpreter *Interpreter, visitor Visitor) {
	descend := visitor.VisitArrayValue(interpreter, v)
	if !descend {
		return
	}

	v.Walk(interpreter, func(element Value) {
		element.Accept(interpreter, visitor)
	})
}

func (v *ArrayValue) Iterate(interpreter *Interpreter, f func(element Value) (resume bool)) {
	err := v.array.Iterate(func(element atree.Value) (resume bool, err error) {
		// atree.Array iteration provides low-level atree.Value,
		// convert to high-level interpreter.Value

		resume = f(MustConvertStoredValue(interpreter, element))

		return resume, nil
	})
	if err != nil {
		panic(ExternalError{err})
	}
}

func (v *ArrayValue) Walk(interpreter *Interpreter, walkChild func(Value)) {
	v.Iterate(interpreter, func(element Value) (resume bool) {
		walkChild(element)
		return true
	})
}

func (v *ArrayValue) DynamicType(interpreter *Interpreter, seenReferences SeenReferences) DynamicType {
	elementTypes := make([]DynamicType, v.Count())

	i := 0

	v.Walk(interpreter, func(element Value) {
		elementTypes[i] = element.DynamicType(interpreter, seenReferences)
		i++
	})

	return &ArrayDynamicType{
		ElementTypes: elementTypes,
		StaticType:   v.Type,
	}
}

func (v *ArrayValue) StaticType() StaticType {
	return v.Type
}

func (v *ArrayValue) checkInvalidatedResourceUse(interpreter *Interpreter, getLocationRange func() LocationRange) {
	if v.isDestroyed || (v.array == nil && v.IsResourceKinded(interpreter)) {
		panic(InvalidatedResourceError{
			LocationRange: getLocationRange(),
		})
	}
}

func (v *ArrayValue) Destroy(interpreter *Interpreter, getLocationRange func() LocationRange) {

	interpreter.ReportComputation(common.ComputationKindDestroyArrayValue, 1)

	if interpreter.invalidatedResourceValidationEnabled {
		v.checkInvalidatedResourceUse(interpreter, getLocationRange)
	}

	if interpreter.tracingEnabled {
		startTime := time.Now()

		typeInfo := v.Type.String()
		count := v.Count()

		defer func() {
			interpreter.reportArrayValueDestroyTrace(
				typeInfo,
				count,
				time.Since(startTime),
			)
		}()
	}

	v.Walk(interpreter, func(element Value) {
		maybeDestroy(interpreter, getLocationRange, element)
	})

	v.isDestroyed = true
	if interpreter.invalidatedResourceValidationEnabled {
		v.array = nil
	}
}

func (v *ArrayValue) IsDestroyed() bool {
	return v.isDestroyed
}

func (v *ArrayValue) Concat(interpreter *Interpreter, getLocationRange func() LocationRange, other *ArrayValue) Value {

	first := true

	firstIterator, err := v.array.Iterator()
	if err != nil {
		panic(ExternalError{err})
	}

	secondIterator, err := other.array.Iterator()
	if err != nil {
		panic(ExternalError{err})
	}

	elementType := v.Type.ElementType()

	return NewArrayValueWithIterator(
		interpreter,
		v.Type,
		common.Address{},
		func() Value {

			var value Value

			if first {
				atreeValue, err := firstIterator.Next()
				if err != nil {
					panic(ExternalError{err})
				}

				if atreeValue == nil {
					first = false
				} else {
					value = MustConvertStoredValue(interpreter, atreeValue)
				}
			}

			if !first {
				atreeValue, err := secondIterator.Next()
				if err != nil {
					panic(ExternalError{err})
				}

				if atreeValue != nil {
					value = MustConvertStoredValue(interpreter, atreeValue)

					interpreter.checkContainerMutation(elementType, value, getLocationRange)
				}
			}

			if value == nil {
				return nil
			}

			return value.Transfer(
				interpreter,
				getLocationRange,
				atree.Address{},
				false,
				nil,
			)
		},
	)
}

func (v *ArrayValue) GetKey(interpreter *Interpreter, getLocationRange func() LocationRange, key Value) Value {

	if interpreter.invalidatedResourceValidationEnabled {
		v.checkInvalidatedResourceUse(interpreter, getLocationRange)
	}

	index := key.(NumberValue).ToInt()
	return v.Get(interpreter, getLocationRange, index)
}

func (v *ArrayValue) handleIndexOutOfBoundsError(err error, index int, getLocationRange func() LocationRange) {
	if _, ok := err.(*atree.IndexOutOfBoundsError); ok {
		panic(ArrayIndexOutOfBoundsError{
			Index:         index,
			Size:          v.Count(),
			LocationRange: getLocationRange(),
		})
	}
}

func (v *ArrayValue) Get(interpreter *Interpreter, getLocationRange func() LocationRange, index int) Value {

	// We only need to check the lower bound before converting from `int` (signed) to `uint64` (unsigned).
	// atree's Array.Get function will check the upper bound and report an atree.IndexOutOfBoundsError

	if index < 0 {
		panic(ArrayIndexOutOfBoundsError{
			Index:         index,
			Size:          v.Count(),
			LocationRange: getLocationRange(),
		})
	}

	storable, err := v.array.Get(uint64(index))
	if err != nil {
		v.handleIndexOutOfBoundsError(err, index, getLocationRange)

		panic(ExternalError{err})
	}

	return StoredValue(interpreter, storable, interpreter.Storage)
}

func (v *ArrayValue) SetKey(interpreter *Interpreter, getLocationRange func() LocationRange, key Value, value Value) {

	if interpreter.invalidatedResourceValidationEnabled {
		v.checkInvalidatedResourceUse(interpreter, getLocationRange)
	}

	index := key.(NumberValue).ToInt()
	v.Set(interpreter, getLocationRange, index, value)
}

func (v *ArrayValue) Set(interpreter *Interpreter, getLocationRange func() LocationRange, index int, element Value) {

	// We only need to check the lower bound before converting from `int` (signed) to `uint64` (unsigned).
	// atree's Array.Set function will check the upper bound and report an atree.IndexOutOfBoundsError

	if index < 0 {
		panic(ArrayIndexOutOfBoundsError{
			Index:         index,
			Size:          v.Count(),
			LocationRange: getLocationRange(),
		})
	}

	interpreter.checkContainerMutation(v.Type.ElementType(), element, getLocationRange)

	element = element.Transfer(
		interpreter,
		getLocationRange,
		v.array.Address(),
		true,
		nil,
	)

	existingStorable, err := v.array.Set(uint64(index), element)
	if err != nil {
		v.handleIndexOutOfBoundsError(err, index, getLocationRange)

		panic(ExternalError{err})
	}
	interpreter.maybeValidateAtreeValue(v.array)

	existingValue := StoredValue(interpreter, existingStorable, interpreter.Storage)

	existingValue.DeepRemove(interpreter)

	interpreter.RemoveReferencedSlab(existingStorable)
}

func (v *ArrayValue) String() string {
	return v.RecursiveString(SeenReferences{})
}

func (v *ArrayValue) RecursiveString(seenReferences SeenReferences) string {
	values := make([]string, v.Count())

	i := 0

	_ = v.array.Iterate(func(element atree.Value) (resume bool, err error) {
		// ok to not meter anything created as part of this iteration, since we will discard the result
		// upon creating the string
		values[i] = MustConvertUnmeteredStoredValue(element).RecursiveString(seenReferences)
		i++
		return true, nil
	})

	return format.Array(values)
}

func (v *ArrayValue) Append(interpreter *Interpreter, getLocationRange func() LocationRange, element Value) {

	interpreter.checkContainerMutation(v.Type.ElementType(), element, getLocationRange)

	element = element.Transfer(
		interpreter,
		getLocationRange,
		v.array.Address(),
		true,
		nil,
	)

	err := v.array.Append(element)
	if err != nil {
		panic(ExternalError{err})
	}
	interpreter.maybeValidateAtreeValue(v.array)
}

func (v *ArrayValue) AppendAll(interpreter *Interpreter, getLocationRange func() LocationRange, other *ArrayValue) {
	other.Walk(interpreter, func(value Value) {
		v.Append(interpreter, getLocationRange, value)
	})
}

func (v *ArrayValue) InsertKey(interpreter *Interpreter, getLocationRange func() LocationRange, key Value, value Value) {

	if interpreter.invalidatedResourceValidationEnabled {
		v.checkInvalidatedResourceUse(interpreter, getLocationRange)
	}

	index := key.(NumberValue).ToInt()
	v.Insert(interpreter, getLocationRange, index, value)
}

func (v *ArrayValue) Insert(interpreter *Interpreter, getLocationRange func() LocationRange, index int, element Value) {

	// We only need to check the lower bound before converting from `int` (signed) to `uint64` (unsigned).
	// atree's Array.Insert function will check the upper bound and report an atree.IndexOutOfBoundsError

	if index < 0 {
		panic(ArrayIndexOutOfBoundsError{
			Index:         index,
			Size:          v.Count(),
			LocationRange: getLocationRange(),
		})
	}

	interpreter.checkContainerMutation(v.Type.ElementType(), element, getLocationRange)

	element = element.Transfer(
		interpreter,
		getLocationRange,
		v.array.Address(),
		true,
		nil,
	)

	err := v.array.Insert(uint64(index), element)
	if err != nil {
		v.handleIndexOutOfBoundsError(err, index, getLocationRange)

		panic(ExternalError{err})
	}
	interpreter.maybeValidateAtreeValue(v.array)
}

func (v *ArrayValue) RemoveKey(interpreter *Interpreter, getLocationRange func() LocationRange, key Value) Value {

	if interpreter.invalidatedResourceValidationEnabled {
		v.checkInvalidatedResourceUse(interpreter, getLocationRange)
	}

	index := key.(NumberValue).ToInt()
	return v.Remove(interpreter, getLocationRange, index)
}

func (v *ArrayValue) Remove(interpreter *Interpreter, getLocationRange func() LocationRange, index int) Value {

	// We only need to check the lower bound before converting from `int` (signed) to `uint64` (unsigned).
	// atree's Array.Remove function will check the upper bound and report an atree.IndexOutOfBoundsError

	if index < 0 {
		panic(ArrayIndexOutOfBoundsError{
			Index:         index,
			Size:          v.Count(),
			LocationRange: getLocationRange(),
		})
	}

	storable, err := v.array.Remove(uint64(index))
	if err != nil {
		v.handleIndexOutOfBoundsError(err, index, getLocationRange)

		panic(ExternalError{err})
	}
	interpreter.maybeValidateAtreeValue(v.array)

	value := StoredValue(interpreter, storable, interpreter.Storage)

	return value.Transfer(
		interpreter,
		getLocationRange,
		atree.Address{},
		true,
		storable,
	)
}

func (v *ArrayValue) RemoveFirst(interpreter *Interpreter, getLocationRange func() LocationRange) Value {
	return v.Remove(interpreter, getLocationRange, 0)
}

func (v *ArrayValue) RemoveLast(interpreter *Interpreter, getLocationRange func() LocationRange) Value {
	return v.Remove(interpreter, getLocationRange, v.Count()-1)
}

func (v *ArrayValue) FirstIndex(interpreter *Interpreter, getLocationRange func() LocationRange, needleValue Value) OptionalValue {

	needleEquatable, ok := needleValue.(EquatableValue)
	if !ok {
		panic(errors.NewUnreachableError())
	}

	var counter int64
	var result bool
	v.Iterate(interpreter, func(element Value) (resume bool) {
		if needleEquatable.Equal(interpreter, getLocationRange, element) {
			result = true
			// stop iteration
			return false
		}
		counter++
		// continue iteration
		return true
	})

	if result {
		value := NewIntValueFromInt64(interpreter, counter)
		return NewSomeValueNonCopying(interpreter, value)
	}
	return NilValue{}
}

func (v *ArrayValue) Contains(interpreter *Interpreter, getLocationRange func() LocationRange, needleValue Value) BoolValue {

	needleEquatable, ok := needleValue.(EquatableValue)
	if !ok {
		panic(errors.NewUnreachableError())
	}

	var result bool
	v.Iterate(interpreter, func(element Value) (resume bool) {
		if needleEquatable.Equal(interpreter, getLocationRange, element) {
			result = true
			// stop iteration
			return false
		}
		// continue iteration
		return true
	})

	return BoolValue(result)
}

func (v *ArrayValue) GetMember(interpreter *Interpreter, getLocationRange func() LocationRange, name string) Value {

	if interpreter.invalidatedResourceValidationEnabled {
		v.checkInvalidatedResourceUse(interpreter, getLocationRange)
	}

	switch name {
	case "length":
		return NewIntValueFromInt64(interpreter, int64(v.Count()))

	case "append":
		return NewHostFunctionValue(
			interpreter,
			func(invocation Invocation) Value {
				v.Append(
					invocation.Interpreter,
					invocation.GetLocationRange,
					invocation.Arguments[0],
				)
				return VoidValue{}
			},
			sema.ArrayAppendFunctionType(
				v.SemaType(interpreter).ElementType(false),
			),
		)

	case "appendAll":
		return NewHostFunctionValue(
			interpreter,
			func(invocation Invocation) Value {
				otherArray, ok := invocation.Arguments[0].(*ArrayValue)
				if !ok {
					panic(errors.NewUnreachableError())
				}
				v.AppendAll(
					invocation.Interpreter,
					invocation.GetLocationRange,
					otherArray,
				)
				return VoidValue{}
			},
			sema.ArrayAppendAllFunctionType(
				v.SemaType(interpreter),
			),
		)

	case "concat":
		return NewHostFunctionValue(
			interpreter,
			func(invocation Invocation) Value {
				otherArray, ok := invocation.Arguments[0].(*ArrayValue)
				if !ok {
					panic(errors.NewUnreachableError())
				}
				return v.Concat(
					invocation.Interpreter,
					invocation.GetLocationRange,
					otherArray,
				)
			},
			sema.ArrayConcatFunctionType(
				v.SemaType(interpreter),
			),
		)

	case "insert":
		return NewHostFunctionValue(
			interpreter,
			func(invocation Invocation) Value {
				indexValue, ok := invocation.Arguments[0].(NumberValue)
				if !ok {
					panic(errors.NewUnreachableError())
				}
				index := indexValue.ToInt()

				element := invocation.Arguments[1]

				v.Insert(
					invocation.Interpreter,
					invocation.GetLocationRange,
					index,
					element,
				)
				return VoidValue{}
			},
			sema.ArrayInsertFunctionType(
				v.SemaType(interpreter).ElementType(false),
			),
		)

	case "remove":
		return NewHostFunctionValue(
			interpreter,
			func(invocation Invocation) Value {
				indexValue, ok := invocation.Arguments[0].(NumberValue)
				if !ok {
					panic(errors.NewUnreachableError())
				}
				index := indexValue.ToInt()

				return v.Remove(
					invocation.Interpreter,
					invocation.GetLocationRange,
					index,
				)
			},
			sema.ArrayRemoveFunctionType(
				v.SemaType(interpreter).ElementType(false),
			),
		)

	case "removeFirst":
		return NewHostFunctionValue(
			interpreter,
			func(invocation Invocation) Value {
				return v.RemoveFirst(
					invocation.Interpreter,
					invocation.GetLocationRange,
				)
			},
			sema.ArrayRemoveFirstFunctionType(
				v.SemaType(interpreter).ElementType(false),
			),
		)

	case "removeLast":
		return NewHostFunctionValue(
			interpreter,
			func(invocation Invocation) Value {
				return v.RemoveLast(
					invocation.Interpreter,
					invocation.GetLocationRange,
				)
			},
			sema.ArrayRemoveLastFunctionType(
				v.SemaType(interpreter).ElementType(false),
			),
		)

	case "firstIndex":
		return NewHostFunctionValue(
			interpreter,
			func(invocation Invocation) Value {
				return v.FirstIndex(
					invocation.Interpreter,
					invocation.GetLocationRange,
					invocation.Arguments[0],
				)
			},
			sema.ArrayFirstIndexFunctionType(
				v.SemaType(interpreter).ElementType(false),
			),
		)

	case "contains":
		return NewHostFunctionValue(
			interpreter,
			func(invocation Invocation) Value {
				return v.Contains(
					invocation.Interpreter,
					invocation.GetLocationRange,
					invocation.Arguments[0],
				)
			},
			sema.ArrayContainsFunctionType(
				v.SemaType(interpreter).ElementType(false),
			),
		)

	case "slice":
		return NewHostFunctionValue(
			interpreter,
			func(invocation Invocation) Value {
				from, ok := invocation.Arguments[0].(IntValue)
				if !ok {
					panic(errors.NewUnreachableError())
				}

				to, ok := invocation.Arguments[1].(IntValue)
				if !ok {
					panic(errors.NewUnreachableError())
				}

				return v.Slice(
					invocation.Interpreter,
					from,
					to,
					invocation.GetLocationRange,
				)
			},
			sema.ArraySliceFunctionType(
				v.SemaType(interpreter).ElementType(false),
			),
		)
	}

	return nil
}

func (v *ArrayValue) RemoveMember(interpreter *Interpreter, getLocationRange func() LocationRange, _ string) Value {

	if interpreter.invalidatedResourceValidationEnabled {
		v.checkInvalidatedResourceUse(interpreter, getLocationRange)
	}

	// Arrays have no removable members (fields / functions)
	panic(errors.NewUnreachableError())
}

func (v *ArrayValue) SetMember(interpreter *Interpreter, getLocationRange func() LocationRange, _ string, _ Value) {

	if interpreter.invalidatedResourceValidationEnabled {
		v.checkInvalidatedResourceUse(interpreter, getLocationRange)
	}

	// Arrays have no settable members (fields / functions)
	panic(errors.NewUnreachableError())
}

func (v *ArrayValue) Count() int {
	return int(v.array.Count())
}

func (v *ArrayValue) ConformsToDynamicType(
	interpreter *Interpreter,
	getLocationRange func() LocationRange,
	dynamicType DynamicType,
	results TypeConformanceResults,
) bool {

	count := v.Count()

	if interpreter.tracingEnabled {
		startTime := time.Now()

		typeInfo := v.Type.String()

		defer func() {
			interpreter.reportArrayValueConformsToDynamicTypeTrace(
				typeInfo,
				count,
				time.Since(startTime),
			)
		}()
	}

	arrayType, ok := dynamicType.(*ArrayDynamicType)

	if !ok || count != len(arrayType.ElementTypes) {
		return false
	}

	result := true
	index := 0

	v.Iterate(interpreter, func(element Value) (resume bool) {
		if !element.ConformsToDynamicType(
			interpreter,
			getLocationRange,
			arrayType.ElementTypes[index],
			results,
		) {
			result = false
			return false
		}

		index++

		return true
	})

	return result
}

func (v *ArrayValue) Equal(interpreter *Interpreter, getLocationRange func() LocationRange, other Value) bool {
	otherArray, ok := other.(*ArrayValue)
	if !ok {
		return false
	}

	count := v.Count()

	if count != otherArray.Count() {
		return false
	}

	if v.Type == nil {
		if otherArray.Type != nil {
			return false
		}
	} else if otherArray.Type == nil ||
		!v.Type.Equal(otherArray.Type) {

		return false
	}

	for i := 0; i < count; i++ {
		value := v.Get(interpreter, getLocationRange, i)
		otherValue := otherArray.Get(interpreter, getLocationRange, i)

		equatableValue, ok := value.(EquatableValue)
		if !ok || !equatableValue.Equal(interpreter, getLocationRange, otherValue) {
			return false
		}
	}

	return true
}

func (v *ArrayValue) Storable(_ atree.SlabStorage, _ atree.Address, _ uint64) (atree.Storable, error) {
	return atree.StorageIDStorable(v.StorageID()), nil
}

func (v *ArrayValue) IsReferenceTrackedResourceKindedValue() {}

func (v *ArrayValue) Transfer(
	interpreter *Interpreter,
	getLocationRange func() LocationRange,
	address atree.Address,
	remove bool,
	storable atree.Storable,
) Value {
	if interpreter.invalidatedResourceValidationEnabled {
		v.checkInvalidatedResourceUse(interpreter, getLocationRange)
	}

	interpreter.ReportComputation(common.ComputationKindTransferArrayValue, uint(v.Count()))

	if interpreter.tracingEnabled {
		startTime := time.Now()

		typeInfo := v.Type.String()
		count := v.Count()

		defer func() {
			interpreter.reportArrayValueTransferTrace(
				typeInfo,
				count,
				time.Since(startTime),
			)
		}()
	}

	currentStorageID := v.StorageID()
	currentAddress := currentStorageID.Address

	array := v.array

	needsStoreTo := address != currentAddress
	isResourceKinded := v.IsResourceKinded(interpreter)

	if needsStoreTo || !isResourceKinded {

		iterator, err := v.array.Iterator()
		if err != nil {
			panic(ExternalError{err})
		}

		array, err = atree.NewArrayFromBatchData(
			interpreter.Storage,
			address,
			v.array.Type(),
			func() (atree.Value, error) {
				value, err := iterator.Next()
				if err != nil {
					return nil, err
				}
				if value == nil {
					return nil, nil
				}

				element := MustConvertStoredValue(interpreter, value).
					Transfer(interpreter, getLocationRange, address, remove, nil)

				return element, nil
			},
		)
		if err != nil {
			panic(ExternalError{err})
		}

		if remove {
			err = v.array.PopIterate(func(storable atree.Storable) {
				interpreter.RemoveReferencedSlab(storable)
			})
			if err != nil {
				panic(ExternalError{err})
			}
			interpreter.maybeValidateAtreeValue(v.array)

			interpreter.RemoveReferencedSlab(storable)
		}
	}

	var res *ArrayValue

	if isResourceKinded {
		// Update the resource in-place,
		// and also update all values that are referencing the same value
		// (but currently point to an outdated Go instance of the value)

		// If checking of transfers of invalidated resource is enabled,
		// then mark the resource array as invalidated, by unsetting the backing array.
		// This allows raising an error when the resource array is attempted
		// to be transferred/moved again (see beginning of this function)

		if interpreter.invalidatedResourceValidationEnabled {
			v.array = nil
		} else {
			v.array = array
			res = v
		}

		newStorageID := array.StorageID()

		interpreter.updateReferencedResource(
			currentStorageID,
			newStorageID,
			func(value ReferenceTrackedResourceKindedValue) {
				arrayValue, ok := value.(*ArrayValue)
				if !ok {
					panic(errors.NewUnreachableError())
				}
				arrayValue.array = array
			},
		)
	}

	if res == nil {
		res = newArrayValueFromAtreeValue(interpreter, array, v.Type)
		res.semaType = v.semaType
	}

	return res
}

func (v *ArrayValue) Clone(interpreter *Interpreter) Value {

	iterator, err := v.array.Iterator()
	if err != nil {
		panic(ExternalError{err})
	}

	array, err := atree.NewArrayFromBatchData(
		interpreter.Storage,
		v.StorageID().Address,
		v.array.Type(),
		func() (atree.Value, error) {
			value, err := iterator.Next()
			if err != nil {
				return nil, err
			}
			if value == nil {
				return nil, nil
			}

			element := MustConvertStoredValue(interpreter, value).
				Clone(interpreter)

			return element, nil
		},
	)
	if err != nil {
		panic(ExternalError{err})
	}
	return &ArrayValue{
		Type:             v.Type,
		semaType:         v.semaType,
		isResourceKinded: v.isResourceKinded,
		array:            array,
		isDestroyed:      v.isDestroyed,
	}
}

func (v *ArrayValue) DeepRemove(interpreter *Interpreter) {

	if interpreter.tracingEnabled {
		startTime := time.Now()

		typeInfo := v.Type.String()
		count := v.Count()

		defer func() {
			interpreter.reportArrayValueDeepRemoveTrace(
				typeInfo,
				count,
				time.Since(startTime),
			)
		}()
	}

	// Remove nested values and storables

	storage := v.array.Storage

	err := v.array.PopIterate(func(storable atree.Storable) {
		value := StoredValue(interpreter, storable, storage)
		value.DeepRemove(interpreter)
		interpreter.RemoveReferencedSlab(storable)
	})
	if err != nil {
		panic(ExternalError{err})
	}
	interpreter.maybeValidateAtreeValue(v.array)
}

func (v *ArrayValue) StorageID() atree.StorageID {
	return v.array.StorageID()
}

func (v *ArrayValue) GetOwner() common.Address {
	return common.Address(v.StorageID().Address)
}

func (v *ArrayValue) SemaType(interpreter *Interpreter) sema.ArrayType {
	if v.semaType == nil {
		// this function will panic already if this conversion fails
		v.semaType, _ = interpreter.MustConvertStaticToSemaType(v.Type).(sema.ArrayType)
	}
	return v.semaType
}

func (v *ArrayValue) NeedsStoreTo(address atree.Address) bool {
	return address != v.StorageID().Address
}

func (v *ArrayValue) IsResourceKinded(interpreter *Interpreter) bool {
	if v.isResourceKinded == nil {
		isResourceKinded := v.SemaType(interpreter).IsResourceType()
		v.isResourceKinded = &isResourceKinded
	}
	return *v.isResourceKinded
}

func (v *ArrayValue) Slice(
	interpreter *Interpreter,
	from IntValue,
	to IntValue,
	getLocationRange func() LocationRange,
) Value {
	fromIndex := from.ToInt()
	toIndex := to.ToInt()

	// We only need to check the lower bound before converting from `int` (signed) to `uint64` (unsigned).
	// atree's Array.RangeIterator function will check the upper bound and report an atree.SliceOutOfBoundsError

	if fromIndex < 0 || toIndex < 0 {
		panic(ArraySliceIndicesError{
			FromIndex:     fromIndex,
			UpToIndex:     toIndex,
			Size:          v.Count(),
			LocationRange: getLocationRange(),
		})
	}

	iterator, err := v.array.RangeIterator(uint64(fromIndex), uint64(toIndex))
	if err != nil {

		switch err.(type) {
		case *atree.SliceOutOfBoundsError:
			panic(ArraySliceIndicesError{
				FromIndex:     fromIndex,
				UpToIndex:     toIndex,
				Size:          v.Count(),
				LocationRange: getLocationRange(),
			})

		case *atree.InvalidSliceIndexError:
			panic(InvalidSliceIndexError{
				FromIndex:     fromIndex,
				UpToIndex:     toIndex,
				LocationRange: getLocationRange(),
			})
		}

		panic(ExternalError{err})
	}

	return NewArrayValueWithIterator(
		interpreter,
		VariableSizedStaticType{
			Type: v.Type.ElementType(),
		},
		common.Address{},
		func() Value {

			var value Value

			atreeValue, err := iterator.Next()
			if err != nil {
				panic(ExternalError{err})
			}

			if atreeValue != nil {
				value = MustConvertStoredValue(interpreter, atreeValue)
			}

			if value == nil {
				return nil
			}

			return value.Transfer(
				interpreter,
				getLocationRange,
				atree.Address{},
				false,
				nil,
			)
		},
	)
}

// NumberValue
//
type NumberValue interface {
	EquatableValue
	ToInt() int
	Negate(*Interpreter) NumberValue
	Plus(interpreter *Interpreter, other NumberValue) NumberValue
	SaturatingPlus(interpreter *Interpreter, other NumberValue) NumberValue
	Minus(interpreter *Interpreter, other NumberValue) NumberValue
	SaturatingMinus(interpreter *Interpreter, other NumberValue) NumberValue
	Mod(interpreter *Interpreter, other NumberValue) NumberValue
	Mul(interpreter *Interpreter, other NumberValue) NumberValue
	SaturatingMul(interpreter *Interpreter, other NumberValue) NumberValue
	Div(interpreter *Interpreter, other NumberValue) NumberValue
	SaturatingDiv(interpreter *Interpreter, other NumberValue) NumberValue
	Less(other NumberValue) BoolValue
	LessEqual(other NumberValue) BoolValue
	Greater(other NumberValue) BoolValue
	GreaterEqual(other NumberValue) BoolValue
	ToBigEndianBytes() []byte
}

func getNumberValueMember(interpreter *Interpreter, v NumberValue, name string, typ sema.Type) Value {
	switch name {

	case sema.ToStringFunctionName:
		return NewHostFunctionValue(
			interpreter,
			func(invocation Invocation) Value {
				interpreter := invocation.Interpreter
				memoryUsage := common.NewStringMemoryUsage(
					OverEstimateNumberStringLength(v),
				)
				return NewStringValue(
					interpreter,
					memoryUsage,
					func() string {
						return v.String()
					},
				)
			},
			sema.ToStringFunctionType,
		)

	case sema.ToBigEndianBytesFunctionName:
		return NewHostFunctionValue(
			interpreter,
			func(invocation Invocation) Value {
				return ByteSliceToByteArrayValue(
					invocation.Interpreter,
					v.ToBigEndianBytes(),
				)
			},
			&sema.FunctionType{
				ReturnTypeAnnotation: sema.NewTypeAnnotation(
					sema.ByteArrayType,
				),
			},
		)

	case sema.NumericTypeSaturatingAddFunctionName:
		return NewHostFunctionValue(
			interpreter,
			func(invocation Invocation) Value {
				other, ok := invocation.Arguments[0].(NumberValue)
				if !ok {
					panic(errors.NewUnreachableError())
				}
				return v.SaturatingPlus(
					invocation.Interpreter,
					other,
				)
			},
			&sema.FunctionType{
				ReturnTypeAnnotation: sema.NewTypeAnnotation(
					typ,
				),
			},
		)

	case sema.NumericTypeSaturatingSubtractFunctionName:
		return NewHostFunctionValue(
			interpreter,
			func(invocation Invocation) Value {
				other, ok := invocation.Arguments[0].(NumberValue)
				if !ok {
					panic(errors.NewUnreachableError())
				}
				return v.SaturatingMinus(
					invocation.Interpreter,
					other,
				)
			},
			&sema.FunctionType{
				ReturnTypeAnnotation: sema.NewTypeAnnotation(
					typ,
				),
			},
		)

	case sema.NumericTypeSaturatingMultiplyFunctionName:
		return NewHostFunctionValue(
			interpreter,
			func(invocation Invocation) Value {
				other, ok := invocation.Arguments[0].(NumberValue)
				if !ok {
					panic(errors.NewUnreachableError())
				}
				return v.SaturatingMul(
					invocation.Interpreter,
					other,
				)
			},
			&sema.FunctionType{
				ReturnTypeAnnotation: sema.NewTypeAnnotation(
					typ,
				),
			},
		)

	case sema.NumericTypeSaturatingDivideFunctionName:
		return NewHostFunctionValue(
			interpreter,
			func(invocation Invocation) Value {
				other, ok := invocation.Arguments[0].(NumberValue)
				if !ok {
					panic(errors.NewUnreachableError())
				}
				return v.SaturatingDiv(
					invocation.Interpreter,
					other,
				)
			},
			&sema.FunctionType{
				ReturnTypeAnnotation: sema.NewTypeAnnotation(
					typ,
				),
			},
		)
	}

	return nil
}

type IntegerValue interface {
	NumberValue
	BitwiseOr(interpreter *Interpreter, other IntegerValue) IntegerValue
	BitwiseXor(interpreter *Interpreter, other IntegerValue) IntegerValue
	BitwiseAnd(interpreter *Interpreter, other IntegerValue) IntegerValue
	BitwiseLeftShift(interpreter *Interpreter, other IntegerValue) IntegerValue
	BitwiseRightShift(interpreter *Interpreter, other IntegerValue) IntegerValue
}

// BigNumberValue is a number value with an integer value outside the range of int64
//
type BigNumberValue interface {
	NumberValue
	ByteLength() int
	ToBigInt() *big.Int
}

// Int

type IntValue struct {
	BigInt *big.Int
}

const int64Size = int(unsafe.Sizeof(int64(0)))

var int64BigIntMemoryUsage = common.NewBigIntMemoryUsage(int64Size)

func NewIntValueFromInt64(memoryGauge common.MemoryGauge, value int64) IntValue {
	return NewIntValueFromBigInt(
		memoryGauge,
		int64BigIntMemoryUsage,
		func() *big.Int {
			return big.NewInt(value)
		},
	)
}

func NewUnmeteredIntValueFromInt64(value int64) IntValue {
	return NewUnmeteredIntValueFromBigInt(big.NewInt(value))
}

func NewIntValueFromBigInt(
	memoryGauge common.MemoryGauge,
	memoryUsage common.MemoryUsage,
	bigIntConstructor func() *big.Int,
) IntValue {
	if memoryGauge != nil {
		memoryGauge.UseMemory(memoryUsage)
	}
	value := bigIntConstructor()
	return NewUnmeteredIntValueFromBigInt(value)
}

func NewUnmeteredIntValueFromBigInt(value *big.Int) IntValue {
	return IntValue{
		BigInt: value,
	}
}

func ConvertInt(memoryGauge common.MemoryGauge, value Value) IntValue {
	switch value := value.(type) {
	case BigNumberValue:
		return NewIntValueFromBigInt(
			memoryGauge,
			common.NewBigIntMemoryUsage(value.ByteLength()),
			func() *big.Int {
				return value.ToBigInt()
			},
		)

	case NumberValue:
		return NewIntValueFromInt64(
			memoryGauge,
			int64(value.ToInt()),
		)

	default:
		panic(errors.NewUnreachableError())
	}
}

var _ Value = IntValue{}
var _ atree.Storable = IntValue{}
var _ NumberValue = IntValue{}
var _ IntegerValue = IntValue{}
var _ EquatableValue = IntValue{}
var _ HashableValue = IntValue{}
var _ MemberAccessibleValue = IntValue{}

func (IntValue) IsValue() {}

func (v IntValue) Accept(interpreter *Interpreter, visitor Visitor) {
	visitor.VisitIntValue(interpreter, v)
}

func (IntValue) Walk(_ *Interpreter, _ func(Value)) {
	// NO-OP
}

var intDynamicType DynamicType = NumberDynamicType{sema.IntType}

func (IntValue) DynamicType(_ *Interpreter, _ SeenReferences) DynamicType {
	return intDynamicType
}

func (IntValue) StaticType() StaticType {
	return PrimitiveStaticTypeInt
}

func (v IntValue) ToInt() int {
	if !v.BigInt.IsInt64() {
		panic(OverflowError{})
	}
	return int(v.BigInt.Int64())
}

func (v IntValue) ByteLength() int {
	return common.BigIntByteLength(v.BigInt)
}

func (v IntValue) ToBigInt() *big.Int {
	return new(big.Int).Set(v.BigInt)
}

func (v IntValue) String() string {
	return format.BigInt(v.BigInt)
}

func (v IntValue) RecursiveString(_ SeenReferences) string {
	return v.String()
}

func (v IntValue) Negate(interpreter *Interpreter) NumberValue {
	return NewIntValueFromBigInt(
		interpreter,
		common.NewBigIntMemoryUsage(
			common.BigIntByteLength(v.BigInt),
		),
		func() *big.Int {
			return new(big.Int).Neg(v.BigInt)
		},
	)
}

func (v IntValue) Plus(interpreter *Interpreter, other NumberValue) NumberValue {
	o, ok := other.(IntValue)
	if !ok {
		panic(InvalidOperandsError{
			Operation: ast.OperationPlus,
			LeftType:  v.StaticType(),
			RightType: other.StaticType(),
		})
	}

	return NewIntValueFromBigInt(
		interpreter,
		common.NewPlusBigIntMemoryUsage(v.BigInt, o.BigInt),
		func() *big.Int {
			res := new(big.Int)
			return res.Add(v.BigInt, o.BigInt)
		},
	)
}

func (v IntValue) SaturatingPlus(interpreter *Interpreter, other NumberValue) NumberValue {
	defer func() {
		r := recover()
		if _, ok := r.(InvalidOperandsError); ok {
			panic(InvalidOperandsError{
				FunctionName: sema.NumericTypeSaturatingAddFunctionName,
				LeftType:     v.StaticType(),
				RightType:    other.StaticType(),
			})
		}
	}()

	return v.Plus(interpreter, other)
}

func (v IntValue) Minus(interpreter *Interpreter, other NumberValue) NumberValue {
	o, ok := other.(IntValue)
	if !ok {
		panic(InvalidOperandsError{
			Operation: ast.OperationMinus,
			LeftType:  v.StaticType(),
			RightType: other.StaticType(),
		})
	}

	return NewIntValueFromBigInt(
		interpreter,
		common.NewMinusBigIntMemoryUsage(v.BigInt, o.BigInt),
		func() *big.Int {
			res := new(big.Int)
			return res.Sub(v.BigInt, o.BigInt)
		},
	)
}

func (v IntValue) SaturatingMinus(interpreter *Interpreter, other NumberValue) NumberValue {
	defer func() {
		r := recover()
		if _, ok := r.(InvalidOperandsError); ok {
			panic(InvalidOperandsError{
				FunctionName: sema.NumericTypeSaturatingSubtractFunctionName,
				LeftType:     v.StaticType(),
				RightType:    other.StaticType(),
			})
		}
	}()

	return v.Minus(interpreter, other)
}

func (v IntValue) Mod(interpreter *Interpreter, other NumberValue) NumberValue {
	o, ok := other.(IntValue)
	if !ok {
		panic(InvalidOperandsError{
			Operation: ast.OperationMod,
			LeftType:  v.StaticType(),
			RightType: other.StaticType(),
		})
	}

	return NewIntValueFromBigInt(
		interpreter,
		common.NewModBigIntMemoryUsage(v.BigInt, o.BigInt),
		func() *big.Int {
			res := new(big.Int)
			// INT33-C
			if o.BigInt.Cmp(res) == 0 {
				panic(DivisionByZeroError{})
			}
			return res.Rem(v.BigInt, o.BigInt)
		},
	)
}

func (v IntValue) Mul(interpreter *Interpreter, other NumberValue) NumberValue {
	o, ok := other.(IntValue)
	if !ok {
		panic(InvalidOperandsError{
			Operation: ast.OperationMul,
			LeftType:  v.StaticType(),
			RightType: other.StaticType(),
		})
	}

	return NewIntValueFromBigInt(
		interpreter,
		common.NewMulBigIntMemoryUsage(v.BigInt, o.BigInt),
		func() *big.Int {
			res := new(big.Int)
			return res.Mul(v.BigInt, o.BigInt)
		},
	)
}

func (v IntValue) SaturatingMul(interpreter *Interpreter, other NumberValue) NumberValue {
	defer func() {
		r := recover()
		if _, ok := r.(InvalidOperandsError); ok {
			panic(InvalidOperandsError{
				FunctionName: sema.NumericTypeSaturatingMultiplyFunctionName,
				LeftType:     v.StaticType(),
				RightType:    other.StaticType(),
			})
		}
	}()

	return v.Mul(interpreter, other)
}

func (v IntValue) Div(interpreter *Interpreter, other NumberValue) NumberValue {
	o, ok := other.(IntValue)
	if !ok {
		panic(InvalidOperandsError{
			Operation: ast.OperationDiv,
			LeftType:  v.StaticType(),
			RightType: other.StaticType(),
		})
	}

	return NewIntValueFromBigInt(
		interpreter,
		common.NewDivBigIntMemoryUsage(v.BigInt, o.BigInt),
		func() *big.Int {
			res := new(big.Int)
			// INT33-C
			if o.BigInt.Cmp(res) == 0 {
				panic(DivisionByZeroError{})
			}
			return res.Div(v.BigInt, o.BigInt)
		},
	)
}

func (v IntValue) SaturatingDiv(interpreter *Interpreter, other NumberValue) NumberValue {
	defer func() {
		r := recover()
		if _, ok := r.(InvalidOperandsError); ok {
			panic(InvalidOperandsError{
				FunctionName: sema.NumericTypeSaturatingDivideFunctionName,
				LeftType:     v.StaticType(),
				RightType:    other.StaticType(),
			})
		}
	}()

	return v.Div(interpreter, other)
}

func (v IntValue) Less(other NumberValue) BoolValue {
	o, ok := other.(IntValue)
	if !ok {
		panic(InvalidOperandsError{
			Operation: ast.OperationLess,
			LeftType:  v.StaticType(),
			RightType: other.StaticType(),
		})
	}

	cmp := v.BigInt.Cmp(o.BigInt)
	return cmp == -1
}

func (v IntValue) LessEqual(other NumberValue) BoolValue {
	o, ok := other.(IntValue)
	if !ok {
		panic(InvalidOperandsError{
			Operation: ast.OperationLessEqual,
			LeftType:  v.StaticType(),
			RightType: other.StaticType(),
		})
	}

	cmp := v.BigInt.Cmp(o.BigInt)
	return cmp <= 0
}

func (v IntValue) Greater(other NumberValue) BoolValue {
	o, ok := other.(IntValue)
	if !ok {
		panic(InvalidOperandsError{
			Operation: ast.OperationGreater,
			LeftType:  v.StaticType(),
			RightType: other.StaticType(),
		})
	}

	cmp := v.BigInt.Cmp(o.BigInt)
	return cmp == 1
}

func (v IntValue) GreaterEqual(other NumberValue) BoolValue {
	o, ok := other.(IntValue)
	if !ok {
		panic(InvalidOperandsError{
			Operation: ast.OperationGreaterEqual,
			LeftType:  v.StaticType(),
			RightType: other.StaticType(),
		})
	}

	cmp := v.BigInt.Cmp(o.BigInt)
	return cmp >= 0
}

func (v IntValue) Equal(_ *Interpreter, _ func() LocationRange, other Value) bool {
	otherInt, ok := other.(IntValue)
	if !ok {
		return false
	}
	cmp := v.BigInt.Cmp(otherInt.BigInt)
	return cmp == 0
}

// HashInput returns a byte slice containing:
// - HashInputTypeInt (1 byte)
// - big int encoded in big-endian (n bytes)
func (v IntValue) HashInput(_ *Interpreter, _ func() LocationRange, scratch []byte) []byte {
	b := SignedBigIntToBigEndianBytes(v.BigInt)

	length := 1 + len(b)
	var buffer []byte
	if length <= len(scratch) {
		buffer = scratch[:length]
	} else {
		buffer = make([]byte, length)
	}

	buffer[0] = byte(HashInputTypeInt)
	copy(buffer[1:], b)
	return buffer
}

func (v IntValue) BitwiseOr(interpreter *Interpreter, other IntegerValue) IntegerValue {
	o, ok := other.(IntValue)
	if !ok {
		panic(InvalidOperandsError{
			Operation: ast.OperationBitwiseOr,
			LeftType:  v.StaticType(),
			RightType: other.StaticType(),
		})
	}

	return NewIntValueFromBigInt(
		interpreter,
		common.NewBitwiseOrBigIntMemoryUsage(v.BigInt, o.BigInt),
		func() *big.Int {
			res := new(big.Int)
			return res.Or(v.BigInt, o.BigInt)
		},
	)
}

func (v IntValue) BitwiseXor(interpreter *Interpreter, other IntegerValue) IntegerValue {
	o, ok := other.(IntValue)
	if !ok {
		panic(InvalidOperandsError{
			Operation: ast.OperationBitwiseXor,
			LeftType:  v.StaticType(),
			RightType: other.StaticType(),
		})
	}

	return NewIntValueFromBigInt(
		interpreter,
		common.NewBitwiseXorBigIntMemoryUsage(v.BigInt, o.BigInt),
		func() *big.Int {
			res := new(big.Int)
			return res.Xor(v.BigInt, o.BigInt)
		},
	)
}

func (v IntValue) BitwiseAnd(interpreter *Interpreter, other IntegerValue) IntegerValue {
	o, ok := other.(IntValue)
	if !ok {
		panic(InvalidOperandsError{
			Operation: ast.OperationBitwiseAnd,
			LeftType:  v.StaticType(),
			RightType: other.StaticType(),
		})
	}

	return NewIntValueFromBigInt(
		interpreter,
		common.NewBitwiseAndBigIntMemoryUsage(v.BigInt, o.BigInt),
		func() *big.Int {
			res := new(big.Int)
			return res.And(v.BigInt, o.BigInt)
		},
	)
}

func (v IntValue) BitwiseLeftShift(interpreter *Interpreter, other IntegerValue) IntegerValue {
	o, ok := other.(IntValue)
	if !ok {
		panic(InvalidOperandsError{
			Operation: ast.OperationBitwiseLeftShift,
			LeftType:  v.StaticType(),
			RightType: other.StaticType(),
		})
	}

	if o.BigInt.Sign() < 0 {
		panic(UnderflowError{})
	}

	if !o.BigInt.IsUint64() {
		panic(OverflowError{})
	}

	return NewIntValueFromBigInt(
		interpreter,
		common.NewBitwiseLeftShiftBigIntMemoryUsage(v.BigInt, o.BigInt),
		func() *big.Int {
			res := new(big.Int)
			return res.Lsh(v.BigInt, uint(o.BigInt.Uint64()))
		},
	)
}

func (v IntValue) BitwiseRightShift(interpreter *Interpreter, other IntegerValue) IntegerValue {
	o, ok := other.(IntValue)
	if !ok {
		panic(InvalidOperandsError{
			Operation: ast.OperationBitwiseRightShift,
			LeftType:  v.StaticType(),
			RightType: other.StaticType(),
		})
	}

	if o.BigInt.Sign() < 0 {
		panic(UnderflowError{})
	}

	if !o.BigInt.IsUint64() {
		panic(OverflowError{})
	}

	return NewIntValueFromBigInt(
		interpreter,
		common.NewBitwiseRightShiftBigIntMemoryUsage(v.BigInt, o.BigInt),
		func() *big.Int {
			res := new(big.Int)
			return res.Rsh(v.BigInt, uint(o.BigInt.Uint64()))
		},
	)
}

func (v IntValue) GetMember(interpreter *Interpreter, _ func() LocationRange, name string) Value {
	return getNumberValueMember(interpreter, v, name, sema.IntType)
}

func (IntValue) RemoveMember(_ *Interpreter, _ func() LocationRange, _ string) Value {
	// Numbers have no removable members (fields / functions)
	panic(errors.NewUnreachableError())
}

func (IntValue) SetMember(_ *Interpreter, _ func() LocationRange, _ string, _ Value) {
	// Numbers have no settable members (fields / functions)
	panic(errors.NewUnreachableError())
}

func (v IntValue) ToBigEndianBytes() []byte {
	return SignedBigIntToBigEndianBytes(v.BigInt)
}

func (v IntValue) ConformsToDynamicType(
	_ *Interpreter,
	_ func() LocationRange,
	dynamicType DynamicType,
	_ TypeConformanceResults,
) bool {
	numberType, ok := dynamicType.(NumberDynamicType)
	return ok && sema.IntType.Equal(numberType.StaticType)
}

func (v IntValue) Storable(storage atree.SlabStorage, address atree.Address, maxInlineSize uint64) (atree.Storable, error) {
	return maybeLargeImmutableStorable(v, storage, address, maxInlineSize)
}

func (IntValue) NeedsStoreTo(_ atree.Address) bool {
	return false
}

func (IntValue) IsResourceKinded(_ *Interpreter) bool {
	return false
}

func (v IntValue) Transfer(
	interpreter *Interpreter,
	_ func() LocationRange,
	_ atree.Address,
	remove bool,
	storable atree.Storable,
) Value {
	if remove {
		interpreter.RemoveReferencedSlab(storable)
	}
	return v
}

func (v IntValue) Clone(_ *Interpreter) Value {
	return NewUnmeteredIntValueFromBigInt(v.BigInt)
}

func (IntValue) DeepRemove(_ *Interpreter) {
	// NO-OP
}

func (v IntValue) ByteSize() uint32 {
	return cborTagSize + getBigIntCBORSize(v.BigInt)
}

func (v IntValue) StoredValue(_ atree.SlabStorage) (atree.Value, error) {
	return v, nil
}

func (IntValue) ChildStorables() []atree.Storable {
	return nil
}

// Int8Value

type Int8Value int8

const int8Size = int(unsafe.Sizeof(Int8Value(0)))

var Int8MemoryUsage = common.NewNumberMemoryUsage(int8Size)

func NewInt8Value(gauge common.MemoryGauge, valueGetter func() int8) Int8Value {
	common.UseMemory(gauge, Int8MemoryUsage)

	return NewUnmeteredInt8Value(valueGetter())
}

func NewUnmeteredInt8Value(value int8) Int8Value {
	return Int8Value(value)
}

var _ Value = Int8Value(0)
var _ atree.Storable = Int8Value(0)
var _ NumberValue = Int8Value(0)
var _ IntegerValue = Int8Value(0)
var _ EquatableValue = Int8Value(0)
var _ HashableValue = Int8Value(0)

func (Int8Value) IsValue() {}

func (v Int8Value) Accept(interpreter *Interpreter, visitor Visitor) {
	visitor.VisitInt8Value(interpreter, v)
}

func (Int8Value) Walk(_ *Interpreter, _ func(Value)) {
	// NO-OP
}

var int8DynamicType DynamicType = NumberDynamicType{sema.Int8Type}

func (Int8Value) DynamicType(_ *Interpreter, _ SeenReferences) DynamicType {
	return int8DynamicType
}

func (Int8Value) StaticType() StaticType {
	return PrimitiveStaticTypeInt8
}

func (v Int8Value) String() string {
	return format.Int(int64(v))
}

func (v Int8Value) RecursiveString(_ SeenReferences) string {
	return v.String()
}

func (v Int8Value) ToInt() int {
	return int(v)
}

func (v Int8Value) Negate(interpreter *Interpreter) NumberValue {
	// INT32-C
	if v == math.MinInt8 {
		panic(OverflowError{})
	}

	valueGetter := func() int8 {
		return int8(-v)
	}

	return NewInt8Value(interpreter, valueGetter)
}

func (v Int8Value) Plus(interpreter *Interpreter, other NumberValue) NumberValue {
	o, ok := other.(Int8Value)
	if !ok {
		panic(InvalidOperandsError{
			Operation: ast.OperationPlus,
			LeftType:  v.StaticType(),
			RightType: other.StaticType(),
		})
	}

	// INT32-C
	if (o > 0) && (v > (math.MaxInt8 - o)) {
		panic(OverflowError{})
	} else if (o < 0) && (v < (math.MinInt8 - o)) {
		panic(UnderflowError{})
	}

	valueGetter := func() int8 {
		return int8(v + o)
	}

	return NewInt8Value(interpreter, valueGetter)
}

func (v Int8Value) SaturatingPlus(interpreter *Interpreter, other NumberValue) NumberValue {
	o, ok := other.(Int8Value)
	if !ok {
		panic(InvalidOperandsError{
			FunctionName: sema.NumericTypeSaturatingAddFunctionName,
			LeftType:     v.StaticType(),
			RightType:    other.StaticType(),
		})
	}

	valueGetter := func() int8 {
		// INT32-C
		if (o > 0) && (v > (math.MaxInt8 - o)) {
			return math.MaxInt8
		} else if (o < 0) && (v < (math.MinInt8 - o)) {
			return math.MinInt8
		}
		return int8(v + o)
	}

	return NewInt8Value(interpreter, valueGetter)
}

func (v Int8Value) Minus(interpreter *Interpreter, other NumberValue) NumberValue {
	o, ok := other.(Int8Value)
	if !ok {
		panic(InvalidOperandsError{
			Operation: ast.OperationMinus,
			LeftType:  v.StaticType(),
			RightType: other.StaticType(),
		})
	}

	// INT32-C
	if (o > 0) && (v < (math.MinInt8 + o)) {
		panic(OverflowError{})
	} else if (o < 0) && (v > (math.MaxInt8 + o)) {
		panic(UnderflowError{})
	}

	valueGetter := func() int8 {
		return int8(v - o)
	}

	return NewInt8Value(interpreter, valueGetter)
}

func (v Int8Value) SaturatingMinus(interpreter *Interpreter, other NumberValue) NumberValue {
	o, ok := other.(Int8Value)
	if !ok {
		panic(InvalidOperandsError{
			FunctionName: sema.NumericTypeSaturatingSubtractFunctionName,
			LeftType:     v.StaticType(),
			RightType:    other.StaticType(),
		})
	}

	valueGetter := func() int8 {
		// INT32-C
		if (o > 0) && (v < (math.MinInt8 + o)) {
			return math.MinInt8
		} else if (o < 0) && (v > (math.MaxInt8 + o)) {
			return math.MaxInt8
		}
		return int8(v - o)
	}

	return NewInt8Value(interpreter, valueGetter)
}

func (v Int8Value) Mod(interpreter *Interpreter, other NumberValue) NumberValue {
	o, ok := other.(Int8Value)
	if !ok {
		panic(InvalidOperandsError{
			Operation: ast.OperationMod,
			LeftType:  v.StaticType(),
			RightType: other.StaticType(),
		})
	}

	// INT33-C
	if o == 0 {
		panic(DivisionByZeroError{})
	}

	valueGetter := func() int8 {
		return int8(v % o)
	}

	return NewInt8Value(interpreter, valueGetter)
}

func (v Int8Value) Mul(interpreter *Interpreter, other NumberValue) NumberValue {
	o, ok := other.(Int8Value)
	if !ok {
		panic(InvalidOperandsError{
			Operation: ast.OperationMul,
			LeftType:  v.StaticType(),
			RightType: other.StaticType(),
		})
	}

	// INT32-C
	if v > 0 {
		if o > 0 {
			// positive * positive = positive. overflow?
			if v > (math.MaxInt8 / o) {
				panic(OverflowError{})
			}
		} else {
			// positive * negative = negative. underflow?
			if o < (math.MinInt8 / v) {
				panic(UnderflowError{})
			}
		}
	} else {
		if o > 0 {
			// negative * positive = negative. underflow?
			if v < (math.MinInt8 / o) {
				panic(UnderflowError{})
			}
		} else {
			// negative * negative = positive. overflow?
			if (v != 0) && (o < (math.MaxInt8 / v)) {
				panic(OverflowError{})
			}
		}
	}

	valueGetter := func() int8 {
		return int8(v * o)
	}

	return NewInt8Value(interpreter, valueGetter)
}

func (v Int8Value) SaturatingMul(interpreter *Interpreter, other NumberValue) NumberValue {
	o, ok := other.(Int8Value)
	if !ok {
		panic(InvalidOperandsError{
			FunctionName: sema.NumericTypeSaturatingMultiplyFunctionName,
			LeftType:     v.StaticType(),
			RightType:    other.StaticType(),
		})
	}

	valueGetter := func() int8 {
		// INT32-C
		if v > 0 {
			if o > 0 {
				// positive * positive = positive. overflow?
				if v > (math.MaxInt8 / o) {
					return math.MaxInt8
				}
			} else {
				// positive * negative = negative. underflow?
				if o < (math.MinInt8 / v) {
					return math.MinInt8
				}
			}
		} else {
			if o > 0 {
				// negative * positive = negative. underflow?
				if v < (math.MinInt8 / o) {
					return math.MinInt8
				}
			} else {
				// negative * negative = positive. overflow?
				if (v != 0) && (o < (math.MaxInt8 / v)) {
					return math.MaxInt8
				}
			}
		}

		return int8(v * o)
	}

	return NewInt8Value(interpreter, valueGetter)
}

func (v Int8Value) Div(interpreter *Interpreter, other NumberValue) NumberValue {
	o, ok := other.(Int8Value)
	if !ok {
		panic(InvalidOperandsError{
			Operation: ast.OperationDiv,
			LeftType:  v.StaticType(),
			RightType: other.StaticType(),
		})
	}

	// INT33-C
	// https://golang.org/ref/spec#Integer_operators
	if o == 0 {
		panic(DivisionByZeroError{})
	} else if (v == math.MinInt8) && (o == -1) {
		panic(OverflowError{})
	}

	valueGetter := func() int8 {
		return int8(v / o)
	}

	return NewInt8Value(interpreter, valueGetter)
}

func (v Int8Value) SaturatingDiv(interpreter *Interpreter, other NumberValue) NumberValue {
	o, ok := other.(Int8Value)
	if !ok {
		panic(InvalidOperandsError{
			FunctionName: sema.NumericTypeSaturatingDivideFunctionName,
			LeftType:     v.StaticType(),
			RightType:    other.StaticType(),
		})
	}

	valueGetter := func() int8 {
		// INT33-C
		// https://golang.org/ref/spec#Integer_operators
		if o == 0 {
			panic(DivisionByZeroError{})
		} else if (v == math.MinInt8) && (o == -1) {
			return math.MaxInt8
		}
		return int8(v / o)
	}

	return NewInt8Value(interpreter, valueGetter)
}

func (v Int8Value) Less(other NumberValue) BoolValue {
	o, ok := other.(Int8Value)
	if !ok {
		panic(InvalidOperandsError{
			Operation: ast.OperationLess,
			LeftType:  v.StaticType(),
			RightType: other.StaticType(),
		})
	}

	return v < o
}

func (v Int8Value) LessEqual(other NumberValue) BoolValue {
	o, ok := other.(Int8Value)
	if !ok {
		panic(InvalidOperandsError{
			Operation: ast.OperationLessEqual,
			LeftType:  v.StaticType(),
			RightType: other.StaticType(),
		})
	}

	return v <= o
}

func (v Int8Value) Greater(other NumberValue) BoolValue {
	o, ok := other.(Int8Value)
	if !ok {
		panic(InvalidOperandsError{
			Operation: ast.OperationGreater,
			LeftType:  v.StaticType(),
			RightType: other.StaticType(),
		})
	}

	return v > o
}

func (v Int8Value) GreaterEqual(other NumberValue) BoolValue {
	o, ok := other.(Int8Value)
	if !ok {
		panic(InvalidOperandsError{
			Operation: ast.OperationGreaterEqual,
			LeftType:  v.StaticType(),
			RightType: other.StaticType(),
		})
	}

	return v >= o
}

func (v Int8Value) Equal(_ *Interpreter, _ func() LocationRange, other Value) bool {
	otherInt8, ok := other.(Int8Value)
	if !ok {
		return false
	}
	return v == otherInt8
}

// HashInput returns a byte slice containing:
// - HashInputTypeInt8 (1 byte)
// - int8 value (1 byte)
func (v Int8Value) HashInput(_ *Interpreter, _ func() LocationRange, scratch []byte) []byte {
	scratch[0] = byte(HashInputTypeInt8)
	scratch[1] = byte(v)
	return scratch[:2]
}

func ConvertInt8(memoryGauge common.MemoryGauge, value Value) Int8Value {
	converter := func() int8 {

		switch value := value.(type) {
		case BigNumberValue:
			v := value.ToBigInt()
			if v.Cmp(sema.Int8TypeMaxInt) > 0 {
				panic(OverflowError{})
			} else if v.Cmp(sema.Int8TypeMinInt) < 0 {
				panic(UnderflowError{})
			}
			return int8(v.Int64())

		case NumberValue:
			v := value.ToInt()
			if v > math.MaxInt8 {
				panic(OverflowError{})
			} else if v < math.MinInt8 {
				panic(UnderflowError{})
			}
			return int8(v)

		default:
			panic(errors.NewUnreachableError())
		}
	}

	return NewInt8Value(memoryGauge, converter)
}

func (v Int8Value) BitwiseOr(interpreter *Interpreter, other IntegerValue) IntegerValue {
	o, ok := other.(Int8Value)
	if !ok {
		panic(InvalidOperandsError{
			Operation: ast.OperationBitwiseOr,
			LeftType:  v.StaticType(),
			RightType: other.StaticType(),
		})
	}

	valueGetter := func() int8 {
		return int8(v | o)
	}

	return NewInt8Value(interpreter, valueGetter)
}

func (v Int8Value) BitwiseXor(interpreter *Interpreter, other IntegerValue) IntegerValue {
	o, ok := other.(Int8Value)
	if !ok {
		panic(InvalidOperandsError{
			Operation: ast.OperationBitwiseXor,
			LeftType:  v.StaticType(),
			RightType: other.StaticType(),
		})
	}

	valueGetter := func() int8 {
		return int8(v ^ o)
	}

	return NewInt8Value(interpreter, valueGetter)
}

func (v Int8Value) BitwiseAnd(interpreter *Interpreter, other IntegerValue) IntegerValue {
	o, ok := other.(Int8Value)
	if !ok {
		panic(InvalidOperandsError{
			Operation: ast.OperationBitwiseAnd,
			LeftType:  v.StaticType(),
			RightType: other.StaticType(),
		})
	}

	valueGetter := func() int8 {
		return int8(v & o)
	}

	return NewInt8Value(interpreter, valueGetter)
}

func (v Int8Value) BitwiseLeftShift(interpreter *Interpreter, other IntegerValue) IntegerValue {
	o, ok := other.(Int8Value)
	if !ok {
		panic(InvalidOperandsError{
			Operation: ast.OperationBitwiseLeftShift,
			LeftType:  v.StaticType(),
			RightType: other.StaticType(),
		})
	}

	valueGetter := func() int8 {
		return int8(v << o)
	}

	return NewInt8Value(interpreter, valueGetter)
}

func (v Int8Value) BitwiseRightShift(interpreter *Interpreter, other IntegerValue) IntegerValue {
	o, ok := other.(Int8Value)
	if !ok {
		panic(InvalidOperandsError{
			Operation: ast.OperationBitwiseRightShift,
			LeftType:  v.StaticType(),
			RightType: other.StaticType(),
		})
	}

	valueGetter := func() int8 {
		return int8(v >> o)
	}

	return NewInt8Value(interpreter, valueGetter)
}

func (v Int8Value) GetMember(interpreter *Interpreter, _ func() LocationRange, name string) Value {
	return getNumberValueMember(interpreter, v, name, sema.Int8Type)
}

func (Int8Value) RemoveMember(_ *Interpreter, _ func() LocationRange, _ string) Value {
	// Numbers have no removable members (fields / functions)
	panic(errors.NewUnreachableError())
}

func (Int8Value) SetMember(_ *Interpreter, _ func() LocationRange, _ string, _ Value) {
	// Numbers have no settable members (fields / functions)
	panic(errors.NewUnreachableError())
}

func (v Int8Value) ToBigEndianBytes() []byte {
	return []byte{byte(v)}
}

func (v Int8Value) ConformsToDynamicType(
	_ *Interpreter,
	_ func() LocationRange,
	dynamicType DynamicType,
	_ TypeConformanceResults,
) bool {
	numberType, ok := dynamicType.(NumberDynamicType)
	return ok && sema.Int8Type.Equal(numberType.StaticType)
}

func (v Int8Value) Storable(_ atree.SlabStorage, _ atree.Address, _ uint64) (atree.Storable, error) {
	return v, nil
}

func (Int8Value) NeedsStoreTo(_ atree.Address) bool {
	return false
}

func (Int8Value) IsResourceKinded(_ *Interpreter) bool {
	return false
}

func (v Int8Value) Transfer(
	interpreter *Interpreter,
	_ func() LocationRange,
	_ atree.Address,
	remove bool,
	storable atree.Storable,
) Value {
	if remove {
		interpreter.RemoveReferencedSlab(storable)
	}
	return v
}

func (v Int8Value) Clone(_ *Interpreter) Value {
	return v
}

func (Int8Value) DeepRemove(_ *Interpreter) {
	// NO-OP
}

func (v Int8Value) ByteSize() uint32 {
	return cborTagSize + getIntCBORSize(int64(v))
}

func (v Int8Value) StoredValue(_ atree.SlabStorage) (atree.Value, error) {
	return v, nil
}

func (Int8Value) ChildStorables() []atree.Storable {
	return nil
}

// Int16Value

type Int16Value int16

const int16Size = int(unsafe.Sizeof(Int16Value(0)))

var Int16MemoryUsage = common.NewNumberMemoryUsage(int16Size)

func NewInt16Value(gauge common.MemoryGauge, valueGetter func() int16) Int16Value {
	common.UseMemory(gauge, Int16MemoryUsage)

	return NewUnmeteredInt16Value(valueGetter())
}

func NewUnmeteredInt16Value(value int16) Int16Value {
	return Int16Value(value)
}

var _ Value = Int16Value(0)
var _ atree.Storable = Int16Value(0)
var _ NumberValue = Int16Value(0)
var _ IntegerValue = Int16Value(0)
var _ EquatableValue = Int16Value(0)
var _ HashableValue = Int16Value(0)
var _ MemberAccessibleValue = Int16Value(0)

func (Int16Value) IsValue() {}

func (v Int16Value) Accept(interpreter *Interpreter, visitor Visitor) {
	visitor.VisitInt16Value(interpreter, v)
}

func (Int16Value) Walk(_ *Interpreter, _ func(Value)) {
	// NO-OP
}

var int16DynamicType DynamicType = NumberDynamicType{sema.Int16Type}

func (Int16Value) DynamicType(_ *Interpreter, _ SeenReferences) DynamicType {
	return int16DynamicType
}

func (Int16Value) StaticType() StaticType {
	return PrimitiveStaticTypeInt16
}

func (v Int16Value) String() string {
	return format.Int(int64(v))
}

func (v Int16Value) RecursiveString(_ SeenReferences) string {
	return v.String()
}

func (v Int16Value) ToInt() int {
	return int(v)
}

func (v Int16Value) Negate(interpreter *Interpreter) NumberValue {
	// INT32-C
	if v == math.MinInt16 {
		panic(OverflowError{})
	}

	valueGetter := func() int16 {
		return int16(-v)
	}

	return NewInt16Value(interpreter, valueGetter)
}

func (v Int16Value) Plus(interpreter *Interpreter, other NumberValue) NumberValue {
	o, ok := other.(Int16Value)
	if !ok {
		panic(InvalidOperandsError{
			Operation: ast.OperationPlus,
			LeftType:  v.StaticType(),
			RightType: other.StaticType(),
		})
	}

	// INT32-C
	if (o > 0) && (v > (math.MaxInt16 - o)) {
		panic(OverflowError{})
	} else if (o < 0) && (v < (math.MinInt16 - o)) {
		panic(UnderflowError{})
	}

	valueGetter := func() int16 {
		return int16(v + o)
	}

	return NewInt16Value(interpreter, valueGetter)
}

func (v Int16Value) SaturatingPlus(interpreter *Interpreter, other NumberValue) NumberValue {
	o, ok := other.(Int16Value)
	if !ok {
		panic(InvalidOperandsError{
			FunctionName: sema.NumericTypeSaturatingAddFunctionName,
			LeftType:     v.StaticType(),
			RightType:    other.StaticType(),
		})
	}

	valueGetter := func() int16 {
		// INT32-C
		if (o > 0) && (v > (math.MaxInt16 - o)) {
			return math.MaxInt16
		} else if (o < 0) && (v < (math.MinInt16 - o)) {
			return math.MinInt16
		}
		return int16(v + o)
	}

	return NewInt16Value(interpreter, valueGetter)
}

func (v Int16Value) Minus(interpreter *Interpreter, other NumberValue) NumberValue {
	o, ok := other.(Int16Value)
	if !ok {
		panic(InvalidOperandsError{
			Operation: ast.OperationMinus,
			LeftType:  v.StaticType(),
			RightType: other.StaticType(),
		})
	}

	// INT32-C
	if (o > 0) && (v < (math.MinInt16 + o)) {
		panic(OverflowError{})
	} else if (o < 0) && (v > (math.MaxInt16 + o)) {
		panic(UnderflowError{})
	}

	valueGetter := func() int16 {
		return int16(v - o)
	}

	return NewInt16Value(interpreter, valueGetter)
}

func (v Int16Value) SaturatingMinus(interpreter *Interpreter, other NumberValue) NumberValue {
	o, ok := other.(Int16Value)
	if !ok {
		panic(InvalidOperandsError{
			FunctionName: sema.NumericTypeSaturatingSubtractFunctionName,
			LeftType:     v.StaticType(),
			RightType:    other.StaticType(),
		})
	}

	valueGetter := func() int16 {
		// INT32-C
		if (o > 0) && (v < (math.MinInt16 + o)) {
			return math.MinInt16
		} else if (o < 0) && (v > (math.MaxInt16 + o)) {
			return math.MaxInt16
		}
		return int16(v - o)
	}

	return NewInt16Value(interpreter, valueGetter)
}

func (v Int16Value) Mod(interpreter *Interpreter, other NumberValue) NumberValue {
	o, ok := other.(Int16Value)
	if !ok {
		panic(InvalidOperandsError{
			Operation: ast.OperationMod,
			LeftType:  v.StaticType(),
			RightType: other.StaticType(),
		})
	}

	// INT33-C
	if o == 0 {
		panic(DivisionByZeroError{})
	}

	valueGetter := func() int16 {
		return int16(v % o)
	}

	return NewInt16Value(interpreter, valueGetter)
}

func (v Int16Value) Mul(interpreter *Interpreter, other NumberValue) NumberValue {
	o, ok := other.(Int16Value)
	if !ok {
		panic(InvalidOperandsError{
			Operation: ast.OperationMul,
			LeftType:  v.StaticType(),
			RightType: other.StaticType(),
		})
	}

	// INT32-C
	if v > 0 {
		if o > 0 {
			// positive * positive = positive. overflow?
			if v > (math.MaxInt16 / o) {
				panic(OverflowError{})
			}
		} else {
			// positive * negative = negative. underflow?
			if o < (math.MinInt16 / v) {
				panic(UnderflowError{})
			}
		}
	} else {
		if o > 0 {
			// negative * positive = negative. underflow?
			if v < (math.MinInt16 / o) {
				panic(UnderflowError{})
			}
		} else {
			// negative * negative = positive. overflow?
			if (v != 0) && (o < (math.MaxInt16 / v)) {
				panic(OverflowError{})
			}
		}
	}

	valueGetter := func() int16 {
		return int16(v * o)
	}

	return NewInt16Value(interpreter, valueGetter)
}

func (v Int16Value) SaturatingMul(interpreter *Interpreter, other NumberValue) NumberValue {
	o, ok := other.(Int16Value)
	if !ok {
		panic(InvalidOperandsError{
			FunctionName: sema.NumericTypeSaturatingMultiplyFunctionName,
			LeftType:     v.StaticType(),
			RightType:    other.StaticType(),
		})
	}

	valueGetter := func() int16 {
		// INT32-C
		if v > 0 {
			if o > 0 {
				// positive * positive = positive. overflow?
				if v > (math.MaxInt16 / o) {
					return math.MaxInt16
				}
			} else {
				// positive * negative = negative. underflow?
				if o < (math.MinInt16 / v) {
					return math.MinInt16
				}
			}
		} else {
			if o > 0 {
				// negative * positive = negative. underflow?
				if v < (math.MinInt16 / o) {
					return math.MinInt16
				}
			} else {
				// negative * negative = positive. overflow?
				if (v != 0) && (o < (math.MaxInt16 / v)) {
					return math.MaxInt16
				}
			}
		}
		return int16(v * o)
	}

	return NewInt16Value(interpreter, valueGetter)
}

func (v Int16Value) Div(interpreter *Interpreter, other NumberValue) NumberValue {
	o, ok := other.(Int16Value)
	if !ok {
		panic(InvalidOperandsError{
			Operation: ast.OperationDiv,
			LeftType:  v.StaticType(),
			RightType: other.StaticType(),
		})
	}

	// INT33-C
	// https://golang.org/ref/spec#Integer_operators
	if o == 0 {
		panic(DivisionByZeroError{})
	} else if (v == math.MinInt16) && (o == -1) {
		panic(OverflowError{})
	}

	valueGetter := func() int16 {
		return int16(v / o)
	}

	return NewInt16Value(interpreter, valueGetter)
}

func (v Int16Value) SaturatingDiv(interpreter *Interpreter, other NumberValue) NumberValue {
	o, ok := other.(Int16Value)
	if !ok {
		panic(InvalidOperandsError{
			FunctionName: sema.NumericTypeSaturatingDivideFunctionName,
			LeftType:     v.StaticType(),
			RightType:    other.StaticType(),
		})
	}

	valueGetter := func() int16 {
		// INT33-C
		// https://golang.org/ref/spec#Integer_operators
		if o == 0 {
			panic(DivisionByZeroError{})
		} else if (v == math.MinInt16) && (o == -1) {
			return math.MaxInt16
		}
		return int16(v / o)
	}

	return NewInt16Value(interpreter, valueGetter)
}

func (v Int16Value) Less(other NumberValue) BoolValue {
	o, ok := other.(Int16Value)
	if !ok {
		panic(InvalidOperandsError{
			Operation: ast.OperationLess,
			LeftType:  v.StaticType(),
			RightType: other.StaticType(),
		})
	}

	return v < o
}

func (v Int16Value) LessEqual(other NumberValue) BoolValue {
	o, ok := other.(Int16Value)
	if !ok {
		panic(InvalidOperandsError{
			Operation: ast.OperationLessEqual,
			LeftType:  v.StaticType(),
			RightType: other.StaticType(),
		})
	}

	return v <= o
}

func (v Int16Value) Greater(other NumberValue) BoolValue {
	o, ok := other.(Int16Value)
	if !ok {
		panic(InvalidOperandsError{
			Operation: ast.OperationGreater,
			LeftType:  v.StaticType(),
			RightType: other.StaticType(),
		})
	}

	return v > o
}

func (v Int16Value) GreaterEqual(other NumberValue) BoolValue {
	o, ok := other.(Int16Value)
	if !ok {
		panic(InvalidOperandsError{
			Operation: ast.OperationGreaterEqual,
			LeftType:  v.StaticType(),
			RightType: other.StaticType(),
		})
	}

	return v >= o
}

func (v Int16Value) Equal(_ *Interpreter, _ func() LocationRange, other Value) bool {
	otherInt16, ok := other.(Int16Value)
	if !ok {
		return false
	}
	return v == otherInt16
}

// HashInput returns a byte slice containing:
// - HashInputTypeInt16 (1 byte)
// - int16 value encoded in big-endian (2 bytes)
func (v Int16Value) HashInput(_ *Interpreter, _ func() LocationRange, scratch []byte) []byte {
	scratch[0] = byte(HashInputTypeInt16)
	binary.BigEndian.PutUint16(scratch[1:], uint16(v))
	return scratch[:3]
}

func ConvertInt16(memoryGauge common.MemoryGauge, value Value) Int16Value {
	converter := func() int16 {

		switch value := value.(type) {
		case BigNumberValue:
			v := value.ToBigInt()
			if v.Cmp(sema.Int16TypeMaxInt) > 0 {
				panic(OverflowError{})
			} else if v.Cmp(sema.Int16TypeMinInt) < 0 {
				panic(UnderflowError{})
			}
			return int16(v.Int64())

		case NumberValue:
			v := value.ToInt()
			if v > math.MaxInt16 {
				panic(OverflowError{})
			} else if v < math.MinInt16 {
				panic(UnderflowError{})
			}
			return int16(v)

		default:
			panic(errors.NewUnreachableError())
		}
	}

	return NewInt16Value(memoryGauge, converter)
}

func (v Int16Value) BitwiseOr(interpreter *Interpreter, other IntegerValue) IntegerValue {
	o, ok := other.(Int16Value)
	if !ok {
		panic(InvalidOperandsError{
			Operation: ast.OperationBitwiseOr,
			LeftType:  v.StaticType(),
			RightType: other.StaticType(),
		})
	}

	valueGetter := func() int16 {
		return int16(v | o)
	}

	return NewInt16Value(interpreter, valueGetter)
}

func (v Int16Value) BitwiseXor(interpreter *Interpreter, other IntegerValue) IntegerValue {
	o, ok := other.(Int16Value)
	if !ok {
		panic(InvalidOperandsError{
			Operation: ast.OperationBitwiseXor,
			LeftType:  v.StaticType(),
			RightType: other.StaticType(),
		})
	}

	valueGetter := func() int16 {
		return int16(v ^ o)
	}

	return NewInt16Value(interpreter, valueGetter)
}

func (v Int16Value) BitwiseAnd(interpreter *Interpreter, other IntegerValue) IntegerValue {
	o, ok := other.(Int16Value)
	if !ok {
		panic(InvalidOperandsError{
			Operation: ast.OperationBitwiseAnd,
			LeftType:  v.StaticType(),
			RightType: other.StaticType(),
		})
	}

	valueGetter := func() int16 {
		return int16(v & o)
	}

	return NewInt16Value(interpreter, valueGetter)
}

func (v Int16Value) BitwiseLeftShift(interpreter *Interpreter, other IntegerValue) IntegerValue {
	o, ok := other.(Int16Value)
	if !ok {
		panic(InvalidOperandsError{
			Operation: ast.OperationBitwiseLeftShift,
			LeftType:  v.StaticType(),
			RightType: other.StaticType(),
		})
	}

	valueGetter := func() int16 {
		return int16(v << o)
	}

	return NewInt16Value(interpreter, valueGetter)
}

func (v Int16Value) BitwiseRightShift(interpreter *Interpreter, other IntegerValue) IntegerValue {
	o, ok := other.(Int16Value)
	if !ok {
		panic(InvalidOperandsError{
			Operation: ast.OperationBitwiseRightShift,
			LeftType:  v.StaticType(),
			RightType: other.StaticType(),
		})
	}

	valueGetter := func() int16 {
		return int16(v >> o)
	}

	return NewInt16Value(interpreter, valueGetter)
}

func (v Int16Value) GetMember(interpreter *Interpreter, _ func() LocationRange, name string) Value {
	return getNumberValueMember(interpreter, v, name, sema.Int16Type)
}

func (Int16Value) RemoveMember(_ *Interpreter, _ func() LocationRange, _ string) Value {
	// Numbers have no removable members (fields / functions)
	panic(errors.NewUnreachableError())
}

func (Int16Value) SetMember(_ *Interpreter, _ func() LocationRange, _ string, _ Value) {
	// Numbers have no settable members (fields / functions)
	panic(errors.NewUnreachableError())
}

func (v Int16Value) ToBigEndianBytes() []byte {
	b := make([]byte, 2)
	binary.BigEndian.PutUint16(b, uint16(v))
	return b
}

func (v Int16Value) ConformsToDynamicType(
	_ *Interpreter,
	_ func() LocationRange,
	dynamicType DynamicType,
	_ TypeConformanceResults,
) bool {
	numberType, ok := dynamicType.(NumberDynamicType)
	return ok && sema.Int16Type.Equal(numberType.StaticType)
}

func (v Int16Value) Storable(_ atree.SlabStorage, _ atree.Address, _ uint64) (atree.Storable, error) {
	return v, nil
}

func (Int16Value) NeedsStoreTo(_ atree.Address) bool {
	return false
}

func (Int16Value) IsResourceKinded(_ *Interpreter) bool {
	return false
}

func (v Int16Value) Transfer(
	interpreter *Interpreter,
	_ func() LocationRange,
	_ atree.Address,
	remove bool,
	storable atree.Storable,
) Value {
	if remove {
		interpreter.RemoveReferencedSlab(storable)
	}
	return v
}

func (v Int16Value) Clone(_ *Interpreter) Value {
	return v
}

func (Int16Value) DeepRemove(_ *Interpreter) {
	// NO-OP
}

func (v Int16Value) ByteSize() uint32 {
	return cborTagSize + getIntCBORSize(int64(v))
}

func (v Int16Value) StoredValue(_ atree.SlabStorage) (atree.Value, error) {
	return v, nil
}

func (Int16Value) ChildStorables() []atree.Storable {
	return nil
}

// Int32Value

type Int32Value int32

const int32Size = int(unsafe.Sizeof(Int32Value(0)))

var Int32MemoryUsage = common.NewNumberMemoryUsage(int32Size)

func NewInt32Value(gauge common.MemoryGauge, valueGetter func() int32) Int32Value {
	common.UseMemory(gauge, Int32MemoryUsage)

	return NewUnmeteredInt32Value(valueGetter())
}

func NewUnmeteredInt32Value(value int32) Int32Value {
	return Int32Value(value)
}

var _ Value = Int32Value(0)
var _ atree.Storable = Int32Value(0)
var _ NumberValue = Int32Value(0)
var _ IntegerValue = Int32Value(0)
var _ EquatableValue = Int32Value(0)
var _ HashableValue = Int32Value(0)
var _ MemberAccessibleValue = Int32Value(0)

func (Int32Value) IsValue() {}

func (v Int32Value) Accept(interpreter *Interpreter, visitor Visitor) {
	visitor.VisitInt32Value(interpreter, v)
}

func (Int32Value) Walk(_ *Interpreter, _ func(Value)) {
	// NO-OP
}

var int32DynamicType DynamicType = NumberDynamicType{sema.Int32Type}

func (Int32Value) DynamicType(_ *Interpreter, _ SeenReferences) DynamicType {
	return int32DynamicType
}

func (Int32Value) StaticType() StaticType {
	return PrimitiveStaticTypeInt32
}

func (v Int32Value) String() string {
	return format.Int(int64(v))
}

func (v Int32Value) RecursiveString(_ SeenReferences) string {
	return v.String()
}

func (v Int32Value) ToInt() int {
	return int(v)
}

func (v Int32Value) Negate(interpreter *Interpreter) NumberValue {
	// INT32-C
	if v == math.MinInt32 {
		panic(OverflowError{})
	}

	valueGetter := func() int32 {
		return int32(-v)
	}

	return NewInt32Value(interpreter, valueGetter)
}

func (v Int32Value) Plus(interpreter *Interpreter, other NumberValue) NumberValue {
	o, ok := other.(Int32Value)
	if !ok {
		panic(InvalidOperandsError{
			Operation: ast.OperationPlus,
			LeftType:  v.StaticType(),
			RightType: other.StaticType(),
		})
	}

	// INT32-C
	if (o > 0) && (v > (math.MaxInt32 - o)) {
		panic(OverflowError{})
	} else if (o < 0) && (v < (math.MinInt32 - o)) {
		panic(UnderflowError{})
	}

	valueGetter := func() int32 {
		return int32(v + o)
	}

	return NewInt32Value(interpreter, valueGetter)
}

func (v Int32Value) SaturatingPlus(interpreter *Interpreter, other NumberValue) NumberValue {
	o, ok := other.(Int32Value)
	if !ok {
		panic(InvalidOperandsError{
			FunctionName: sema.NumericTypeSaturatingAddFunctionName,
			LeftType:     v.StaticType(),
			RightType:    other.StaticType(),
		})
	}

	valueGetter := func() int32 {
		// INT32-C
		if (o > 0) && (v > (math.MaxInt32 - o)) {
			return math.MaxInt32
		} else if (o < 0) && (v < (math.MinInt32 - o)) {
			return math.MinInt32
		}
		return int32(v + o)
	}

	return NewInt32Value(interpreter, valueGetter)
}

func (v Int32Value) Minus(interpreter *Interpreter, other NumberValue) NumberValue {
	o, ok := other.(Int32Value)
	if !ok {
		panic(InvalidOperandsError{
			Operation: ast.OperationMinus,
			LeftType:  v.StaticType(),
			RightType: other.StaticType(),
		})
	}

	// INT32-C
	if (o > 0) && (v < (math.MinInt32 + o)) {
		panic(OverflowError{})
	} else if (o < 0) && (v > (math.MaxInt32 + o)) {
		panic(UnderflowError{})
	}

	valueGetter := func() int32 {
		return int32(v - o)
	}

	return NewInt32Value(interpreter, valueGetter)
}

func (v Int32Value) SaturatingMinus(interpreter *Interpreter, other NumberValue) NumberValue {
	o, ok := other.(Int32Value)
	if !ok {
		panic(InvalidOperandsError{
			FunctionName: sema.NumericTypeSaturatingSubtractFunctionName,
			LeftType:     v.StaticType(),
			RightType:    other.StaticType(),
		})
	}

	valueGetter := func() int32 {
		// INT32-C
		if (o > 0) && (v < (math.MinInt32 + o)) {
			return math.MinInt32
		} else if (o < 0) && (v > (math.MaxInt32 + o)) {
			return math.MaxInt32
		}
		return int32(v - o)
	}

	return NewInt32Value(interpreter, valueGetter)
}

func (v Int32Value) Mod(interpreter *Interpreter, other NumberValue) NumberValue {
	o, ok := other.(Int32Value)
	if !ok {
		panic(InvalidOperandsError{
			Operation: ast.OperationMod,
			LeftType:  v.StaticType(),
			RightType: other.StaticType(),
		})
	}

	// INT33-C
	if o == 0 {
		panic(DivisionByZeroError{})
	}

	valueGetter := func() int32 {
		return int32(v % o)
	}

	return NewInt32Value(interpreter, valueGetter)
}

func (v Int32Value) Mul(interpreter *Interpreter, other NumberValue) NumberValue {
	o, ok := other.(Int32Value)
	if !ok {
		panic(InvalidOperandsError{
			Operation: ast.OperationMul,
			LeftType:  v.StaticType(),
			RightType: other.StaticType(),
		})
	}

	// INT32-C
	if v > 0 {
		if o > 0 {
			// positive * positive = positive. overflow?
			if v > (math.MaxInt32 / o) {
				panic(OverflowError{})
			}
		} else {
			// positive * negative = negative. underflow?
			if o < (math.MinInt32 / v) {
				panic(UnderflowError{})
			}
		}
	} else {
		if o > 0 {
			// negative * positive = negative. underflow?
			if v < (math.MinInt32 / o) {
				panic(UnderflowError{})
			}
		} else {
			// negative * negative = positive. overflow?
			if (v != 0) && (o < (math.MaxInt32 / v)) {
				panic(OverflowError{})
			}
		}
	}

	valueGetter := func() int32 {
		return int32(v * o)
	}

	return NewInt32Value(interpreter, valueGetter)
}

func (v Int32Value) SaturatingMul(interpreter *Interpreter, other NumberValue) NumberValue {
	o, ok := other.(Int32Value)
	if !ok {
		panic(InvalidOperandsError{
			FunctionName: sema.NumericTypeSaturatingMultiplyFunctionName,
			LeftType:     v.StaticType(),
			RightType:    other.StaticType(),
		})
	}

	valueGetter := func() int32 {
		// INT32-C
		if v > 0 {
			if o > 0 {
				// positive * positive = positive. overflow?
				if v > (math.MaxInt32 / o) {
					return math.MaxInt32
				}
			} else {
				// positive * negative = negative. underflow?
				if o < (math.MinInt32 / v) {
					return math.MinInt32
				}
			}
		} else {
			if o > 0 {
				// negative * positive = negative. underflow?
				if v < (math.MinInt32 / o) {
					return math.MinInt32
				}
			} else {
				// negative * negative = positive. overflow?
				if (v != 0) && (o < (math.MaxInt32 / v)) {
					return math.MaxInt32
				}
			}
		}
		return int32(v * o)
	}

	return NewInt32Value(interpreter, valueGetter)
}

func (v Int32Value) Div(interpreter *Interpreter, other NumberValue) NumberValue {
	o, ok := other.(Int32Value)
	if !ok {
		panic(InvalidOperandsError{
			Operation: ast.OperationDiv,
			LeftType:  v.StaticType(),
			RightType: other.StaticType(),
		})
	}

	// INT33-C
	// https://golang.org/ref/spec#Integer_operators
	if o == 0 {
		panic(DivisionByZeroError{})
	} else if (v == math.MinInt32) && (o == -1) {
		panic(OverflowError{})
	}

	valueGetter := func() int32 {
		return int32(v / o)
	}

	return NewInt32Value(interpreter, valueGetter)
}

func (v Int32Value) SaturatingDiv(interpreter *Interpreter, other NumberValue) NumberValue {
	o, ok := other.(Int32Value)
	if !ok {
		panic(InvalidOperandsError{
			FunctionName: sema.NumericTypeSaturatingDivideFunctionName,
			LeftType:     v.StaticType(),
			RightType:    other.StaticType(),
		})
	}

	valueGetter := func() int32 {
		// INT33-C
		// https://golang.org/ref/spec#Integer_operators
		if o == 0 {
			panic(DivisionByZeroError{})
		} else if (v == math.MinInt32) && (o == -1) {
			return math.MaxInt32
		}

		return int32(v / o)
	}

	return NewInt32Value(interpreter, valueGetter)
}

func (v Int32Value) Less(other NumberValue) BoolValue {
	o, ok := other.(Int32Value)
	if !ok {
		panic(InvalidOperandsError{
			Operation: ast.OperationLess,
			LeftType:  v.StaticType(),
			RightType: other.StaticType(),
		})
	}

	return v < o
}

func (v Int32Value) LessEqual(other NumberValue) BoolValue {
	o, ok := other.(Int32Value)
	if !ok {
		panic(InvalidOperandsError{
			Operation: ast.OperationLessEqual,
			LeftType:  v.StaticType(),
			RightType: other.StaticType(),
		})
	}

	return v <= o
}

func (v Int32Value) Greater(other NumberValue) BoolValue {
	o, ok := other.(Int32Value)
	if !ok {
		panic(InvalidOperandsError{
			Operation: ast.OperationGreater,
			LeftType:  v.StaticType(),
			RightType: other.StaticType(),
		})
	}

	return v > o
}

func (v Int32Value) GreaterEqual(other NumberValue) BoolValue {
	o, ok := other.(Int32Value)
	if !ok {
		panic(InvalidOperandsError{
			Operation: ast.OperationGreaterEqual,
			LeftType:  v.StaticType(),
			RightType: other.StaticType(),
		})
	}

	return v >= o
}

func (v Int32Value) Equal(_ *Interpreter, _ func() LocationRange, other Value) bool {
	otherInt32, ok := other.(Int32Value)
	if !ok {
		return false
	}
	return v == otherInt32
}

// HashInput returns a byte slice containing:
// - HashInputTypeInt32 (1 byte)
// - int32 value encoded in big-endian (4 bytes)
func (v Int32Value) HashInput(_ *Interpreter, _ func() LocationRange, scratch []byte) []byte {
	scratch[0] = byte(HashInputTypeInt32)
	binary.BigEndian.PutUint32(scratch[1:], uint32(v))
	return scratch[:5]
}

func ConvertInt32(memoryGauge common.MemoryGauge, value Value) Int32Value {
	converter := func() int32 {
		switch value := value.(type) {
		case BigNumberValue:
			v := value.ToBigInt()
			if v.Cmp(sema.Int32TypeMaxInt) > 0 {
				panic(OverflowError{})
			} else if v.Cmp(sema.Int32TypeMinInt) < 0 {
				panic(UnderflowError{})
			}
			return int32(v.Int64())

		case NumberValue:
			v := value.ToInt()
			if v > math.MaxInt32 {
				panic(OverflowError{})
			} else if v < math.MinInt32 {
				panic(UnderflowError{})
			}
			return int32(v)

		default:
			panic(errors.NewUnreachableError())
		}
	}

	return NewInt32Value(memoryGauge, converter)
}

func (v Int32Value) BitwiseOr(interpreter *Interpreter, other IntegerValue) IntegerValue {
	o, ok := other.(Int32Value)
	if !ok {
		panic(InvalidOperandsError{
			Operation: ast.OperationBitwiseOr,
			LeftType:  v.StaticType(),
			RightType: other.StaticType(),
		})
	}

	valueGetter := func() int32 {
		return int32(v | o)
	}

	return NewInt32Value(interpreter, valueGetter)
}

func (v Int32Value) BitwiseXor(interpreter *Interpreter, other IntegerValue) IntegerValue {
	o, ok := other.(Int32Value)
	if !ok {
		panic(InvalidOperandsError{
			Operation: ast.OperationBitwiseXor,
			LeftType:  v.StaticType(),
			RightType: other.StaticType(),
		})
	}

	valueGetter := func() int32 {
		return int32(v ^ o)
	}

	return NewInt32Value(interpreter, valueGetter)
}

func (v Int32Value) BitwiseAnd(interpreter *Interpreter, other IntegerValue) IntegerValue {
	o, ok := other.(Int32Value)
	if !ok {
		panic(InvalidOperandsError{
			Operation: ast.OperationBitwiseAnd,
			LeftType:  v.StaticType(),
			RightType: other.StaticType(),
		})
	}

	valueGetter := func() int32 {
		return int32(v & o)
	}

	return NewInt32Value(interpreter, valueGetter)
}

func (v Int32Value) BitwiseLeftShift(interpreter *Interpreter, other IntegerValue) IntegerValue {
	o, ok := other.(Int32Value)
	if !ok {
		panic(InvalidOperandsError{
			Operation: ast.OperationBitwiseLeftShift,
			LeftType:  v.StaticType(),
			RightType: other.StaticType(),
		})
	}

	valueGetter := func() int32 {
		return int32(v << o)
	}

	return NewInt32Value(interpreter, valueGetter)
}

func (v Int32Value) BitwiseRightShift(interpreter *Interpreter, other IntegerValue) IntegerValue {
	o, ok := other.(Int32Value)
	if !ok {
		panic(InvalidOperandsError{
			Operation: ast.OperationBitwiseRightShift,
			LeftType:  v.StaticType(),
			RightType: other.StaticType(),
		})
	}

	valueGetter := func() int32 {
		return int32(v >> o)
	}

	return NewInt32Value(interpreter, valueGetter)
}

func (v Int32Value) GetMember(interpreter *Interpreter, _ func() LocationRange, name string) Value {
	return getNumberValueMember(interpreter, v, name, sema.Int32Type)
}

func (Int32Value) RemoveMember(_ *Interpreter, _ func() LocationRange, _ string) Value {
	// Numbers have no removable members (fields / functions)
	panic(errors.NewUnreachableError())
}

func (Int32Value) SetMember(_ *Interpreter, _ func() LocationRange, _ string, _ Value) {
	// Numbers have no settable members (fields / functions)
	panic(errors.NewUnreachableError())
}

func (v Int32Value) ToBigEndianBytes() []byte {
	b := make([]byte, 4)
	binary.BigEndian.PutUint32(b, uint32(v))
	return b
}

func (v Int32Value) ConformsToDynamicType(
	_ *Interpreter,
	_ func() LocationRange,
	dynamicType DynamicType,
	_ TypeConformanceResults,
) bool {
	numberType, ok := dynamicType.(NumberDynamicType)
	return ok && sema.Int32Type.Equal(numberType.StaticType)
}

func (v Int32Value) Storable(_ atree.SlabStorage, _ atree.Address, _ uint64) (atree.Storable, error) {
	return v, nil
}

func (Int32Value) NeedsStoreTo(_ atree.Address) bool {
	return false
}

func (Int32Value) IsResourceKinded(_ *Interpreter) bool {
	return false
}

func (v Int32Value) Transfer(
	interpreter *Interpreter,
	_ func() LocationRange,
	_ atree.Address,
	remove bool,
	storable atree.Storable,
) Value {
	if remove {
		interpreter.RemoveReferencedSlab(storable)
	}
	return v
}

func (v Int32Value) Clone(_ *Interpreter) Value {
	return v
}

func (Int32Value) DeepRemove(_ *Interpreter) {
	// NO-OP
}

func (v Int32Value) ByteSize() uint32 {
	return cborTagSize + getIntCBORSize(int64(v))
}

func (v Int32Value) StoredValue(_ atree.SlabStorage) (atree.Value, error) {
	return v, nil
}

func (Int32Value) ChildStorables() []atree.Storable {
	return nil
}

// Int64Value

type Int64Value int64

var Int64MemoryUsage = common.NewNumberMemoryUsage(int64Size)

func NewInt64Value(gauge common.MemoryGauge, valueGetter func() int64) Int64Value {
	common.UseMemory(gauge, Int64MemoryUsage)

	return NewUnmeteredInt64Value(valueGetter())
}

func NewUnmeteredInt64Value(value int64) Int64Value {
	return Int64Value(value)
}

var _ Value = Int64Value(0)
var _ atree.Storable = Int64Value(0)
var _ NumberValue = Int64Value(0)
var _ IntegerValue = Int64Value(0)
var _ EquatableValue = Int64Value(0)
var _ HashableValue = Int64Value(0)
var _ MemberAccessibleValue = Int64Value(0)

func (Int64Value) IsValue() {}

func (v Int64Value) Accept(interpreter *Interpreter, visitor Visitor) {
	visitor.VisitInt64Value(interpreter, v)
}

func (Int64Value) Walk(_ *Interpreter, _ func(Value)) {
	// NO-OP
}

var int64DynamicType DynamicType = NumberDynamicType{sema.Int64Type}

func (Int64Value) DynamicType(_ *Interpreter, _ SeenReferences) DynamicType {
	return int64DynamicType
}

func (Int64Value) StaticType() StaticType {
	return PrimitiveStaticTypeInt64
}

func (v Int64Value) String() string {
	return format.Int(int64(v))
}

func (v Int64Value) RecursiveString(_ SeenReferences) string {
	return v.String()
}

func (v Int64Value) ToInt() int {
	return int(v)
}

func (v Int64Value) Negate(interpreter *Interpreter) NumberValue {
	// INT32-C
	if v == math.MinInt64 {
		panic(OverflowError{})
	}

	valueGetter := func() int64 {
		return int64(-v)
	}

	return NewInt64Value(interpreter, valueGetter)
}

func safeAddInt64(a, b int64) int64 {
	// INT32-C
	if (b > 0) && (a > (math.MaxInt64 - b)) {
		panic(OverflowError{})
	} else if (b < 0) && (a < (math.MinInt64 - b)) {
		panic(UnderflowError{})
	}
	return a + b
}

func (v Int64Value) Plus(interpreter *Interpreter, other NumberValue) NumberValue {
	o, ok := other.(Int64Value)
	if !ok {
		panic(InvalidOperandsError{
			Operation: ast.OperationPlus,
			LeftType:  v.StaticType(),
			RightType: other.StaticType(),
		})
	}

	valueGetter := func() int64 {
		return safeAddInt64(int64(v), int64(o))
	}

	return NewInt64Value(interpreter, valueGetter)
}

func (v Int64Value) SaturatingPlus(interpreter *Interpreter, other NumberValue) NumberValue {
	o, ok := other.(Int64Value)
	if !ok {
		panic(InvalidOperandsError{
			FunctionName: sema.NumericTypeSaturatingAddFunctionName,
			LeftType:     v.StaticType(),
			RightType:    other.StaticType(),
		})
	}

	valueGetter := func() int64 {
		// INT32-C
		if (o > 0) && (v > (math.MaxInt64 - o)) {
			return math.MaxInt64
		} else if (o < 0) && (v < (math.MinInt64 - o)) {
			return math.MinInt64
		}
		return int64(v + o)
	}

	return NewInt64Value(interpreter, valueGetter)
}

func (v Int64Value) Minus(interpreter *Interpreter, other NumberValue) NumberValue {
	o, ok := other.(Int64Value)
	if !ok {
		panic(InvalidOperandsError{
			Operation: ast.OperationMinus,
			LeftType:  v.StaticType(),
			RightType: other.StaticType(),
		})
	}

	// INT32-C
	if (o > 0) && (v < (math.MinInt64 + o)) {
		panic(OverflowError{})
	} else if (o < 0) && (v > (math.MaxInt64 + o)) {
		panic(UnderflowError{})
	}

	valueGetter := func() int64 {
		return int64(v - o)
	}

	return NewInt64Value(interpreter, valueGetter)
}

func (v Int64Value) SaturatingMinus(interpreter *Interpreter, other NumberValue) NumberValue {
	o, ok := other.(Int64Value)
	if !ok {
		panic(InvalidOperandsError{
			FunctionName: sema.NumericTypeSaturatingSubtractFunctionName,
			LeftType:     v.StaticType(),
			RightType:    other.StaticType(),
		})
	}

	valueGetter := func() int64 {
		// INT32-C
		if (o > 0) && (v < (math.MinInt64 + o)) {
			return math.MinInt64
		} else if (o < 0) && (v > (math.MaxInt64 + o)) {
			return math.MaxInt64
		}
		return int64(v - o)
	}

	return NewInt64Value(interpreter, valueGetter)
}

func (v Int64Value) Mod(interpreter *Interpreter, other NumberValue) NumberValue {
	o, ok := other.(Int64Value)
	if !ok {
		panic(InvalidOperandsError{
			Operation: ast.OperationMod,
			LeftType:  v.StaticType(),
			RightType: other.StaticType(),
		})
	}

	// INT33-C
	if o == 0 {
		panic(DivisionByZeroError{})
	}

	valueGetter := func() int64 {
		return int64(v % o)
	}

	return NewInt64Value(interpreter, valueGetter)
}

func (v Int64Value) Mul(interpreter *Interpreter, other NumberValue) NumberValue {
	o, ok := other.(Int64Value)
	if !ok {
		panic(InvalidOperandsError{
			Operation: ast.OperationMul,
			LeftType:  v.StaticType(),
			RightType: other.StaticType(),
		})
	}

	// INT32-C
	if v > 0 {
		if o > 0 {
			// positive * positive = positive. overflow?
			if v > (math.MaxInt64 / o) {
				panic(OverflowError{})
			}
		} else {
			// positive * negative = negative. underflow?
			if o < (math.MinInt64 / v) {
				panic(UnderflowError{})
			}
		}
	} else {
		if o > 0 {
			// negative * positive = negative. underflow?
			if v < (math.MinInt64 / o) {
				panic(UnderflowError{})
			}
		} else {
			// negative * negative = positive. overflow?
			if (v != 0) && (o < (math.MaxInt64 / v)) {
				panic(OverflowError{})
			}
		}
	}

	valueGetter := func() int64 {
		return int64(v * o)
	}

	return NewInt64Value(interpreter, valueGetter)
}

func (v Int64Value) SaturatingMul(interpreter *Interpreter, other NumberValue) NumberValue {
	o, ok := other.(Int64Value)
	if !ok {
		panic(InvalidOperandsError{
			FunctionName: sema.NumericTypeSaturatingMultiplyFunctionName,
			LeftType:     v.StaticType(),
			RightType:    other.StaticType(),
		})
	}

	valueGetter := func() int64 {
		// INT32-C
		if v > 0 {
			if o > 0 {
				// positive * positive = positive. overflow?
				if v > (math.MaxInt64 / o) {
					return math.MaxInt64
				}
			} else {
				// positive * negative = negative. underflow?
				if o < (math.MinInt64 / v) {
					return math.MinInt64
				}
			}
		} else {
			if o > 0 {
				// negative * positive = negative. underflow?
				if v < (math.MinInt64 / o) {
					return math.MinInt64
				}
			} else {
				// negative * negative = positive. overflow?
				if (v != 0) && (o < (math.MaxInt64 / v)) {
					return math.MaxInt64
				}
			}
		}
		return int64(v * o)
	}

	return NewInt64Value(interpreter, valueGetter)
}

func (v Int64Value) Div(interpreter *Interpreter, other NumberValue) NumberValue {
	o, ok := other.(Int64Value)
	if !ok {
		panic(InvalidOperandsError{
			Operation: ast.OperationDiv,
			LeftType:  v.StaticType(),
			RightType: other.StaticType(),
		})
	}

	// INT33-C
	// https://golang.org/ref/spec#Integer_operators
	if o == 0 {
		panic(DivisionByZeroError{})
	} else if (v == math.MinInt64) && (o == -1) {
		panic(OverflowError{})
	}

	valueGetter := func() int64 {
		return int64(v / o)
	}

	return NewInt64Value(interpreter, valueGetter)
}

func (v Int64Value) SaturatingDiv(interpreter *Interpreter, other NumberValue) NumberValue {
	o, ok := other.(Int64Value)
	if !ok {
		panic(InvalidOperandsError{
			FunctionName: sema.NumericTypeSaturatingDivideFunctionName,
			LeftType:     v.StaticType(),
			RightType:    other.StaticType(),
		})
	}

	valueGetter := func() int64 {
		// INT33-C
		// https://golang.org/ref/spec#Integer_operators
		if o == 0 {
			panic(DivisionByZeroError{})
		} else if (v == math.MinInt64) && (o == -1) {
			return math.MaxInt64
		}
		return int64(v / o)
	}

	return NewInt64Value(interpreter, valueGetter)
}

func (v Int64Value) Less(other NumberValue) BoolValue {
	o, ok := other.(Int64Value)
	if !ok {
		panic(InvalidOperandsError{
			Operation: ast.OperationLess,
			LeftType:  v.StaticType(),
			RightType: other.StaticType(),
		})
	}

	return v < o
}

func (v Int64Value) LessEqual(other NumberValue) BoolValue {
	o, ok := other.(Int64Value)
	if !ok {
		panic(InvalidOperandsError{
			Operation: ast.OperationLessEqual,
			LeftType:  v.StaticType(),
			RightType: other.StaticType(),
		})
	}

	return v <= o
}

func (v Int64Value) Greater(other NumberValue) BoolValue {
	o, ok := other.(Int64Value)
	if !ok {
		panic(InvalidOperandsError{
			Operation: ast.OperationGreater,
			LeftType:  v.StaticType(),
			RightType: other.StaticType(),
		})
	}

	return v > o
}

func (v Int64Value) GreaterEqual(other NumberValue) BoolValue {
	o, ok := other.(Int64Value)
	if !ok {
		panic(InvalidOperandsError{
			Operation: ast.OperationGreaterEqual,
			LeftType:  v.StaticType(),
			RightType: other.StaticType(),
		})
	}

	return v >= o
}

func (v Int64Value) Equal(_ *Interpreter, _ func() LocationRange, other Value) bool {
	otherInt64, ok := other.(Int64Value)
	if !ok {
		return false
	}
	return v == otherInt64
}

// HashInput returns a byte slice containing:
// - HashInputTypeInt64 (1 byte)
// - int64 value encoded in big-endian (8 bytes)
func (v Int64Value) HashInput(_ *Interpreter, _ func() LocationRange, scratch []byte) []byte {
	scratch[0] = byte(HashInputTypeInt64)
	binary.BigEndian.PutUint64(scratch[1:], uint64(v))
	return scratch[:9]
}

func ConvertInt64(memoryGauge common.MemoryGauge, value Value) Int64Value {
	converter := func() int64 {
		switch value := value.(type) {
		case BigNumberValue:
			v := value.ToBigInt()
			if v.Cmp(sema.Int64TypeMaxInt) > 0 {
				panic(OverflowError{})
			} else if v.Cmp(sema.Int64TypeMinInt) < 0 {
				panic(UnderflowError{})
			}
			return v.Int64()

		case NumberValue:
			v := value.ToInt()
			return int64(v)

		default:
			panic(errors.NewUnreachableError())
		}
	}

	return NewInt64Value(memoryGauge, converter)
}

func (v Int64Value) BitwiseOr(interpreter *Interpreter, other IntegerValue) IntegerValue {
	o, ok := other.(Int64Value)
	if !ok {
		panic(InvalidOperandsError{
			Operation: ast.OperationBitwiseOr,
			LeftType:  v.StaticType(),
			RightType: other.StaticType(),
		})
	}

	valueGetter := func() int64 {
		return int64(v | o)
	}

	return NewInt64Value(interpreter, valueGetter)
}

func (v Int64Value) BitwiseXor(interpreter *Interpreter, other IntegerValue) IntegerValue {
	o, ok := other.(Int64Value)
	if !ok {
		panic(InvalidOperandsError{
			Operation: ast.OperationBitwiseXor,
			LeftType:  v.StaticType(),
			RightType: other.StaticType(),
		})
	}

	valueGetter := func() int64 {
		return int64(v ^ o)
	}

	return NewInt64Value(interpreter, valueGetter)
}

func (v Int64Value) BitwiseAnd(interpreter *Interpreter, other IntegerValue) IntegerValue {
	o, ok := other.(Int64Value)
	if !ok {
		panic(InvalidOperandsError{
			Operation: ast.OperationBitwiseAnd,
			LeftType:  v.StaticType(),
			RightType: other.StaticType(),
		})
	}

	valueGetter := func() int64 {
		return int64(v & o)
	}

	return NewInt64Value(interpreter, valueGetter)
}

func (v Int64Value) BitwiseLeftShift(interpreter *Interpreter, other IntegerValue) IntegerValue {
	o, ok := other.(Int64Value)
	if !ok {
		panic(InvalidOperandsError{
			Operation: ast.OperationBitwiseLeftShift,
			LeftType:  v.StaticType(),
			RightType: other.StaticType(),
		})
	}

	valueGetter := func() int64 {
		return int64(v << o)
	}

	return NewInt64Value(interpreter, valueGetter)
}

func (v Int64Value) BitwiseRightShift(interpreter *Interpreter, other IntegerValue) IntegerValue {
	o, ok := other.(Int64Value)
	if !ok {
		panic(InvalidOperandsError{
			Operation: ast.OperationBitwiseRightShift,
			LeftType:  v.StaticType(),
			RightType: other.StaticType(),
		})
	}

	valueGetter := func() int64 {
		return int64(v >> o)
	}

	return NewInt64Value(interpreter, valueGetter)
}

func (v Int64Value) GetMember(interpreter *Interpreter, _ func() LocationRange, name string) Value {
	return getNumberValueMember(interpreter, v, name, sema.Int64Type)
}

func (Int64Value) RemoveMember(_ *Interpreter, _ func() LocationRange, _ string) Value {
	// Numbers have no removable members (fields / functions)
	panic(errors.NewUnreachableError())
}

func (Int64Value) SetMember(_ *Interpreter, _ func() LocationRange, _ string, _ Value) {
	// Numbers have no settable members (fields / functions)
	panic(errors.NewUnreachableError())
}

func (v Int64Value) ToBigEndianBytes() []byte {
	b := make([]byte, 8)
	binary.BigEndian.PutUint64(b, uint64(v))
	return b
}

func (v Int64Value) ConformsToDynamicType(
	_ *Interpreter,
	_ func() LocationRange,
	dynamicType DynamicType,
	_ TypeConformanceResults,
) bool {
	numberType, ok := dynamicType.(NumberDynamicType)
	return ok && sema.Int64Type.Equal(numberType.StaticType)
}

func (v Int64Value) Storable(_ atree.SlabStorage, _ atree.Address, _ uint64) (atree.Storable, error) {
	return v, nil
}

func (Int64Value) NeedsStoreTo(_ atree.Address) bool {
	return false
}

func (Int64Value) IsResourceKinded(_ *Interpreter) bool {
	return false
}

func (v Int64Value) Transfer(
	interpreter *Interpreter,
	_ func() LocationRange,
	_ atree.Address,
	remove bool,
	storable atree.Storable,
) Value {
	if remove {
		interpreter.RemoveReferencedSlab(storable)
	}
	return v
}

func (v Int64Value) Clone(_ *Interpreter) Value {
	return v
}

func (Int64Value) DeepRemove(_ *Interpreter) {
	// NO-OP
}

func (v Int64Value) ByteSize() uint32 {
	return cborTagSize + getIntCBORSize(int64(v))
}

func (v Int64Value) StoredValue(_ atree.SlabStorage) (atree.Value, error) {
	return v, nil
}

func (Int64Value) ChildStorables() []atree.Storable {
	return nil
}

// Int128Value

type Int128Value struct {
	BigInt *big.Int
}

func NewInt128ValueFromUint64(memoryGauge common.MemoryGauge, value int64) Int128Value {
	return NewInt128ValueFromBigInt(
		memoryGauge,
		func() *big.Int {
			return new(big.Int).SetInt64(value)
		},
	)
}

var Int128MemoryUsage = common.NewBigIntMemoryUsage(16)

func NewInt128ValueFromBigInt(memoryGauge common.MemoryGauge, bigIntConstructor func() *big.Int) Int128Value {
	common.UseMemory(memoryGauge, Int128MemoryUsage)
	value := bigIntConstructor()
	return NewUnmeteredInt128ValueFromBigInt(value)
}

func NewUnmeteredInt128ValueFromInt64(value int64) Int128Value {
	return NewUnmeteredInt128ValueFromBigInt(big.NewInt(value))
}

func NewUnmeteredInt128ValueFromBigInt(value *big.Int) Int128Value {
	return Int128Value{
		BigInt: value,
	}
}

var _ Value = Int128Value{}
var _ atree.Storable = Int128Value{}
var _ NumberValue = Int128Value{}
var _ IntegerValue = Int128Value{}
var _ EquatableValue = Int128Value{}
var _ HashableValue = Int128Value{}
var _ MemberAccessibleValue = Int128Value{}

func (Int128Value) IsValue() {}

func (v Int128Value) Accept(interpreter *Interpreter, visitor Visitor) {
	visitor.VisitInt128Value(interpreter, v)
}

func (Int128Value) Walk(_ *Interpreter, _ func(Value)) {
	// NO-OP
}

var int128DynamicType DynamicType = NumberDynamicType{sema.Int128Type}

func (Int128Value) DynamicType(_ *Interpreter, _ SeenReferences) DynamicType {
	return int128DynamicType
}

func (Int128Value) StaticType() StaticType {
	return PrimitiveStaticTypeInt128
}

func (v Int128Value) ToInt() int {
	if !v.BigInt.IsInt64() {
		panic(OverflowError{})
	}
	return int(v.BigInt.Int64())
}

func (v Int128Value) ByteLength() int {
	return common.BigIntByteLength(v.BigInt)
}

func (v Int128Value) ToBigInt() *big.Int {
	return new(big.Int).Set(v.BigInt)
}

func (v Int128Value) String() string {
	return format.BigInt(v.BigInt)
}

func (v Int128Value) RecursiveString(_ SeenReferences) string {
	return v.String()
}

func (v Int128Value) Negate(interpreter *Interpreter) NumberValue {
	// INT32-C
	//   if v == Int128TypeMinIntBig {
	//       ...
	//   }
	if v.BigInt.Cmp(sema.Int128TypeMinIntBig) == 0 {
		panic(OverflowError{})
	}

	valueGetter := func() *big.Int {
		return new(big.Int).Neg(v.BigInt)
	}

	return NewInt128ValueFromBigInt(interpreter, valueGetter)
}

func (v Int128Value) Plus(interpreter *Interpreter, other NumberValue) NumberValue {
	o, ok := other.(Int128Value)
	if !ok {
		panic(InvalidOperandsError{
			Operation: ast.OperationPlus,
			LeftType:  v.StaticType(),
			RightType: other.StaticType(),
		})
	}

	valueGetter := func() *big.Int {
		// Given that this value is backed by an arbitrary size integer,
		// we can just add and check the range of the result.
		//
		// If Go gains a native int128 type and we switch this value
		// to be based on it, then we need to follow INT32-C:
		//
		//   if (o > 0) && (v > (Int128TypeMaxIntBig - o)) {
		//       ...
		//   } else if (o < 0) && (v < (Int128TypeMinIntBig - o)) {
		//       ...
		//   }
		//
		res := new(big.Int)
		res.Add(v.BigInt, o.BigInt)
		if res.Cmp(sema.Int128TypeMinIntBig) < 0 {
			panic(UnderflowError{})
		} else if res.Cmp(sema.Int128TypeMaxIntBig) > 0 {
			panic(OverflowError{})
		}

		return res
	}

	return NewInt128ValueFromBigInt(interpreter, valueGetter)
}

func (v Int128Value) SaturatingPlus(interpreter *Interpreter, other NumberValue) NumberValue {
	o, ok := other.(Int128Value)
	if !ok {
		panic(InvalidOperandsError{
			FunctionName: sema.NumericTypeSaturatingAddFunctionName,
			LeftType:     v.StaticType(),
			RightType:    other.StaticType(),
		})
	}

	valueGetter := func() *big.Int {
		// Given that this value is backed by an arbitrary size integer,
		// we can just add and check the range of the result.
		//
		// If Go gains a native int128 type and we switch this value
		// to be based on it, then we need to follow INT32-C:
		//
		//   if (o > 0) && (v > (Int128TypeMaxIntBig - o)) {
		//       ...
		//   } else if (o < 0) && (v < (Int128TypeMinIntBig - o)) {
		//       ...
		//   }
		//
		res := new(big.Int)
		res.Add(v.BigInt, o.BigInt)
		if res.Cmp(sema.Int128TypeMinIntBig) < 0 {
			return sema.Int128TypeMinIntBig
		} else if res.Cmp(sema.Int128TypeMaxIntBig) > 0 {
			return sema.Int128TypeMaxIntBig
		}

		return res
	}

	return NewInt128ValueFromBigInt(interpreter, valueGetter)
}

func (v Int128Value) Minus(interpreter *Interpreter, other NumberValue) NumberValue {
	o, ok := other.(Int128Value)
	if !ok {
		panic(InvalidOperandsError{
			Operation: ast.OperationMinus,
			LeftType:  v.StaticType(),
			RightType: other.StaticType(),
		})
	}

	valueGetter := func() *big.Int {
		// Given that this value is backed by an arbitrary size integer,
		// we can just subtract and check the range of the result.
		//
		// If Go gains a native int128 type and we switch this value
		// to be based on it, then we need to follow INT32-C:
		//
		//   if (o > 0) && (v < (Int128TypeMinIntBig + o)) {
		// 	     ...
		//   } else if (o < 0) && (v > (Int128TypeMaxIntBig + o)) {
		//       ...
		//   }
		//
		res := new(big.Int)
		res.Sub(v.BigInt, o.BigInt)
		if res.Cmp(sema.Int128TypeMinIntBig) < 0 {
			panic(UnderflowError{})
		} else if res.Cmp(sema.Int128TypeMaxIntBig) > 0 {
			panic(OverflowError{})
		}

		return res
	}

	return NewInt128ValueFromBigInt(interpreter, valueGetter)
}

func (v Int128Value) SaturatingMinus(interpreter *Interpreter, other NumberValue) NumberValue {
	o, ok := other.(Int128Value)
	if !ok {
		panic(InvalidOperandsError{
			FunctionName: sema.NumericTypeSaturatingSubtractFunctionName,
			LeftType:     v.StaticType(),
			RightType:    other.StaticType(),
		})
	}

	valueGetter := func() *big.Int {
		// Given that this value is backed by an arbitrary size integer,
		// we can just subtract and check the range of the result.
		//
		// If Go gains a native int128 type and we switch this value
		// to be based on it, then we need to follow INT32-C:
		//
		//   if (o > 0) && (v < (Int128TypeMinIntBig + o)) {
		// 	     ...
		//   } else if (o < 0) && (v > (Int128TypeMaxIntBig + o)) {
		//       ...
		//   }
		//
		res := new(big.Int)
		res.Sub(v.BigInt, o.BigInt)
		if res.Cmp(sema.Int128TypeMinIntBig) < 0 {
			return sema.Int128TypeMinIntBig
		} else if res.Cmp(sema.Int128TypeMaxIntBig) > 0 {
			return sema.Int128TypeMaxIntBig
		}

		return res
	}

	return NewInt128ValueFromBigInt(interpreter, valueGetter)
}

func (v Int128Value) Mod(interpreter *Interpreter, other NumberValue) NumberValue {
	o, ok := other.(Int128Value)
	if !ok {
		panic(InvalidOperandsError{
			Operation: ast.OperationMod,
			LeftType:  v.StaticType(),
			RightType: other.StaticType(),
		})
	}

	valueGetter := func() *big.Int {
		res := new(big.Int)
		// INT33-C
		if o.BigInt.Cmp(res) == 0 {
			panic(DivisionByZeroError{})
		}
		res.Rem(v.BigInt, o.BigInt)

		return res
	}

	return NewInt128ValueFromBigInt(interpreter, valueGetter)
}

func (v Int128Value) Mul(interpreter *Interpreter, other NumberValue) NumberValue {
	o, ok := other.(Int128Value)
	if !ok {
		panic(InvalidOperandsError{
			Operation: ast.OperationMul,
			LeftType:  v.StaticType(),
			RightType: other.StaticType(),
		})
	}

	valueGetter := func() *big.Int {
		res := new(big.Int)
		res.Mul(v.BigInt, o.BigInt)
		if res.Cmp(sema.Int128TypeMinIntBig) < 0 {
			panic(UnderflowError{})
		} else if res.Cmp(sema.Int128TypeMaxIntBig) > 0 {
			panic(OverflowError{})
		}

		return res
	}

	return NewInt128ValueFromBigInt(interpreter, valueGetter)
}

func (v Int128Value) SaturatingMul(interpreter *Interpreter, other NumberValue) NumberValue {
	o, ok := other.(Int128Value)
	if !ok {
		panic(InvalidOperandsError{
			FunctionName: sema.NumericTypeSaturatingMultiplyFunctionName,
			LeftType:     v.StaticType(),
			RightType:    other.StaticType(),
		})
	}

	valueGetter := func() *big.Int {
		res := new(big.Int)
		res.Mul(v.BigInt, o.BigInt)
		if res.Cmp(sema.Int128TypeMinIntBig) < 0 {
			return sema.Int128TypeMinIntBig
		} else if res.Cmp(sema.Int128TypeMaxIntBig) > 0 {
			return sema.Int128TypeMaxIntBig
		}

		return res
	}

	return NewInt128ValueFromBigInt(interpreter, valueGetter)
}

func (v Int128Value) Div(interpreter *Interpreter, other NumberValue) NumberValue {
	o, ok := other.(Int128Value)
	if !ok {
		panic(InvalidOperandsError{
			Operation: ast.OperationDiv,
			LeftType:  v.StaticType(),
			RightType: other.StaticType(),
		})
	}

	valueGetter := func() *big.Int {
		res := new(big.Int)
		// INT33-C:
		//   if o == 0 {
		//       ...
		//   } else if (v == Int128TypeMinIntBig) && (o == -1) {
		//       ...
		//   }
		if o.BigInt.Cmp(res) == 0 {
			panic(DivisionByZeroError{})
		}
		res.SetInt64(-1)
		if (v.BigInt.Cmp(sema.Int128TypeMinIntBig) == 0) && (o.BigInt.Cmp(res) == 0) {
			panic(OverflowError{})
		}
		res.Div(v.BigInt, o.BigInt)

		return res
	}

	return NewInt128ValueFromBigInt(interpreter, valueGetter)
}

func (v Int128Value) SaturatingDiv(interpreter *Interpreter, other NumberValue) NumberValue {
	o, ok := other.(Int128Value)
	if !ok {
		panic(InvalidOperandsError{
			FunctionName: sema.NumericTypeSaturatingDivideFunctionName,
			LeftType:     v.StaticType(),
			RightType:    other.StaticType(),
		})
	}

	valueGetter := func() *big.Int {
		res := new(big.Int)
		// INT33-C:
		//   if o == 0 {
		//       ...
		//   } else if (v == Int128TypeMinIntBig) && (o == -1) {
		//       ...
		//   }
		if o.BigInt.Cmp(res) == 0 {
			panic(DivisionByZeroError{})
		}
		res.SetInt64(-1)
		if (v.BigInt.Cmp(sema.Int128TypeMinIntBig) == 0) && (o.BigInt.Cmp(res) == 0) {
			return sema.Int128TypeMaxIntBig
		}
		res.Div(v.BigInt, o.BigInt)

		return res
	}

	return NewInt128ValueFromBigInt(interpreter, valueGetter)
}

func (v Int128Value) Less(other NumberValue) BoolValue {
	o, ok := other.(Int128Value)
	if !ok {
		panic(InvalidOperandsError{
			Operation: ast.OperationLess,
			LeftType:  v.StaticType(),
			RightType: other.StaticType(),
		})
	}

	cmp := v.BigInt.Cmp(o.BigInt)
	return cmp == -1
}

func (v Int128Value) LessEqual(other NumberValue) BoolValue {
	o, ok := other.(Int128Value)
	if !ok {
		panic(InvalidOperandsError{
			Operation: ast.OperationLessEqual,
			LeftType:  v.StaticType(),
			RightType: other.StaticType(),
		})
	}

	cmp := v.BigInt.Cmp(o.BigInt)
	return cmp <= 0
}

func (v Int128Value) Greater(other NumberValue) BoolValue {
	o, ok := other.(Int128Value)
	if !ok {
		panic(InvalidOperandsError{
			Operation: ast.OperationGreater,
			LeftType:  v.StaticType(),
			RightType: other.StaticType(),
		})
	}

	cmp := v.BigInt.Cmp(o.BigInt)
	return cmp == 1
}

func (v Int128Value) GreaterEqual(other NumberValue) BoolValue {
	o, ok := other.(Int128Value)
	if !ok {
		panic(InvalidOperandsError{
			Operation: ast.OperationGreaterEqual,
			LeftType:  v.StaticType(),
			RightType: other.StaticType(),
		})
	}

	cmp := v.BigInt.Cmp(o.BigInt)
	return cmp >= 0
}

func (v Int128Value) Equal(_ *Interpreter, _ func() LocationRange, other Value) bool {
	otherInt, ok := other.(Int128Value)
	if !ok {
		return false
	}
	cmp := v.BigInt.Cmp(otherInt.BigInt)
	return cmp == 0
}

// HashInput returns a byte slice containing:
// - HashInputTypeInt128 (1 byte)
// - big int value encoded in big-endian (n bytes)
func (v Int128Value) HashInput(_ *Interpreter, _ func() LocationRange, scratch []byte) []byte {
	b := SignedBigIntToBigEndianBytes(v.BigInt)

	length := 1 + len(b)
	var buffer []byte
	if length <= len(scratch) {
		buffer = scratch[:length]
	} else {
		buffer = make([]byte, length)
	}

	buffer[0] = byte(HashInputTypeInt128)
	copy(buffer[1:], b)
	return buffer
}

func ConvertInt128(memoryGauge common.MemoryGauge, value Value) Int128Value {
	converter := func() *big.Int {
		var v *big.Int

		switch value := value.(type) {
		case BigNumberValue:
			v = value.ToBigInt()

		case NumberValue:
			v = big.NewInt(int64(value.ToInt()))

		default:
			panic(errors.NewUnreachableError())
		}

		if v.Cmp(sema.Int128TypeMaxIntBig) > 0 {
			panic(OverflowError{})
		} else if v.Cmp(sema.Int128TypeMinIntBig) < 0 {
			panic(UnderflowError{})
		}

		return v
	}

	return NewInt128ValueFromBigInt(memoryGauge, converter)
}

func (v Int128Value) BitwiseOr(interpreter *Interpreter, other IntegerValue) IntegerValue {
	o, ok := other.(Int128Value)
	if !ok {
		panic(InvalidOperandsError{
			Operation: ast.OperationBitwiseOr,
			LeftType:  v.StaticType(),
			RightType: other.StaticType(),
		})
	}

	valueGetter := func() *big.Int {
		res := new(big.Int)
		res.Or(v.BigInt, o.BigInt)
		return res
	}

	return NewInt128ValueFromBigInt(interpreter, valueGetter)
}

func (v Int128Value) BitwiseXor(interpreter *Interpreter, other IntegerValue) IntegerValue {
	o, ok := other.(Int128Value)
	if !ok {
		panic(InvalidOperandsError{
			Operation: ast.OperationBitwiseXor,
			LeftType:  v.StaticType(),
			RightType: other.StaticType(),
		})
	}

	valueGetter := func() *big.Int {
		res := new(big.Int)
		res.Xor(v.BigInt, o.BigInt)
		return res
	}

	return NewInt128ValueFromBigInt(interpreter, valueGetter)
}

func (v Int128Value) BitwiseAnd(interpreter *Interpreter, other IntegerValue) IntegerValue {
	o, ok := other.(Int128Value)
	if !ok {
		panic(InvalidOperandsError{
			Operation: ast.OperationBitwiseAnd,
			LeftType:  v.StaticType(),
			RightType: other.StaticType(),
		})
	}

	valueGetter := func() *big.Int {
		res := new(big.Int)
		res.And(v.BigInt, o.BigInt)
		return res
	}

	return NewInt128ValueFromBigInt(interpreter, valueGetter)
}

func (v Int128Value) BitwiseLeftShift(interpreter *Interpreter, other IntegerValue) IntegerValue {
	o, ok := other.(Int128Value)
	if !ok {
		panic(InvalidOperandsError{
			Operation: ast.OperationBitwiseLeftShift,
			LeftType:  v.StaticType(),
			RightType: other.StaticType(),
		})
	}

	if o.BigInt.Sign() < 0 {
		panic(UnderflowError{})
	}
	if !o.BigInt.IsUint64() {
		panic(OverflowError{})
	}

	valueGetter := func() *big.Int {
		res := new(big.Int)
		res.Lsh(v.BigInt, uint(o.BigInt.Uint64()))
		return res
	}

	return NewInt128ValueFromBigInt(interpreter, valueGetter)
}

func (v Int128Value) BitwiseRightShift(interpreter *Interpreter, other IntegerValue) IntegerValue {
	o, ok := other.(Int128Value)
	if !ok {
		panic(InvalidOperandsError{
			Operation: ast.OperationBitwiseRightShift,
			LeftType:  v.StaticType(),
			RightType: other.StaticType(),
		})
	}

	if o.BigInt.Sign() < 0 {
		panic(UnderflowError{})
	}
	if !o.BigInt.IsUint64() {
		panic(OverflowError{})
	}

	valueGetter := func() *big.Int {
		res := new(big.Int)
		res.Rsh(v.BigInt, uint(o.BigInt.Uint64()))
		return res
	}

	return NewInt128ValueFromBigInt(interpreter, valueGetter)
}

func (v Int128Value) GetMember(interpreter *Interpreter, _ func() LocationRange, name string) Value {
	return getNumberValueMember(interpreter, v, name, sema.Int128Type)
}

func (Int128Value) RemoveMember(_ *Interpreter, _ func() LocationRange, _ string) Value {
	// Numbers have no removable members (fields / functions)
	panic(errors.NewUnreachableError())
}

func (Int128Value) SetMember(_ *Interpreter, _ func() LocationRange, _ string, _ Value) {
	// Numbers have no settable members (fields / functions)
	panic(errors.NewUnreachableError())
}

func (v Int128Value) ToBigEndianBytes() []byte {
	return SignedBigIntToBigEndianBytes(v.BigInt)
}

func (v Int128Value) ConformsToDynamicType(
	_ *Interpreter,
	_ func() LocationRange,
	dynamicType DynamicType,
	_ TypeConformanceResults,
) bool {
	numberType, ok := dynamicType.(NumberDynamicType)
	return ok && sema.Int128Type.Equal(numberType.StaticType)
}

func (v Int128Value) Storable(_ atree.SlabStorage, _ atree.Address, _ uint64) (atree.Storable, error) {
	return v, nil
}

func (Int128Value) NeedsStoreTo(_ atree.Address) bool {
	return false
}

func (Int128Value) IsResourceKinded(_ *Interpreter) bool {
	return false
}

func (v Int128Value) Transfer(
	interpreter *Interpreter,
	_ func() LocationRange,
	_ atree.Address,
	remove bool,
	storable atree.Storable,
) Value {
	if remove {
		interpreter.RemoveReferencedSlab(storable)
	}
	return v
}

func (v Int128Value) Clone(_ *Interpreter) Value {
	return NewUnmeteredInt128ValueFromBigInt(v.BigInt)
}

func (Int128Value) DeepRemove(_ *Interpreter) {
	// NO-OP
}

func (v Int128Value) ByteSize() uint32 {
	return cborTagSize + getBigIntCBORSize(v.BigInt)
}

func (v Int128Value) StoredValue(_ atree.SlabStorage) (atree.Value, error) {
	return v, nil
}

func (Int128Value) ChildStorables() []atree.Storable {
	return nil
}

// Int256Value

type Int256Value struct {
	BigInt *big.Int
}

func NewInt256ValueFromUint64(memoryGauge common.MemoryGauge, value int64) Int256Value {
	return NewInt256ValueFromBigInt(
		memoryGauge,
		func() *big.Int {
			return new(big.Int).SetInt64(value)
		},
	)
}

var Int256MemoryUsage = common.NewBigIntMemoryUsage(32)

func NewInt256ValueFromBigInt(memoryGauge common.MemoryGauge, bigIntConstructor func() *big.Int) Int256Value {
	common.UseMemory(memoryGauge, Int256MemoryUsage)
	value := bigIntConstructor()
	return NewUnmeteredInt256ValueFromBigInt(value)
}

func NewUnmeteredInt256ValueFromInt64(value int64) Int256Value {
	return NewUnmeteredInt256ValueFromBigInt(big.NewInt(value))
}

func NewUnmeteredInt256ValueFromBigInt(value *big.Int) Int256Value {
	return Int256Value{
		BigInt: value,
	}
}

var _ Value = Int256Value{}
var _ atree.Storable = Int256Value{}
var _ NumberValue = Int256Value{}
var _ IntegerValue = Int256Value{}
var _ EquatableValue = Int256Value{}
var _ HashableValue = Int256Value{}
var _ MemberAccessibleValue = Int256Value{}

func (Int256Value) IsValue() {}

func (v Int256Value) Accept(interpreter *Interpreter, visitor Visitor) {
	visitor.VisitInt256Value(interpreter, v)
}

func (Int256Value) Walk(_ *Interpreter, _ func(Value)) {
	// NO-OP
}

var int256DynamicType DynamicType = NumberDynamicType{sema.Int256Type}

func (Int256Value) DynamicType(_ *Interpreter, _ SeenReferences) DynamicType {
	return int256DynamicType
}

func (Int256Value) StaticType() StaticType {
	return PrimitiveStaticTypeInt256
}

func (v Int256Value) ToInt() int {
	if !v.BigInt.IsInt64() {
		panic(OverflowError{})
	}
	return int(v.BigInt.Int64())
}

func (v Int256Value) ByteLength() int {
	return common.BigIntByteLength(v.BigInt)
}

func (v Int256Value) ToBigInt() *big.Int {
	return new(big.Int).Set(v.BigInt)
}

func (v Int256Value) String() string {
	return format.BigInt(v.BigInt)
}

func (v Int256Value) RecursiveString(_ SeenReferences) string {
	return v.String()
}

func (v Int256Value) Negate(interpreter *Interpreter) NumberValue {
	// INT32-C
	//   if v == Int256TypeMinIntBig {
	//       ...
	//   }
	if v.BigInt.Cmp(sema.Int256TypeMinIntBig) == 0 {
		panic(OverflowError{})
	}

	valueGetter := func() *big.Int {
		return new(big.Int).Neg(v.BigInt)
	}

	return NewInt256ValueFromBigInt(interpreter, valueGetter)
}

func (v Int256Value) Plus(interpreter *Interpreter, other NumberValue) NumberValue {
	o, ok := other.(Int256Value)
	if !ok {
		panic(InvalidOperandsError{
			Operation: ast.OperationPlus,
			LeftType:  v.StaticType(),
			RightType: other.StaticType(),
		})
	}

	valueGetter := func() *big.Int {
		// Given that this value is backed by an arbitrary size integer,
		// we can just add and check the range of the result.
		//
		// If Go gains a native int256 type and we switch this value
		// to be based on it, then we need to follow INT32-C:
		//
		//   if (o > 0) && (v > (Int256TypeMaxIntBig - o)) {
		//       ...
		//   } else if (o < 0) && (v < (Int256TypeMinIntBig - o)) {
		//       ...
		//   }
		//
		res := new(big.Int)
		res.Add(v.BigInt, o.BigInt)
		if res.Cmp(sema.Int256TypeMinIntBig) < 0 {
			panic(UnderflowError{})
		} else if res.Cmp(sema.Int256TypeMaxIntBig) > 0 {
			panic(OverflowError{})
		}

		return res
	}

	return NewInt256ValueFromBigInt(interpreter, valueGetter)
}

func (v Int256Value) SaturatingPlus(interpreter *Interpreter, other NumberValue) NumberValue {
	o, ok := other.(Int256Value)
	if !ok {
		panic(InvalidOperandsError{
			FunctionName: sema.NumericTypeSaturatingAddFunctionName,
			LeftType:     v.StaticType(),
			RightType:    other.StaticType(),
		})
	}

	valueGetter := func() *big.Int {
		// Given that this value is backed by an arbitrary size integer,
		// we can just add and check the range of the result.
		//
		// If Go gains a native int256 type and we switch this value
		// to be based on it, then we need to follow INT32-C:
		//
		//   if (o > 0) && (v > (Int256TypeMaxIntBig - o)) {
		//       ...
		//   } else if (o < 0) && (v < (Int256TypeMinIntBig - o)) {
		//       ...
		//   }
		//
		res := new(big.Int)
		res.Add(v.BigInt, o.BigInt)
		if res.Cmp(sema.Int256TypeMinIntBig) < 0 {
			return sema.Int256TypeMinIntBig
		} else if res.Cmp(sema.Int256TypeMaxIntBig) > 0 {
			return sema.Int256TypeMaxIntBig
		}

		return res
	}

	return NewInt256ValueFromBigInt(interpreter, valueGetter)
}

func (v Int256Value) Minus(interpreter *Interpreter, other NumberValue) NumberValue {
	o, ok := other.(Int256Value)
	if !ok {
		panic(InvalidOperandsError{
			Operation: ast.OperationMinus,
			LeftType:  v.StaticType(),
			RightType: other.StaticType(),
		})
	}

	valueGetter := func() *big.Int {
		// Given that this value is backed by an arbitrary size integer,
		// we can just subtract and check the range of the result.
		//
		// If Go gains a native int256 type and we switch this value
		// to be based on it, then we need to follow INT32-C:
		//
		//   if (o > 0) && (v < (Int256TypeMinIntBig + o)) {
		// 	     ...
		//   } else if (o < 0) && (v > (Int256TypeMaxIntBig + o)) {
		//       ...
		//   }
		//
		res := new(big.Int)
		res.Sub(v.BigInt, o.BigInt)
		if res.Cmp(sema.Int256TypeMinIntBig) < 0 {
			panic(UnderflowError{})
		} else if res.Cmp(sema.Int256TypeMaxIntBig) > 0 {
			panic(OverflowError{})
		}

		return res
	}

	return NewInt256ValueFromBigInt(interpreter, valueGetter)
}

func (v Int256Value) SaturatingMinus(interpreter *Interpreter, other NumberValue) NumberValue {
	o, ok := other.(Int256Value)
	if !ok {
		panic(InvalidOperandsError{
			FunctionName: sema.NumericTypeSaturatingSubtractFunctionName,
			LeftType:     v.StaticType(),
			RightType:    other.StaticType(),
		})
	}

	valueGetter := func() *big.Int {
		// Given that this value is backed by an arbitrary size integer,
		// we can just subtract and check the range of the result.
		//
		// If Go gains a native int256 type and we switch this value
		// to be based on it, then we need to follow INT32-C:
		//
		//   if (o > 0) && (v < (Int256TypeMinIntBig + o)) {
		// 	     ...
		//   } else if (o < 0) && (v > (Int256TypeMaxIntBig + o)) {
		//       ...
		//   }
		//
		res := new(big.Int)
		res.Sub(v.BigInt, o.BigInt)
		if res.Cmp(sema.Int256TypeMinIntBig) < 0 {
			return sema.Int256TypeMinIntBig
		} else if res.Cmp(sema.Int256TypeMaxIntBig) > 0 {
			return sema.Int256TypeMaxIntBig
		}

		return res
	}

	return NewInt256ValueFromBigInt(interpreter, valueGetter)
}

func (v Int256Value) Mod(interpreter *Interpreter, other NumberValue) NumberValue {
	o, ok := other.(Int256Value)
	if !ok {
		panic(InvalidOperandsError{
			Operation: ast.OperationMod,
			LeftType:  v.StaticType(),
			RightType: other.StaticType(),
		})
	}

	valueGetter := func() *big.Int {
		res := new(big.Int)
		// INT33-C
		if o.BigInt.Cmp(res) == 0 {
			panic(DivisionByZeroError{})
		}
		res.Rem(v.BigInt, o.BigInt)

		return res
	}

	return NewInt256ValueFromBigInt(interpreter, valueGetter)
}

func (v Int256Value) Mul(interpreter *Interpreter, other NumberValue) NumberValue {
	o, ok := other.(Int256Value)
	if !ok {
		panic(InvalidOperandsError{
			Operation: ast.OperationMul,
			LeftType:  v.StaticType(),
			RightType: other.StaticType(),
		})
	}

	valueGetter := func() *big.Int {
		res := new(big.Int)
		res.Mul(v.BigInt, o.BigInt)
		if res.Cmp(sema.Int256TypeMinIntBig) < 0 {
			panic(UnderflowError{})
		} else if res.Cmp(sema.Int256TypeMaxIntBig) > 0 {
			panic(OverflowError{})
		}

		return res
	}

	return NewInt256ValueFromBigInt(interpreter, valueGetter)
}

func (v Int256Value) SaturatingMul(interpreter *Interpreter, other NumberValue) NumberValue {
	o, ok := other.(Int256Value)
	if !ok {
		panic(InvalidOperandsError{
			FunctionName: sema.NumericTypeSaturatingMultiplyFunctionName,
			LeftType:     v.StaticType(),
			RightType:    other.StaticType(),
		})
	}

	valueGetter := func() *big.Int {
		res := new(big.Int)
		res.Mul(v.BigInt, o.BigInt)
		if res.Cmp(sema.Int256TypeMinIntBig) < 0 {
			return sema.Int256TypeMinIntBig
		} else if res.Cmp(sema.Int256TypeMaxIntBig) > 0 {
			return sema.Int256TypeMaxIntBig
		}

		return res
	}

	return NewInt256ValueFromBigInt(interpreter, valueGetter)
}

func (v Int256Value) Div(interpreter *Interpreter, other NumberValue) NumberValue {
	o, ok := other.(Int256Value)
	if !ok {
		panic(InvalidOperandsError{
			Operation: ast.OperationDiv,
			LeftType:  v.StaticType(),
			RightType: other.StaticType(),
		})
	}

	valueGetter := func() *big.Int {
		res := new(big.Int)
		// INT33-C:
		//   if o == 0 {
		//       ...
		//   } else if (v == Int256TypeMinIntBig) && (o == -1) {
		//       ...
		//   }
		if o.BigInt.Cmp(res) == 0 {
			panic(DivisionByZeroError{})
		}
		res.SetInt64(-1)
		if (v.BigInt.Cmp(sema.Int256TypeMinIntBig) == 0) && (o.BigInt.Cmp(res) == 0) {
			panic(OverflowError{})
		}
		res.Div(v.BigInt, o.BigInt)
		return res
	}

	return NewInt256ValueFromBigInt(interpreter, valueGetter)
}

func (v Int256Value) SaturatingDiv(interpreter *Interpreter, other NumberValue) NumberValue {
	o, ok := other.(Int256Value)
	if !ok {
		panic(InvalidOperandsError{
			FunctionName: sema.NumericTypeSaturatingDivideFunctionName,
			LeftType:     v.StaticType(),
			RightType:    other.StaticType(),
		})
	}

	valueGetter := func() *big.Int {
		res := new(big.Int)
		// INT33-C:
		//   if o == 0 {
		//       ...
		//   } else if (v == Int256TypeMinIntBig) && (o == -1) {
		//       ...
		//   }
		if o.BigInt.Cmp(res) == 0 {
			panic(DivisionByZeroError{})
		}
		res.SetInt64(-1)
		if (v.BigInt.Cmp(sema.Int256TypeMinIntBig) == 0) && (o.BigInt.Cmp(res) == 0) {
			return sema.Int256TypeMaxIntBig
		}
		res.Div(v.BigInt, o.BigInt)
		return res
	}

	return NewInt256ValueFromBigInt(interpreter, valueGetter)
}

func (v Int256Value) Less(other NumberValue) BoolValue {
	o, ok := other.(Int256Value)
	if !ok {
		panic(InvalidOperandsError{
			Operation: ast.OperationLess,
			LeftType:  v.StaticType(),
			RightType: other.StaticType(),
		})
	}

	cmp := v.BigInt.Cmp(o.BigInt)
	return cmp == -1
}

func (v Int256Value) LessEqual(other NumberValue) BoolValue {
	o, ok := other.(Int256Value)
	if !ok {
		panic(InvalidOperandsError{
			Operation: ast.OperationLessEqual,
			LeftType:  v.StaticType(),
			RightType: other.StaticType(),
		})
	}

	cmp := v.BigInt.Cmp(o.BigInt)
	return cmp <= 0
}

func (v Int256Value) Greater(other NumberValue) BoolValue {
	o, ok := other.(Int256Value)
	if !ok {
		panic(InvalidOperandsError{
			Operation: ast.OperationGreater,
			LeftType:  v.StaticType(),
			RightType: other.StaticType(),
		})
	}

	cmp := v.BigInt.Cmp(o.BigInt)
	return cmp == 1
}

func (v Int256Value) GreaterEqual(other NumberValue) BoolValue {
	o, ok := other.(Int256Value)
	if !ok {
		panic(InvalidOperandsError{
			Operation: ast.OperationGreaterEqual,
			LeftType:  v.StaticType(),
			RightType: other.StaticType(),
		})
	}

	cmp := v.BigInt.Cmp(o.BigInt)
	return cmp >= 0
}

func (v Int256Value) Equal(_ *Interpreter, _ func() LocationRange, other Value) bool {
	otherInt, ok := other.(Int256Value)
	if !ok {
		return false
	}
	cmp := v.BigInt.Cmp(otherInt.BigInt)
	return cmp == 0
}

// HashInput returns a byte slice containing:
// - HashInputTypeInt256 (1 byte)
// - big int value encoded in big-endian (n bytes)
func (v Int256Value) HashInput(_ *Interpreter, _ func() LocationRange, scratch []byte) []byte {
	b := SignedBigIntToBigEndianBytes(v.BigInt)

	length := 1 + len(b)
	var buffer []byte
	if length <= len(scratch) {
		buffer = scratch[:length]
	} else {
		buffer = make([]byte, length)
	}

	buffer[0] = byte(HashInputTypeInt256)
	copy(buffer[1:], b)
	return buffer
}

func ConvertInt256(memoryGauge common.MemoryGauge, value Value) Int256Value {
	converter := func() *big.Int {
		var v *big.Int

		switch value := value.(type) {
		case BigNumberValue:
			v = value.ToBigInt()

		case NumberValue:
			v = big.NewInt(int64(value.ToInt()))

		default:
			panic(errors.NewUnreachableError())
		}

		if v.Cmp(sema.Int256TypeMaxIntBig) > 0 {
			panic(OverflowError{})
		} else if v.Cmp(sema.Int256TypeMinIntBig) < 0 {
			panic(UnderflowError{})
		}

		return v
	}

	return NewInt256ValueFromBigInt(memoryGauge, converter)
}

func (v Int256Value) BitwiseOr(interpreter *Interpreter, other IntegerValue) IntegerValue {
	o, ok := other.(Int256Value)
	if !ok {
		panic(InvalidOperandsError{
			Operation: ast.OperationBitwiseOr,
			LeftType:  v.StaticType(),
			RightType: other.StaticType(),
		})
	}

	valueGetter := func() *big.Int {
		res := new(big.Int)
		res.Or(v.BigInt, o.BigInt)
		return res
	}

	return NewInt256ValueFromBigInt(interpreter, valueGetter)
}

func (v Int256Value) BitwiseXor(interpreter *Interpreter, other IntegerValue) IntegerValue {
	o, ok := other.(Int256Value)
	if !ok {
		panic(InvalidOperandsError{
			Operation: ast.OperationBitwiseXor,
			LeftType:  v.StaticType(),
			RightType: other.StaticType(),
		})
	}

	valueGetter := func() *big.Int {
		res := new(big.Int)
		res.Xor(v.BigInt, o.BigInt)
		return res
	}

	return NewInt256ValueFromBigInt(interpreter, valueGetter)
}

func (v Int256Value) BitwiseAnd(interpreter *Interpreter, other IntegerValue) IntegerValue {
	o, ok := other.(Int256Value)
	if !ok {
		panic(InvalidOperandsError{
			Operation: ast.OperationBitwiseAnd,
			LeftType:  v.StaticType(),
			RightType: other.StaticType(),
		})
	}

	valueGetter := func() *big.Int {
		res := new(big.Int)
		res.And(v.BigInt, o.BigInt)
		return res
	}

	return NewInt256ValueFromBigInt(interpreter, valueGetter)
}

func (v Int256Value) BitwiseLeftShift(interpreter *Interpreter, other IntegerValue) IntegerValue {
	o, ok := other.(Int256Value)
	if !ok {
		panic(InvalidOperandsError{
			Operation: ast.OperationBitwiseLeftShift,
			LeftType:  v.StaticType(),
			RightType: other.StaticType(),
		})
	}

	valueGetter := func() *big.Int {
		res := new(big.Int)
		if o.BigInt.Sign() < 0 {
			panic(UnderflowError{})
		}
		if !o.BigInt.IsUint64() {
			panic(OverflowError{})
		}
		res.Lsh(v.BigInt, uint(o.BigInt.Uint64()))

		return res
	}

	return NewInt256ValueFromBigInt(interpreter, valueGetter)
}

func (v Int256Value) BitwiseRightShift(interpreter *Interpreter, other IntegerValue) IntegerValue {
	o, ok := other.(Int256Value)
	if !ok {
		panic(InvalidOperandsError{
			Operation: ast.OperationBitwiseRightShift,
			LeftType:  v.StaticType(),
			RightType: other.StaticType(),
		})
	}

	valueGetter := func() *big.Int {
		res := new(big.Int)
		if o.BigInt.Sign() < 0 {
			panic(UnderflowError{})
		}
		if !o.BigInt.IsUint64() {
			panic(OverflowError{})
		}
		res.Rsh(v.BigInt, uint(o.BigInt.Uint64()))
		return res
	}

	return NewInt256ValueFromBigInt(interpreter, valueGetter)
}

func (v Int256Value) GetMember(interpreter *Interpreter, _ func() LocationRange, name string) Value {
	return getNumberValueMember(interpreter, v, name, sema.Int256Type)
}

func (Int256Value) RemoveMember(_ *Interpreter, _ func() LocationRange, _ string) Value {
	// Numbers have no removable members (fields / functions)
	panic(errors.NewUnreachableError())
}

func (Int256Value) SetMember(_ *Interpreter, _ func() LocationRange, _ string, _ Value) {
	// Numbers have no settable members (fields / functions)
	panic(errors.NewUnreachableError())
}

func (v Int256Value) ToBigEndianBytes() []byte {
	return SignedBigIntToBigEndianBytes(v.BigInt)
}

func (v Int256Value) ConformsToDynamicType(
	_ *Interpreter,
	_ func() LocationRange,
	dynamicType DynamicType,
	_ TypeConformanceResults,
) bool {
	numberType, ok := dynamicType.(NumberDynamicType)
	return ok && sema.Int256Type.Equal(numberType.StaticType)
}

func (v Int256Value) Storable(_ atree.SlabStorage, _ atree.Address, _ uint64) (atree.Storable, error) {
	return v, nil
}

func (Int256Value) NeedsStoreTo(_ atree.Address) bool {
	return false
}

func (Int256Value) IsResourceKinded(_ *Interpreter) bool {
	return false
}

func (v Int256Value) Transfer(
	interpreter *Interpreter,
	_ func() LocationRange,
	_ atree.Address,
	remove bool,
	storable atree.Storable,
) Value {
	if remove {
		interpreter.RemoveReferencedSlab(storable)
	}
	return v
}

func (v Int256Value) Clone(_ *Interpreter) Value {
	return NewUnmeteredInt256ValueFromBigInt(v.BigInt)
}

func (Int256Value) DeepRemove(_ *Interpreter) {
	// NO-OP
}

func (v Int256Value) ByteSize() uint32 {
	return cborTagSize + getBigIntCBORSize(v.BigInt)
}

func (v Int256Value) StoredValue(_ atree.SlabStorage) (atree.Value, error) {
	return v, nil
}

func (Int256Value) ChildStorables() []atree.Storable {
	return nil
}

// UIntValue

type UIntValue struct {
	BigInt *big.Int
}

const uint64Size = int(unsafe.Sizeof(uint64(0)))

var uint64BigIntMemoryUsage = common.NewBigIntMemoryUsage(uint64Size)

func NewUIntValueFromUint64(memoryGauge common.MemoryGauge, value uint64) UIntValue {
	return NewUIntValueFromBigInt(
		memoryGauge,
		uint64BigIntMemoryUsage,
		func() *big.Int {
			return new(big.Int).SetUint64(value)
		},
	)
}

func NewUnmeteredUIntValueFromUint64(value uint64) UIntValue {
	return NewUnmeteredUIntValueFromBigInt(new(big.Int).SetUint64(value))
}

func NewUIntValueFromBigInt(
	memoryGauge common.MemoryGauge,
	memoryUsage common.MemoryUsage,
	bigIntConstructor func() *big.Int,
) UIntValue {
	if memoryGauge != nil {
		memoryGauge.UseMemory(memoryUsage)
	}
	value := bigIntConstructor()
	return NewUnmeteredUIntValueFromBigInt(value)
}

func NewUnmeteredUIntValueFromBigInt(value *big.Int) UIntValue {
	return UIntValue{
		BigInt: value,
	}
}

func ConvertUInt(memoryGauge common.MemoryGauge, value Value) UIntValue {
	switch value := value.(type) {
	case BigNumberValue:
		v := value.ToBigInt()
		if v.Sign() < 0 {
			panic(UnderflowError{})
		}
		return NewUIntValueFromBigInt(
			memoryGauge,
			common.NewBigIntMemoryUsage(value.ByteLength()),
			func() *big.Int {
				return value.ToBigInt()
			},
		)

	case NumberValue:
		v := value.ToInt()
		if v < 0 {
			panic(UnderflowError{})
		}
		return NewUIntValueFromUint64(
			memoryGauge,
			uint64(v),
		)

	default:
		panic(errors.NewUnreachableError())
	}
}

var _ Value = UIntValue{}
var _ atree.Storable = UIntValue{}
var _ NumberValue = UIntValue{}
var _ IntegerValue = UIntValue{}
var _ EquatableValue = UIntValue{}
var _ HashableValue = UIntValue{}
var _ MemberAccessibleValue = UIntValue{}

func (UIntValue) IsValue() {}

func (v UIntValue) Accept(interpreter *Interpreter, visitor Visitor) {
	visitor.VisitUIntValue(interpreter, v)
}

func (UIntValue) Walk(_ *Interpreter, _ func(Value)) {
	// NO-OP
}

var uintDynamicType DynamicType = NumberDynamicType{sema.UIntType}

func (UIntValue) DynamicType(_ *Interpreter, _ SeenReferences) DynamicType {
	return uintDynamicType
}

func (UIntValue) StaticType() StaticType {
	return PrimitiveStaticTypeUInt
}

func (v UIntValue) ToInt() int {
	if v.BigInt.IsInt64() {
		panic(OverflowError{})
	}
	return int(v.BigInt.Int64())
}

func (v UIntValue) ByteLength() int {
	return common.BigIntByteLength(v.BigInt)
}

func (v UIntValue) ToBigInt() *big.Int {
	return new(big.Int).Set(v.BigInt)
}

func (v UIntValue) String() string {
	return format.BigInt(v.BigInt)
}

func (v UIntValue) RecursiveString(_ SeenReferences) string {
	return v.String()
}

func (v UIntValue) Negate(*Interpreter) NumberValue {
	panic(errors.NewUnreachableError())
}

func (v UIntValue) Plus(interpreter *Interpreter, other NumberValue) NumberValue {
	o, ok := other.(UIntValue)
	if !ok {
		panic(InvalidOperandsError{
			Operation: ast.OperationPlus,
			LeftType:  v.StaticType(),
			RightType: other.StaticType(),
		})
	}

	return NewUIntValueFromBigInt(
		interpreter,
		common.NewPlusBigIntMemoryUsage(v.BigInt, o.BigInt),
		func() *big.Int {
			res := new(big.Int)
			return res.Add(v.BigInt, o.BigInt)
		},
	)
}

func (v UIntValue) SaturatingPlus(interpreter *Interpreter, other NumberValue) NumberValue {
	defer func() {
		r := recover()
		if _, ok := r.(InvalidOperandsError); ok {
			panic(InvalidOperandsError{
				FunctionName: sema.NumericTypeSaturatingAddFunctionName,
				LeftType:     v.StaticType(),
				RightType:    other.StaticType(),
			})
		}
	}()

	return v.Plus(interpreter, other)
}

func (v UIntValue) Minus(interpreter *Interpreter, other NumberValue) NumberValue {
	o, ok := other.(UIntValue)
	if !ok {
		panic(InvalidOperandsError{
			Operation: ast.OperationMinus,
			LeftType:  v.StaticType(),
			RightType: other.StaticType(),
		})
	}

	return NewUIntValueFromBigInt(
		interpreter,
		common.NewMinusBigIntMemoryUsage(v.BigInt, o.BigInt),
		func() *big.Int {
			res := new(big.Int)
			res.Sub(v.BigInt, o.BigInt)
			// INT30-C
			if res.Sign() < 0 {
				panic(UnderflowError{})
			}
			return res
		},
	)
}

func (v UIntValue) SaturatingMinus(interpreter *Interpreter, other NumberValue) NumberValue {
	o, ok := other.(UIntValue)
	if !ok {
		panic(InvalidOperandsError{
			FunctionName: sema.NumericTypeSaturatingSubtractFunctionName,
			LeftType:     v.StaticType(),
			RightType:    other.StaticType(),
		})
	}

	return NewUIntValueFromBigInt(
		interpreter,
		common.NewMinusBigIntMemoryUsage(v.BigInt, o.BigInt),
		func() *big.Int {
			res := new(big.Int)
			res.Sub(v.BigInt, o.BigInt)
			// INT30-C
			if res.Sign() < 0 {
				return sema.UIntTypeMin
			}
			return res
		},
	)
}

func (v UIntValue) Mod(interpreter *Interpreter, other NumberValue) NumberValue {
	o, ok := other.(UIntValue)
	if !ok {
		panic(InvalidOperandsError{
			Operation: ast.OperationMod,
			LeftType:  v.StaticType(),
			RightType: other.StaticType(),
		})
	}

	return NewUIntValueFromBigInt(
		interpreter,
		common.NewModBigIntMemoryUsage(v.BigInt, o.BigInt),
		func() *big.Int {
			res := new(big.Int)
			// INT33-C
			if o.BigInt.Cmp(res) == 0 {
				panic(DivisionByZeroError{})
			}
			res.Rem(v.BigInt, o.BigInt)
			return res
		},
	)
}

func (v UIntValue) Mul(interpreter *Interpreter, other NumberValue) NumberValue {
	o, ok := other.(UIntValue)
	if !ok {
		panic(InvalidOperandsError{
			Operation: ast.OperationMul,
			LeftType:  v.StaticType(),
			RightType: other.StaticType(),
		})
	}

	return NewUIntValueFromBigInt(
		interpreter,
		common.NewMulBigIntMemoryUsage(v.BigInt, o.BigInt),
		func() *big.Int {
			res := new(big.Int)
			return res.Mul(v.BigInt, o.BigInt)
		},
	)
}

func (v UIntValue) SaturatingMul(interpreter *Interpreter, other NumberValue) NumberValue {
	defer func() {
		r := recover()
		if _, ok := r.(InvalidOperandsError); ok {
			panic(InvalidOperandsError{
				FunctionName: sema.NumericTypeSaturatingMultiplyFunctionName,
				LeftType:     v.StaticType(),
				RightType:    other.StaticType(),
			})
		}
	}()

	return v.Mul(interpreter, other)
}

func (v UIntValue) Div(interpreter *Interpreter, other NumberValue) NumberValue {
	o, ok := other.(UIntValue)
	if !ok {
		panic(InvalidOperandsError{
			FunctionName: sema.NumericTypeSaturatingMultiplyFunctionName,
			LeftType:     v.StaticType(),
			RightType:    other.StaticType(),
		})
	}

	return NewUIntValueFromBigInt(
		interpreter,
		common.NewDivBigIntMemoryUsage(v.BigInt, o.BigInt),
		func() *big.Int {
			res := new(big.Int)
			// INT33-C
			if o.BigInt.Cmp(res) == 0 {
				panic(DivisionByZeroError{})
			}
			return res.Div(v.BigInt, o.BigInt)
		},
	)
}

func (v UIntValue) SaturatingDiv(interpreter *Interpreter, other NumberValue) NumberValue {
	defer func() {
		r := recover()
		if _, ok := r.(InvalidOperandsError); ok {
			panic(InvalidOperandsError{
				FunctionName: sema.NumericTypeSaturatingDivideFunctionName,
				LeftType:     v.StaticType(),
				RightType:    other.StaticType(),
			})
		}
	}()

	return v.Div(interpreter, other)
}

func (v UIntValue) Less(other NumberValue) BoolValue {
	o, ok := other.(UIntValue)
	if !ok {
		panic(InvalidOperandsError{
			Operation: ast.OperationLess,
			LeftType:  v.StaticType(),
			RightType: other.StaticType(),
		})
	}

	cmp := v.BigInt.Cmp(o.BigInt)
	return cmp == -1
}

func (v UIntValue) LessEqual(other NumberValue) BoolValue {
	o, ok := other.(UIntValue)
	if !ok {
		panic(InvalidOperandsError{
			Operation: ast.OperationLessEqual,
			LeftType:  v.StaticType(),
			RightType: other.StaticType(),
		})
	}

	cmp := v.BigInt.Cmp(o.BigInt)
	return cmp <= 0
}

func (v UIntValue) Greater(other NumberValue) BoolValue {
	o, ok := other.(UIntValue)
	if !ok {
		panic(InvalidOperandsError{
			Operation: ast.OperationGreater,
			LeftType:  v.StaticType(),
			RightType: other.StaticType(),
		})
	}

	cmp := v.BigInt.Cmp(o.BigInt)
	return cmp == 1
}

func (v UIntValue) GreaterEqual(other NumberValue) BoolValue {
	o, ok := other.(UIntValue)
	if !ok {
		panic(InvalidOperandsError{
			Operation: ast.OperationGreaterEqual,
			LeftType:  v.StaticType(),
			RightType: other.StaticType(),
		})
	}

	cmp := v.BigInt.Cmp(o.BigInt)
	return cmp >= 0
}

func (v UIntValue) Equal(_ *Interpreter, _ func() LocationRange, other Value) bool {
	otherUInt, ok := other.(UIntValue)
	if !ok {
		return false
	}
	cmp := v.BigInt.Cmp(otherUInt.BigInt)
	return cmp == 0
}

// HashInput returns a byte slice containing:
// - HashInputTypeUInt (1 byte)
// - big int value encoded in big-endian (n bytes)
func (v UIntValue) HashInput(_ *Interpreter, _ func() LocationRange, scratch []byte) []byte {
	b := UnsignedBigIntToBigEndianBytes(v.BigInt)

	length := 1 + len(b)
	var buffer []byte
	if length <= len(scratch) {
		buffer = scratch[:length]
	} else {
		buffer = make([]byte, length)
	}

	buffer[0] = byte(HashInputTypeUInt)
	copy(buffer[1:], b)
	return buffer
}

func (v UIntValue) BitwiseOr(interpreter *Interpreter, other IntegerValue) IntegerValue {
	o, ok := other.(UIntValue)
	if !ok {
		panic(InvalidOperandsError{
			Operation: ast.OperationBitwiseOr,
			LeftType:  v.StaticType(),
			RightType: other.StaticType(),
		})
	}

	return NewUIntValueFromBigInt(
		interpreter,
		common.NewBitwiseOrBigIntMemoryUsage(v.BigInt, o.BigInt),
		func() *big.Int {
			res := new(big.Int)
			return res.Or(v.BigInt, o.BigInt)
		},
	)
}

func (v UIntValue) BitwiseXor(interpreter *Interpreter, other IntegerValue) IntegerValue {
	o, ok := other.(UIntValue)
	if !ok {
		panic(InvalidOperandsError{
			Operation: ast.OperationBitwiseXor,
			LeftType:  v.StaticType(),
			RightType: other.StaticType(),
		})
	}

	return NewUIntValueFromBigInt(
		interpreter,
		common.NewBitwiseXorBigIntMemoryUsage(v.BigInt, o.BigInt),
		func() *big.Int {
			res := new(big.Int)
			return res.Xor(v.BigInt, o.BigInt)
		},
	)
}

func (v UIntValue) BitwiseAnd(interpreter *Interpreter, other IntegerValue) IntegerValue {
	o, ok := other.(UIntValue)
	if !ok {
		panic(InvalidOperandsError{
			Operation: ast.OperationBitwiseAnd,
			LeftType:  v.StaticType(),
			RightType: other.StaticType(),
		})
	}

	return NewUIntValueFromBigInt(
		interpreter,
		common.NewBitwiseAndBigIntMemoryUsage(v.BigInt, o.BigInt),
		func() *big.Int {
			res := new(big.Int)
			return res.And(v.BigInt, o.BigInt)
		},
	)
}

func (v UIntValue) BitwiseLeftShift(interpreter *Interpreter, other IntegerValue) IntegerValue {
	o, ok := other.(UIntValue)
	if !ok {
		panic(InvalidOperandsError{
			Operation: ast.OperationBitwiseLeftShift,
			LeftType:  v.StaticType(),
			RightType: other.StaticType(),
		})
	}

	if o.BigInt.Sign() < 0 {
		panic(UnderflowError{})
	}

	if !o.BigInt.IsUint64() {
		panic(OverflowError{})
	}

	return NewUIntValueFromBigInt(
		interpreter,
		common.NewBitwiseLeftShiftBigIntMemoryUsage(v.BigInt, o.BigInt),
		func() *big.Int {
			res := new(big.Int)
			return res.Lsh(v.BigInt, uint(o.BigInt.Uint64()))

		},
	)
}

func (v UIntValue) BitwiseRightShift(interpreter *Interpreter, other IntegerValue) IntegerValue {
	o, ok := other.(UIntValue)
	if !ok {
		panic(InvalidOperandsError{
			Operation: ast.OperationBitwiseRightShift,
			LeftType:  v.StaticType(),
			RightType: other.StaticType(),
		})
	}

	if o.BigInt.Sign() < 0 {
		panic(UnderflowError{})
	}
	if !o.BigInt.IsUint64() {
		panic(OverflowError{})
	}

	return NewUIntValueFromBigInt(
		interpreter,
		common.NewBitwiseRightShiftBigIntMemoryUsage(v.BigInt, o.BigInt),
		func() *big.Int {
			res := new(big.Int)
			return res.Rsh(v.BigInt, uint(o.BigInt.Uint64()))
		},
	)
}

func (v UIntValue) GetMember(interpreter *Interpreter, _ func() LocationRange, name string) Value {
	return getNumberValueMember(interpreter, v, name, sema.UIntType)
}

func (UIntValue) RemoveMember(_ *Interpreter, _ func() LocationRange, _ string) Value {
	// Numbers have no removable members (fields / functions)
	panic(errors.NewUnreachableError())
}

func (UIntValue) SetMember(_ *Interpreter, _ func() LocationRange, _ string, _ Value) {
	// Numbers have no settable members (fields / functions)
	panic(errors.NewUnreachableError())
}

func (v UIntValue) ToBigEndianBytes() []byte {
	return UnsignedBigIntToBigEndianBytes(v.BigInt)
}

func (v UIntValue) ConformsToDynamicType(
	_ *Interpreter,
	_ func() LocationRange,
	dynamicType DynamicType,
	_ TypeConformanceResults,
) bool {
	numberType, ok := dynamicType.(NumberDynamicType)
	return ok && sema.UIntType.Equal(numberType.StaticType)
}

func (v UIntValue) Storable(storage atree.SlabStorage, address atree.Address, maxInlineSize uint64) (atree.Storable, error) {
	return maybeLargeImmutableStorable(v, storage, address, maxInlineSize)
}

func (UIntValue) NeedsStoreTo(_ atree.Address) bool {
	return false
}

func (UIntValue) IsResourceKinded(_ *Interpreter) bool {
	return false
}

func (v UIntValue) Transfer(
	interpreter *Interpreter,
	_ func() LocationRange,
	_ atree.Address,
	remove bool,
	storable atree.Storable,
) Value {
	if remove {
		interpreter.RemoveReferencedSlab(storable)
	}
	return v
}

func (v UIntValue) Clone(_ *Interpreter) Value {
	return NewUnmeteredUIntValueFromBigInt(v.BigInt)
}

func (UIntValue) DeepRemove(_ *Interpreter) {
	// NO-OP
}

func (v UIntValue) ByteSize() uint32 {
	return cborTagSize + getBigIntCBORSize(v.BigInt)
}

func (v UIntValue) StoredValue(_ atree.SlabStorage) (atree.Value, error) {
	return v, nil
}

func (UIntValue) ChildStorables() []atree.Storable {
	return nil
}

// UInt8Value

type UInt8Value uint8

var _ Value = UInt8Value(0)
var _ atree.Storable = UInt8Value(0)
var _ NumberValue = UInt8Value(0)
var _ IntegerValue = UInt8Value(0)
var _ EquatableValue = UInt8Value(0)
var _ HashableValue = UInt8Value(0)
var _ MemberAccessibleValue = UInt8Value(0)

var Uint8MemoryUsage = common.NewNumberMemoryUsage(int(unsafe.Sizeof(UInt8Value(0))))

func NewUInt8Value(gauge common.MemoryGauge, uint8Constructor func() uint8) UInt8Value {
	common.UseMemory(gauge, Uint8MemoryUsage)

	return NewUnmeteredUInt8Value(uint8Constructor())
}

func NewUnmeteredUInt8Value(value uint8) UInt8Value {
	return UInt8Value(value)
}

func (UInt8Value) IsValue() {}

func (v UInt8Value) Accept(interpreter *Interpreter, visitor Visitor) {
	visitor.VisitUInt8Value(interpreter, v)
}

func (UInt8Value) Walk(_ *Interpreter, _ func(Value)) {
	// NO-OP
}

var uint8DynamicType DynamicType = NumberDynamicType{sema.UInt8Type}

func (UInt8Value) DynamicType(_ *Interpreter, _ SeenReferences) DynamicType {
	return uint8DynamicType
}

func (UInt8Value) StaticType() StaticType {
	return PrimitiveStaticTypeUInt8
}

func (v UInt8Value) String() string {
	return format.Uint(uint64(v))
}

func (v UInt8Value) RecursiveString(_ SeenReferences) string {
	return v.String()
}

func (v UInt8Value) ToInt() int {
	return int(v)
}

func (v UInt8Value) Negate(*Interpreter) NumberValue {
	panic(errors.NewUnreachableError())
}

func (v UInt8Value) Plus(interpreter *Interpreter, other NumberValue) NumberValue {
	o, ok := other.(UInt8Value)
	if !ok {
		panic(InvalidOperandsError{
			Operation: ast.OperationPlus,
			LeftType:  v.StaticType(),
			RightType: other.StaticType(),
		})
	}

	return NewUInt8Value(interpreter, func() uint8 {
		sum := v + o
		// INT30-C
		if sum < v {
			panic(OverflowError{})
		}
		return uint8(sum)
	})
}

func (v UInt8Value) SaturatingPlus(interpreter *Interpreter, other NumberValue) NumberValue {
	o, ok := other.(UInt8Value)
	if !ok {
		panic(InvalidOperandsError{
			FunctionName: sema.NumericTypeSaturatingAddFunctionName,
			LeftType:     v.StaticType(),
			RightType:    other.StaticType(),
		})
	}

	return NewUInt8Value(interpreter, func() uint8 {
		sum := v + o
		// INT30-C
		if sum < v {
			return math.MaxUint8
		}
		return uint8(sum)
	})
}

func (v UInt8Value) Minus(interpreter *Interpreter, other NumberValue) NumberValue {
	o, ok := other.(UInt8Value)
	if !ok {
		panic(InvalidOperandsError{
			Operation: ast.OperationMinus,
			LeftType:  v.StaticType(),
			RightType: other.StaticType(),
		})
	}

	return NewUInt8Value(
		interpreter,
		func() uint8 {
			diff := v - o
			// INT30-C
			if diff > v {
				panic(UnderflowError{})
			}
			return uint8(diff)
		},
	)
}

func (v UInt8Value) SaturatingMinus(interpreter *Interpreter, other NumberValue) NumberValue {
	o, ok := other.(UInt8Value)
	if !ok {
		panic(InvalidOperandsError{
			FunctionName: sema.NumericTypeSaturatingSubtractFunctionName,
			LeftType:     v.StaticType(),
			RightType:    other.StaticType(),
		})
	}

	return NewUInt8Value(
		interpreter,
		func() uint8 {
			diff := v - o
			// INT30-C
			if diff > v {
				return 0
			}
			return uint8(diff)
		},
	)
}

func (v UInt8Value) Mod(interpreter *Interpreter, other NumberValue) NumberValue {
	o, ok := other.(UInt8Value)
	if !ok {
		panic(InvalidOperandsError{
			Operation: ast.OperationMod,
			LeftType:  v.StaticType(),
			RightType: other.StaticType(),
		})
	}

	return NewUInt8Value(
		interpreter,
		func() uint8 {
			if o == 0 {
				panic(DivisionByZeroError{})
			}
			return uint8(v % o)
		},
	)
}

func (v UInt8Value) Mul(interpreter *Interpreter, other NumberValue) NumberValue {
	o, ok := other.(UInt8Value)
	if !ok {
		panic(InvalidOperandsError{
			Operation: ast.OperationMul,
			LeftType:  v.StaticType(),
			RightType: other.StaticType(),
		})
	}

	return NewUInt8Value(
		interpreter,
		func() uint8 {
			// INT30-C
			if (v > 0) && (o > 0) && (v > (math.MaxUint8 / o)) {
				panic(OverflowError{})
			}
			return uint8(v * o)
		},
	)
}

func (v UInt8Value) SaturatingMul(interpreter *Interpreter, other NumberValue) NumberValue {
	o, ok := other.(UInt8Value)
	if !ok {
		panic(InvalidOperandsError{
			FunctionName: sema.NumericTypeSaturatingMultiplyFunctionName,
			LeftType:     v.StaticType(),
			RightType:    other.StaticType(),
		})
	}

	return NewUInt8Value(
		interpreter,
		func() uint8 {
			// INT30-C
			if (v > 0) && (o > 0) && (v > (math.MaxUint8 / o)) {
				return math.MaxUint8
			}
			return uint8(v * o)
		},
	)
}

func (v UInt8Value) Div(interpreter *Interpreter, other NumberValue) NumberValue {
	o, ok := other.(UInt8Value)
	if !ok {
		panic(InvalidOperandsError{
			Operation: ast.OperationDiv,
			LeftType:  v.StaticType(),
			RightType: other.StaticType(),
		})
	}

	return NewUInt8Value(
		interpreter,
		func() uint8 {
			if o == 0 {
				panic(DivisionByZeroError{})
			}
			return uint8(v / o)
		},
	)
}

func (v UInt8Value) SaturatingDiv(interpreter *Interpreter, other NumberValue) NumberValue {
	defer func() {
		r := recover()
		if _, ok := r.(InvalidOperandsError); ok {
			panic(InvalidOperandsError{
				FunctionName: sema.NumericTypeSaturatingDivideFunctionName,
				LeftType:     v.StaticType(),
				RightType:    other.StaticType(),
			})
		}
	}()

	return v.Div(interpreter, other)
}

func (v UInt8Value) Less(other NumberValue) BoolValue {
	o, ok := other.(UInt8Value)
	if !ok {
		panic(InvalidOperandsError{
			Operation: ast.OperationLess,
			LeftType:  v.StaticType(),
			RightType: other.StaticType(),
		})
	}

	return v < o
}

func (v UInt8Value) LessEqual(other NumberValue) BoolValue {
	o, ok := other.(UInt8Value)
	if !ok {
		panic(InvalidOperandsError{
			Operation: ast.OperationLessEqual,
			LeftType:  v.StaticType(),
			RightType: other.StaticType(),
		})
	}

	return v <= o
}

func (v UInt8Value) Greater(other NumberValue) BoolValue {
	o, ok := other.(UInt8Value)
	if !ok {
		panic(InvalidOperandsError{
			Operation: ast.OperationGreater,
			LeftType:  v.StaticType(),
			RightType: other.StaticType(),
		})
	}

	return v > o
}

func (v UInt8Value) GreaterEqual(other NumberValue) BoolValue {
	o, ok := other.(UInt8Value)
	if !ok {
		panic(InvalidOperandsError{
			Operation: ast.OperationGreaterEqual,
			LeftType:  v.StaticType(),
			RightType: other.StaticType(),
		})
	}

	return v >= o
}

func (v UInt8Value) Equal(_ *Interpreter, _ func() LocationRange, other Value) bool {
	otherUInt8, ok := other.(UInt8Value)
	if !ok {
		return false
	}
	return v == otherUInt8
}

// HashInput returns a byte slice containing:
// - HashInputTypeUInt8 (1 byte)
// - uint8 value (1 byte)
func (v UInt8Value) HashInput(_ *Interpreter, _ func() LocationRange, scratch []byte) []byte {
	scratch[0] = byte(HashInputTypeUInt8)
	scratch[1] = byte(v)
	return scratch[:2]
}

func ConvertUInt8(memoryGauge common.MemoryGauge, value Value) UInt8Value {
	return NewUInt8Value(
		memoryGauge,
		func() uint8 {

			switch value := value.(type) {
			case BigNumberValue:
				v := value.ToBigInt()
				if v.Cmp(sema.UInt8TypeMaxInt) > 0 {
					panic(OverflowError{})
				} else if v.Sign() < 0 {
					panic(UnderflowError{})
				}
				return uint8(v.Int64())

			case NumberValue:
				v := value.ToInt()
				if v > math.MaxUint8 {
					panic(OverflowError{})
				} else if v < 0 {
					panic(UnderflowError{})
				}
				return uint8(v)

			default:
				panic(errors.NewUnreachableError())
			}
		},
	)
}

func (v UInt8Value) BitwiseOr(interpreter *Interpreter, other IntegerValue) IntegerValue {
	o, ok := other.(UInt8Value)
	if !ok {
		panic(InvalidOperandsError{
			Operation: ast.OperationBitwiseOr,
			LeftType:  v.StaticType(),
			RightType: other.StaticType(),
		})
	}

	return NewUInt8Value(
		interpreter,
		func() uint8 {
			return uint8(v | o)
		},
	)
}

func (v UInt8Value) BitwiseXor(interpreter *Interpreter, other IntegerValue) IntegerValue {
	o, ok := other.(UInt8Value)
	if !ok {
		panic(InvalidOperandsError{
			Operation: ast.OperationBitwiseXor,
			LeftType:  v.StaticType(),
			RightType: other.StaticType(),
		})
	}

	return NewUInt8Value(
		interpreter,
		func() uint8 {
			return uint8(v ^ o)
		},
	)
}

func (v UInt8Value) BitwiseAnd(interpreter *Interpreter, other IntegerValue) IntegerValue {
	o, ok := other.(UInt8Value)
	if !ok {
		panic(InvalidOperandsError{
			Operation: ast.OperationBitwiseAnd,
			LeftType:  v.StaticType(),
			RightType: other.StaticType(),
		})
	}

	return NewUInt8Value(
		interpreter,
		func() uint8 {
			return uint8(v & o)
		},
	)
}

func (v UInt8Value) BitwiseLeftShift(interpreter *Interpreter, other IntegerValue) IntegerValue {
	o, ok := other.(UInt8Value)
	if !ok {
		panic(InvalidOperandsError{
			Operation: ast.OperationBitwiseLeftShift,
			LeftType:  v.StaticType(),
			RightType: other.StaticType(),
		})
	}

	return NewUInt8Value(
		interpreter,
		func() uint8 {
			return uint8(v << o)
		},
	)
}

func (v UInt8Value) BitwiseRightShift(interpreter *Interpreter, other IntegerValue) IntegerValue {
	o, ok := other.(UInt8Value)
	if !ok {
		panic(InvalidOperandsError{
			Operation: ast.OperationBitwiseRightShift,
			LeftType:  v.StaticType(),
			RightType: other.StaticType(),
		})
	}

	return NewUInt8Value(
		interpreter,
		func() uint8 {
			return uint8(v >> o)
		},
	)
}

func (v UInt8Value) GetMember(interpreter *Interpreter, _ func() LocationRange, name string) Value {
	return getNumberValueMember(interpreter, v, name, sema.UInt8Type)
}

func (UInt8Value) RemoveMember(_ *Interpreter, _ func() LocationRange, _ string) Value {
	// Numbers have no removable members (fields / functions)
	panic(errors.NewUnreachableError())
}

func (UInt8Value) SetMember(_ *Interpreter, _ func() LocationRange, _ string, _ Value) {
	// Numbers have no settable members (fields / functions)
	panic(errors.NewUnreachableError())
}

func (v UInt8Value) ToBigEndianBytes() []byte {
	return []byte{byte(v)}
}

func (v UInt8Value) ConformsToDynamicType(
	_ *Interpreter,
	_ func() LocationRange,
	dynamicType DynamicType,
	_ TypeConformanceResults,
) bool {
	numberType, ok := dynamicType.(NumberDynamicType)
	return ok && sema.UInt8Type.Equal(numberType.StaticType)
}

func (v UInt8Value) Storable(_ atree.SlabStorage, _ atree.Address, _ uint64) (atree.Storable, error) {
	return v, nil
}

func (UInt8Value) NeedsStoreTo(_ atree.Address) bool {
	return false
}

func (UInt8Value) IsResourceKinded(_ *Interpreter) bool {
	return false
}

func (v UInt8Value) Transfer(
	interpreter *Interpreter,
	_ func() LocationRange,
	_ atree.Address,
	remove bool,
	storable atree.Storable,
) Value {
	if remove {
		interpreter.RemoveReferencedSlab(storable)
	}
	return v
}

func (v UInt8Value) Clone(_ *Interpreter) Value {
	return v
}

func (UInt8Value) DeepRemove(_ *Interpreter) {
	// NO-OP
}

func (v UInt8Value) ByteSize() uint32 {
	return cborTagSize + getUintCBORSize(uint64(v))
}

func (v UInt8Value) StoredValue(_ atree.SlabStorage) (atree.Value, error) {
	return v, nil
}

func (UInt8Value) ChildStorables() []atree.Storable {
	return nil
}

// UInt16Value

type UInt16Value uint16

var _ Value = UInt16Value(0)
var _ atree.Storable = UInt16Value(0)
var _ NumberValue = UInt16Value(0)
var _ IntegerValue = UInt16Value(0)
var _ EquatableValue = UInt16Value(0)
var _ HashableValue = UInt16Value(0)
var _ MemberAccessibleValue = UInt16Value(0)

var Uint16MemoryUsage = common.NewNumberMemoryUsage(int(unsafe.Sizeof(UInt16Value(0))))

func NewUInt16Value(gauge common.MemoryGauge, uint16Constructor func() uint16) UInt16Value {
	common.UseMemory(gauge, Uint16MemoryUsage)

	return NewUnmeteredUInt16Value(uint16Constructor())
}

func NewUnmeteredUInt16Value(value uint16) UInt16Value {
	return UInt16Value(value)
}

func (UInt16Value) IsValue() {}

func (v UInt16Value) Accept(interpreter *Interpreter, visitor Visitor) {
	visitor.VisitUInt16Value(interpreter, v)
}

func (UInt16Value) Walk(_ *Interpreter, _ func(Value)) {
	// NO-OP
}

var uint16DynamicType DynamicType = NumberDynamicType{sema.UInt16Type}

func (UInt16Value) DynamicType(_ *Interpreter, _ SeenReferences) DynamicType {
	return uint16DynamicType
}

func (UInt16Value) StaticType() StaticType {
	return PrimitiveStaticTypeUInt16
}

func (v UInt16Value) String() string {
	return format.Uint(uint64(v))
}

func (v UInt16Value) RecursiveString(_ SeenReferences) string {
	return v.String()
}

func (v UInt16Value) ToInt() int {
	return int(v)
}
func (v UInt16Value) Negate(*Interpreter) NumberValue {
	panic(errors.NewUnreachableError())
}

func (v UInt16Value) Plus(interpreter *Interpreter, other NumberValue) NumberValue {
	o, ok := other.(UInt16Value)
	if !ok {
		panic(InvalidOperandsError{
			Operation: ast.OperationPlus,
			LeftType:  v.StaticType(),
			RightType: other.StaticType(),
		})
	}

	return NewUInt16Value(
		interpreter,
		func() uint16 {
			sum := v + o
			// INT30-C
			if sum < v {
				panic(OverflowError{})
			}
			return uint16(sum)
		},
	)
}

func (v UInt16Value) SaturatingPlus(interpreter *Interpreter, other NumberValue) NumberValue {
	o, ok := other.(UInt16Value)
	if !ok {
		panic(InvalidOperandsError{
			FunctionName: sema.NumericTypeSaturatingAddFunctionName,
			LeftType:     v.StaticType(),
			RightType:    other.StaticType(),
		})
	}

	return NewUInt16Value(
		interpreter,
		func() uint16 {
			sum := v + o
			// INT30-C
			if sum < v {
				return math.MaxUint16
			}
			return uint16(sum)
		},
	)
}

func (v UInt16Value) Minus(interpreter *Interpreter, other NumberValue) NumberValue {
	o, ok := other.(UInt16Value)
	if !ok {
		panic(InvalidOperandsError{
			Operation: ast.OperationMinus,
			LeftType:  v.StaticType(),
			RightType: other.StaticType(),
		})
	}

	return NewUInt16Value(
		interpreter,
		func() uint16 {
			diff := v - o
			// INT30-C
			if diff > v {
				panic(UnderflowError{})
			}
			return uint16(diff)
		},
	)
}

func (v UInt16Value) SaturatingMinus(interpreter *Interpreter, other NumberValue) NumberValue {
	o, ok := other.(UInt16Value)
	if !ok {
		panic(InvalidOperandsError{
			FunctionName: sema.NumericTypeSaturatingSubtractFunctionName,
			LeftType:     v.StaticType(),
			RightType:    other.StaticType(),
		})
	}

	return NewUInt16Value(
		interpreter,
		func() uint16 {
			diff := v - o
			// INT30-C
			if diff > v {
				return 0
			}
			return uint16(diff)
		},
	)
}

func (v UInt16Value) Mod(interpreter *Interpreter, other NumberValue) NumberValue {
	o, ok := other.(UInt16Value)
	if !ok {
		panic(InvalidOperandsError{
			Operation: ast.OperationMod,
			LeftType:  v.StaticType(),
			RightType: other.StaticType(),
		})
	}

	return NewUInt16Value(
		interpreter,
		func() uint16 {
			if o == 0 {
				panic(DivisionByZeroError{})
			}
			return uint16(v % o)
		},
	)
}

func (v UInt16Value) Mul(interpreter *Interpreter, other NumberValue) NumberValue {
	o, ok := other.(UInt16Value)
	if !ok {
		panic(InvalidOperandsError{
			Operation: ast.OperationMul,
			LeftType:  v.StaticType(),
			RightType: other.StaticType(),
		})
	}

	return NewUInt16Value(
		interpreter,
		func() uint16 {
			// INT30-C
			if (v > 0) && (o > 0) && (v > (math.MaxUint16 / o)) {
				panic(OverflowError{})
			}
			return uint16(v * o)
		},
	)
}

func (v UInt16Value) SaturatingMul(interpreter *Interpreter, other NumberValue) NumberValue {
	o, ok := other.(UInt16Value)
	if !ok {
		panic(InvalidOperandsError{
			FunctionName: sema.NumericTypeSaturatingMultiplyFunctionName,
			LeftType:     v.StaticType(),
			RightType:    other.StaticType(),
		})
	}

	return NewUInt16Value(
		interpreter,
		func() uint16 {
			// INT30-C
			if (v > 0) && (o > 0) && (v > (math.MaxUint16 / o)) {
				return math.MaxUint16
			}
			return uint16(v * o)
		},
	)
}

func (v UInt16Value) Div(interpreter *Interpreter, other NumberValue) NumberValue {
	o, ok := other.(UInt16Value)
	if !ok {
		panic(InvalidOperandsError{
			Operation: ast.OperationDiv,
			LeftType:  v.StaticType(),
			RightType: other.StaticType(),
		})
	}

	return NewUInt16Value(
		interpreter,
		func() uint16 {
			if o == 0 {
				panic(DivisionByZeroError{})
			}
			return uint16(v / o)
		},
	)
}

func (v UInt16Value) SaturatingDiv(interpreter *Interpreter, other NumberValue) NumberValue {
	defer func() {
		r := recover()
		if _, ok := r.(InvalidOperandsError); ok {
			panic(InvalidOperandsError{
				FunctionName: sema.NumericTypeSaturatingDivideFunctionName,
				LeftType:     v.StaticType(),
				RightType:    other.StaticType(),
			})
		}
	}()

	return v.Div(interpreter, other)
}

func (v UInt16Value) Less(other NumberValue) BoolValue {
	o, ok := other.(UInt16Value)
	if !ok {
		panic(InvalidOperandsError{
			Operation: ast.OperationLess,
			LeftType:  v.StaticType(),
			RightType: other.StaticType(),
		})
	}

	return v < o
}

func (v UInt16Value) LessEqual(other NumberValue) BoolValue {
	o, ok := other.(UInt16Value)
	if !ok {
		panic(InvalidOperandsError{
			Operation: ast.OperationLessEqual,
			LeftType:  v.StaticType(),
			RightType: other.StaticType(),
		})
	}

	return v <= o
}

func (v UInt16Value) Greater(other NumberValue) BoolValue {
	o, ok := other.(UInt16Value)
	if !ok {
		panic(InvalidOperandsError{
			Operation: ast.OperationGreater,
			LeftType:  v.StaticType(),
			RightType: other.StaticType(),
		})
	}

	return v > o
}

func (v UInt16Value) GreaterEqual(other NumberValue) BoolValue {
	o, ok := other.(UInt16Value)
	if !ok {
		panic(InvalidOperandsError{
			Operation: ast.OperationGreaterEqual,
			LeftType:  v.StaticType(),
			RightType: other.StaticType(),
		})
	}

	return v >= o
}

func (v UInt16Value) Equal(_ *Interpreter, _ func() LocationRange, other Value) bool {
	otherUInt16, ok := other.(UInt16Value)
	if !ok {
		return false
	}
	return v == otherUInt16
}

// HashInput returns a byte slice containing:
// - HashInputTypeUInt16 (1 byte)
// - uint16 value encoded in big-endian (2 bytes)
func (v UInt16Value) HashInput(_ *Interpreter, _ func() LocationRange, scratch []byte) []byte {
	scratch[0] = byte(HashInputTypeUInt16)
	binary.BigEndian.PutUint16(scratch[1:], uint16(v))
	return scratch[:3]
}

func ConvertUInt16(memoryGauge common.MemoryGauge, value Value) UInt16Value {
	return NewUInt16Value(
		memoryGauge,
		func() uint16 {
			switch value := value.(type) {
			case BigNumberValue:
				v := value.ToBigInt()
				if v.Cmp(sema.UInt16TypeMaxInt) > 0 {
					panic(OverflowError{})
				} else if v.Sign() < 0 {
					panic(UnderflowError{})
				}
				return uint16(v.Int64())

			case NumberValue:
				v := value.ToInt()
				if v > math.MaxUint16 {
					panic(OverflowError{})
				} else if v < 0 {
					panic(UnderflowError{})
				}
				return uint16(v)

			default:
				panic(errors.NewUnreachableError())
			}
		},
	)
}

func (v UInt16Value) BitwiseOr(interpreter *Interpreter, other IntegerValue) IntegerValue {
	o, ok := other.(UInt16Value)
	if !ok {
		panic(InvalidOperandsError{
			Operation: ast.OperationBitwiseOr,
			LeftType:  v.StaticType(),
			RightType: other.StaticType(),
		})
	}

	return NewUInt16Value(
		interpreter,
		func() uint16 {
			return uint16(v | o)
		},
	)
}

func (v UInt16Value) BitwiseXor(interpreter *Interpreter, other IntegerValue) IntegerValue {
	o, ok := other.(UInt16Value)
	if !ok {
		panic(InvalidOperandsError{
			Operation: ast.OperationBitwiseXor,
			LeftType:  v.StaticType(),
			RightType: other.StaticType(),
		})
	}

	return NewUInt16Value(
		interpreter,
		func() uint16 {
			return uint16(v ^ o)
		},
	)
}

func (v UInt16Value) BitwiseAnd(interpreter *Interpreter, other IntegerValue) IntegerValue {
	o, ok := other.(UInt16Value)
	if !ok {
		panic(InvalidOperandsError{
			Operation: ast.OperationBitwiseAnd,
			LeftType:  v.StaticType(),
			RightType: other.StaticType(),
		})
	}

	return NewUInt16Value(
		interpreter,
		func() uint16 {
			return uint16(v & o)
		},
	)
}

func (v UInt16Value) BitwiseLeftShift(interpreter *Interpreter, other IntegerValue) IntegerValue {
	o, ok := other.(UInt16Value)
	if !ok {
		panic(InvalidOperandsError{
			Operation: ast.OperationBitwiseLeftShift,
			LeftType:  v.StaticType(),
			RightType: other.StaticType(),
		})
	}

	return NewUInt16Value(
		interpreter,
		func() uint16 {
			return uint16(v << o)
		},
	)
}

func (v UInt16Value) BitwiseRightShift(interpreter *Interpreter, other IntegerValue) IntegerValue {
	o, ok := other.(UInt16Value)
	if !ok {
		panic(InvalidOperandsError{
			Operation: ast.OperationBitwiseRightShift,
			LeftType:  v.StaticType(),
			RightType: other.StaticType(),
		})
	}

	return NewUInt16Value(
		interpreter,
		func() uint16 {
			return uint16(v >> o)
		},
	)
}

func (v UInt16Value) GetMember(interpreter *Interpreter, _ func() LocationRange, name string) Value {
	return getNumberValueMember(interpreter, v, name, sema.UInt16Type)
}

func (UInt16Value) RemoveMember(_ *Interpreter, _ func() LocationRange, _ string) Value {
	// Numbers have no removable members (fields / functions)
	panic(errors.NewUnreachableError())
}

func (UInt16Value) SetMember(_ *Interpreter, _ func() LocationRange, _ string, _ Value) {
	// Numbers have no settable members (fields / functions)
	panic(errors.NewUnreachableError())
}

func (v UInt16Value) ToBigEndianBytes() []byte {
	b := make([]byte, 2)
	binary.BigEndian.PutUint16(b, uint16(v))
	return b
}

func (v UInt16Value) ConformsToDynamicType(
	_ *Interpreter,
	_ func() LocationRange,
	dynamicType DynamicType,
	_ TypeConformanceResults,
) bool {
	numberType, ok := dynamicType.(NumberDynamicType)
	return ok && sema.UInt16Type.Equal(numberType.StaticType)
}

func (UInt16Value) IsStorable() bool {
	return true
}

func (v UInt16Value) Storable(_ atree.SlabStorage, _ atree.Address, _ uint64) (atree.Storable, error) {
	return v, nil
}

func (UInt16Value) NeedsStoreTo(_ atree.Address) bool {
	return false
}

func (UInt16Value) IsResourceKinded(_ *Interpreter) bool {
	return false
}

func (v UInt16Value) Transfer(
	interpreter *Interpreter,
	_ func() LocationRange,
	_ atree.Address,
	remove bool,
	storable atree.Storable,
) Value {
	if remove {
		interpreter.RemoveReferencedSlab(storable)
	}
	return v
}

func (v UInt16Value) Clone(_ *Interpreter) Value {
	return v
}

func (UInt16Value) DeepRemove(_ *Interpreter) {
	// NO-OP
}

func (v UInt16Value) ByteSize() uint32 {
	return cborTagSize + getUintCBORSize(uint64(v))
}

func (v UInt16Value) StoredValue(_ atree.SlabStorage) (atree.Value, error) {
	return v, nil
}

func (UInt16Value) ChildStorables() []atree.Storable {
	return nil
}

// UInt32Value

type UInt32Value uint32

var Uint32MemoryUsage = common.NewNumberMemoryUsage(int(unsafe.Sizeof(UInt32Value(0))))

func NewUInt32Value(gauge common.MemoryGauge, uint32Constructor func() uint32) UInt32Value {
	common.UseMemory(gauge, Uint32MemoryUsage)

	return NewUnmeteredUInt32Value(uint32Constructor())
}

func NewUnmeteredUInt32Value(value uint32) UInt32Value {
	return UInt32Value(value)
}

var _ Value = UInt32Value(0)
var _ atree.Storable = UInt32Value(0)
var _ NumberValue = UInt32Value(0)
var _ IntegerValue = UInt32Value(0)
var _ EquatableValue = UInt32Value(0)
var _ HashableValue = UInt32Value(0)
var _ MemberAccessibleValue = UInt32Value(0)

func (UInt32Value) IsValue() {}

func (v UInt32Value) Accept(interpreter *Interpreter, visitor Visitor) {
	visitor.VisitUInt32Value(interpreter, v)
}

func (UInt32Value) Walk(_ *Interpreter, _ func(Value)) {
	// NO-OP
}

var uint32DynamicType DynamicType = NumberDynamicType{sema.UInt32Type}

func (UInt32Value) DynamicType(_ *Interpreter, _ SeenReferences) DynamicType {
	return uint32DynamicType
}

func (UInt32Value) StaticType() StaticType {
	return PrimitiveStaticTypeUInt32
}

func (v UInt32Value) String() string {
	return format.Uint(uint64(v))
}

func (v UInt32Value) RecursiveString(_ SeenReferences) string {
	return v.String()
}

func (v UInt32Value) ToInt() int {
	return int(v)
}

func (v UInt32Value) Negate(*Interpreter) NumberValue {
	panic(errors.NewUnreachableError())
}

func (v UInt32Value) Plus(interpreter *Interpreter, other NumberValue) NumberValue {
	o, ok := other.(UInt32Value)
	if !ok {
		panic(InvalidOperandsError{
			Operation: ast.OperationPlus,
			LeftType:  v.StaticType(),
			RightType: other.StaticType(),
		})
	}

	return NewUInt32Value(
		interpreter,
		func() uint32 {
			sum := v + o
			// INT30-C
			if sum < v {
				panic(OverflowError{})
			}
			return uint32(sum)
		},
	)
}

func (v UInt32Value) SaturatingPlus(interpreter *Interpreter, other NumberValue) NumberValue {
	o, ok := other.(UInt32Value)
	if !ok {
		panic(InvalidOperandsError{
			FunctionName: sema.NumericTypeSaturatingAddFunctionName,
			LeftType:     v.StaticType(),
			RightType:    other.StaticType(),
		})
	}

	return NewUInt32Value(
		interpreter,
		func() uint32 {
			sum := v + o
			// INT30-C
			if sum < v {
				return math.MaxUint32
			}
			return uint32(sum)
		},
	)
}

func (v UInt32Value) Minus(interpreter *Interpreter, other NumberValue) NumberValue {
	o, ok := other.(UInt32Value)
	if !ok {
		panic(InvalidOperandsError{
			Operation: ast.OperationMinus,
			LeftType:  v.StaticType(),
			RightType: other.StaticType(),
		})
	}

	return NewUInt32Value(
		interpreter,
		func() uint32 {
			diff := v - o
			// INT30-C
			if diff > v {
				panic(UnderflowError{})
			}
			return uint32(diff)
		},
	)
}

func (v UInt32Value) SaturatingMinus(interpreter *Interpreter, other NumberValue) NumberValue {
	o, ok := other.(UInt32Value)
	if !ok {
		panic(InvalidOperandsError{
			FunctionName: sema.NumericTypeSaturatingSubtractFunctionName,
			LeftType:     v.StaticType(),
			RightType:    other.StaticType(),
		})
	}

	return NewUInt32Value(
		interpreter,
		func() uint32 {
			diff := v - o
			// INT30-C
			if diff > v {
				return 0
			}
			return uint32(diff)
		},
	)
}

func (v UInt32Value) Mod(interpreter *Interpreter, other NumberValue) NumberValue {
	o, ok := other.(UInt32Value)
	if !ok {
		panic(InvalidOperandsError{
			Operation: ast.OperationMod,
			LeftType:  v.StaticType(),
			RightType: other.StaticType(),
		})
	}

	return NewUInt32Value(
		interpreter,
		func() uint32 {
			if o == 0 {
				panic(DivisionByZeroError{})
			}
			return uint32(v % o)
		},
	)
}

func (v UInt32Value) Mul(interpreter *Interpreter, other NumberValue) NumberValue {
	o, ok := other.(UInt32Value)
	if !ok {
		panic(InvalidOperandsError{
			Operation: ast.OperationMul,
			LeftType:  v.StaticType(),
			RightType: other.StaticType(),
		})
	}

	return NewUInt32Value(
		interpreter,
		func() uint32 {
			if (v > 0) && (o > 0) && (v > (math.MaxUint32 / o)) {
				panic(OverflowError{})
			}
			return uint32(v * o)
		},
	)
}

func (v UInt32Value) SaturatingMul(interpreter *Interpreter, other NumberValue) NumberValue {
	o, ok := other.(UInt32Value)
	if !ok {
		panic(InvalidOperandsError{
			FunctionName: sema.NumericTypeSaturatingMultiplyFunctionName,
			LeftType:     v.StaticType(),
			RightType:    other.StaticType(),
		})
	}

	return NewUInt32Value(
		interpreter,
		func() uint32 {

			// INT30-C
			if (v > 0) && (o > 0) && (v > (math.MaxUint32 / o)) {
				return math.MaxUint32
			}
			return uint32(v * o)
		},
	)
}

func (v UInt32Value) Div(interpreter *Interpreter, other NumberValue) NumberValue {
	o, ok := other.(UInt32Value)
	if !ok {
		panic(InvalidOperandsError{
			Operation: ast.OperationDiv,
			LeftType:  v.StaticType(),
			RightType: other.StaticType(),
		})
	}

	return NewUInt32Value(
		interpreter,
		func() uint32 {
			if o == 0 {
				panic(DivisionByZeroError{})
			}
			return uint32(v / o)
		},
	)
}

func (v UInt32Value) SaturatingDiv(interpreter *Interpreter, other NumberValue) NumberValue {
	defer func() {
		r := recover()
		if _, ok := r.(InvalidOperandsError); ok {
			panic(InvalidOperandsError{
				FunctionName: sema.NumericTypeSaturatingDivideFunctionName,
				LeftType:     v.StaticType(),
				RightType:    other.StaticType(),
			})
		}
	}()

	return v.Div(interpreter, other)
}

func (v UInt32Value) Less(other NumberValue) BoolValue {
	o, ok := other.(UInt32Value)
	if !ok {
		panic(InvalidOperandsError{
			Operation: ast.OperationLess,
			LeftType:  v.StaticType(),
			RightType: other.StaticType(),
		})
	}

	return v < o
}

func (v UInt32Value) LessEqual(other NumberValue) BoolValue {
	o, ok := other.(UInt32Value)
	if !ok {
		panic(InvalidOperandsError{
			Operation: ast.OperationLessEqual,
			LeftType:  v.StaticType(),
			RightType: other.StaticType(),
		})
	}

	return v <= o
}

func (v UInt32Value) Greater(other NumberValue) BoolValue {
	o, ok := other.(UInt32Value)
	if !ok {
		panic(InvalidOperandsError{
			Operation: ast.OperationGreater,
			LeftType:  v.StaticType(),
			RightType: other.StaticType(),
		})
	}

	return v > o
}

func (v UInt32Value) GreaterEqual(other NumberValue) BoolValue {
	o, ok := other.(UInt32Value)
	if !ok {
		panic(InvalidOperandsError{
			Operation: ast.OperationGreaterEqual,
			LeftType:  v.StaticType(),
			RightType: other.StaticType(),
		})
	}

	return v >= o
}

func (v UInt32Value) Equal(_ *Interpreter, _ func() LocationRange, other Value) bool {
	otherUInt32, ok := other.(UInt32Value)
	if !ok {
		return false
	}
	return v == otherUInt32
}

// HashInput returns a byte slice containing:
// - HashInputTypeUInt32 (1 byte)
// - uint32 value encoded in big-endian (4 bytes)
func (v UInt32Value) HashInput(_ *Interpreter, _ func() LocationRange, scratch []byte) []byte {
	scratch[0] = byte(HashInputTypeUInt32)
	binary.BigEndian.PutUint32(scratch[1:], uint32(v))
	return scratch[:5]
}

func ConvertUInt32(memoryGauge common.MemoryGauge, value Value) UInt32Value {
	return NewUInt32Value(
		memoryGauge,
		func() uint32 {
			switch value := value.(type) {
			case BigNumberValue:
				v := value.ToBigInt()
				if v.Cmp(sema.UInt32TypeMaxInt) > 0 {
					panic(OverflowError{})
				} else if v.Sign() < 0 {
					panic(UnderflowError{})
				}
				return uint32(v.Int64())

			case NumberValue:
				v := value.ToInt()
				if v > math.MaxUint32 {
					panic(OverflowError{})
				} else if v < 0 {
					panic(UnderflowError{})
				}
				return uint32(v)

			default:
				panic(errors.NewUnreachableError())
			}
		},
	)
}

func (v UInt32Value) BitwiseOr(interpreter *Interpreter, other IntegerValue) IntegerValue {
	o, ok := other.(UInt32Value)
	if !ok {
		panic(InvalidOperandsError{
			Operation: ast.OperationBitwiseOr,
			LeftType:  v.StaticType(),
			RightType: other.StaticType(),
		})
	}

	return NewUInt32Value(
		interpreter,
		func() uint32 {
			return uint32(v | o)
		},
	)
}

func (v UInt32Value) BitwiseXor(interpreter *Interpreter, other IntegerValue) IntegerValue {
	o, ok := other.(UInt32Value)
	if !ok {
		panic(InvalidOperandsError{
			Operation: ast.OperationBitwiseXor,
			LeftType:  v.StaticType(),
			RightType: other.StaticType(),
		})
	}

	return NewUInt32Value(
		interpreter,
		func() uint32 {
			return uint32(v ^ o)
		},
	)
}

func (v UInt32Value) BitwiseAnd(interpreter *Interpreter, other IntegerValue) IntegerValue {
	o, ok := other.(UInt32Value)
	if !ok {
		panic(InvalidOperandsError{
			Operation: ast.OperationBitwiseAnd,
			LeftType:  v.StaticType(),
			RightType: other.StaticType(),
		})
	}

	return NewUInt32Value(
		interpreter,
		func() uint32 {
			return uint32(v & o)
		},
	)
}

func (v UInt32Value) BitwiseLeftShift(interpreter *Interpreter, other IntegerValue) IntegerValue {
	o, ok := other.(UInt32Value)
	if !ok {
		panic(InvalidOperandsError{
			Operation: ast.OperationBitwiseLeftShift,
			LeftType:  v.StaticType(),
			RightType: other.StaticType(),
		})
	}

	return NewUInt32Value(
		interpreter,
		func() uint32 {
			return uint32(v << o)
		},
	)
}

func (v UInt32Value) BitwiseRightShift(interpreter *Interpreter, other IntegerValue) IntegerValue {
	o, ok := other.(UInt32Value)
	if !ok {
		panic(InvalidOperandsError{
			Operation: ast.OperationBitwiseRightShift,
			LeftType:  v.StaticType(),
			RightType: other.StaticType(),
		})
	}

	return NewUInt32Value(
		interpreter,
		func() uint32 {
			return uint32(v >> o)
		},
	)
}

func (v UInt32Value) GetMember(interpreter *Interpreter, _ func() LocationRange, name string) Value {
	return getNumberValueMember(interpreter, v, name, sema.UInt32Type)
}

func (UInt32Value) RemoveMember(_ *Interpreter, _ func() LocationRange, _ string) Value {
	// Numbers have no removable members (fields / functions)
	panic(errors.NewUnreachableError())
}

func (UInt32Value) SetMember(_ *Interpreter, _ func() LocationRange, _ string, _ Value) {
	// Numbers have no settable members (fields / functions)
	panic(errors.NewUnreachableError())
}

func (v UInt32Value) ToBigEndianBytes() []byte {
	b := make([]byte, 4)
	binary.BigEndian.PutUint32(b, uint32(v))
	return b
}

func (v UInt32Value) ConformsToDynamicType(
	_ *Interpreter,
	_ func() LocationRange,
	dynamicType DynamicType,
	_ TypeConformanceResults,
) bool {
	numberType, ok := dynamicType.(NumberDynamicType)
	return ok && sema.UInt32Type.Equal(numberType.StaticType)
}

func (UInt32Value) IsStorable() bool {
	return true
}

func (v UInt32Value) Storable(_ atree.SlabStorage, _ atree.Address, _ uint64) (atree.Storable, error) {
	return v, nil
}

func (UInt32Value) NeedsStoreTo(_ atree.Address) bool {
	return false
}

func (UInt32Value) IsResourceKinded(_ *Interpreter) bool {
	return false
}

func (v UInt32Value) Transfer(
	interpreter *Interpreter,
	_ func() LocationRange,
	_ atree.Address,
	remove bool,
	storable atree.Storable,
) Value {
	if remove {
		interpreter.RemoveReferencedSlab(storable)
	}
	return v
}

func (v UInt32Value) Clone(_ *Interpreter) Value {
	return v
}

func (UInt32Value) DeepRemove(_ *Interpreter) {
	// NO-OP
}

func (v UInt32Value) ByteSize() uint32 {
	return cborTagSize + getUintCBORSize(uint64(v))
}

func (v UInt32Value) StoredValue(_ atree.SlabStorage) (atree.Value, error) {
	return v, nil
}

func (UInt32Value) ChildStorables() []atree.Storable {
	return nil
}

// UInt64Value

type UInt64Value uint64

var _ Value = UInt64Value(0)
var _ atree.Storable = UInt64Value(0)
var _ NumberValue = UInt64Value(0)
var _ IntegerValue = UInt64Value(0)
var _ EquatableValue = UInt64Value(0)
var _ HashableValue = UInt64Value(0)
var _ MemberAccessibleValue = UInt64Value(0)

// NOTE: important, do *NOT* remove:
// UInt64 values > math.MaxInt64 overflow int.
// Implementing BigNumberValue ensures conversion functions
// call ToBigInt instead of ToInt.
//
var _ BigNumberValue = UInt64Value(0)

var Uint64MemoryUsage = common.NewNumberMemoryUsage(int(unsafe.Sizeof(UInt64Value(0))))

func NewUInt64Value(gauge common.MemoryGauge, uint64Constructor func() uint64) UInt64Value {
	common.UseMemory(gauge, Uint64MemoryUsage)

	return NewUnmeteredUInt64Value(uint64Constructor())
}

func NewUnmeteredUInt64Value(value uint64) UInt64Value {
	return UInt64Value(value)
}

func (UInt64Value) IsValue() {}

func (v UInt64Value) Accept(interpreter *Interpreter, visitor Visitor) {
	visitor.VisitUInt64Value(interpreter, v)
}

func (UInt64Value) Walk(_ *Interpreter, _ func(Value)) {
	// NO-OP
}

var uint64DynamicType DynamicType = NumberDynamicType{sema.UInt64Type}

func (UInt64Value) DynamicType(_ *Interpreter, _ SeenReferences) DynamicType {
	return uint64DynamicType
}

func (UInt64Value) StaticType() StaticType {
	return PrimitiveStaticTypeUInt64
}

func (v UInt64Value) String() string {
	return format.Uint(uint64(v))
}

func (v UInt64Value) RecursiveString(_ SeenReferences) string {
	return v.String()
}

func (v UInt64Value) ToInt() int {
	if v > math.MaxInt64 {
		panic(OverflowError{})
	}
	return int(v)
}

func (v UInt64Value) ByteLength() int {
	return 8
}

// ToBigInt
//
// NOTE: important, do *NOT* remove:
// UInt64 values > math.MaxInt64 overflow int.
// Implementing BigNumberValue ensures conversion functions
// call ToBigInt instead of ToInt.
//
func (v UInt64Value) ToBigInt() *big.Int {
	return new(big.Int).SetUint64(uint64(v))
}

func (v UInt64Value) Negate(*Interpreter) NumberValue {
	panic(errors.NewUnreachableError())
}

func safeAddUint64(a, b uint64) uint64 {
	sum := a + b
	// INT30-C
	if sum < a {
		panic(OverflowError{})
	}
	return sum
}

func (v UInt64Value) Plus(interpreter *Interpreter, other NumberValue) NumberValue {
	o, ok := other.(UInt64Value)
	if !ok {
		panic(InvalidOperandsError{
			Operation: ast.OperationPlus,
			LeftType:  v.StaticType(),
			RightType: other.StaticType(),
		})
	}

	return NewUInt64Value(
		interpreter,
		func() uint64 {
			return safeAddUint64(uint64(v), uint64(o))
		},
	)
}

func (v UInt64Value) SaturatingPlus(interpreter *Interpreter, other NumberValue) NumberValue {
	o, ok := other.(UInt64Value)
	if !ok {
		panic(InvalidOperandsError{
			FunctionName: sema.NumericTypeSaturatingAddFunctionName,
			LeftType:     v.StaticType(),
			RightType:    other.StaticType(),
		})
	}

	return NewUInt64Value(
		interpreter,
		func() uint64 {
			sum := v + o
			// INT30-C
			if sum < v {
				return math.MaxUint64
			}
			return uint64(sum)
		},
	)
}

func (v UInt64Value) Minus(interpreter *Interpreter, other NumberValue) NumberValue {
	o, ok := other.(UInt64Value)
	if !ok {
		panic(InvalidOperandsError{
			Operation: ast.OperationMinus,
			LeftType:  v.StaticType(),
			RightType: other.StaticType(),
		})
	}

	return NewUInt64Value(
		interpreter,
		func() uint64 {
			diff := v - o
			// INT30-C
			if diff > v {
				panic(UnderflowError{})
			}
			return uint64(diff)
		},
	)
}

func (v UInt64Value) SaturatingMinus(interpreter *Interpreter, other NumberValue) NumberValue {
	o, ok := other.(UInt64Value)
	if !ok {
		panic(InvalidOperandsError{
			FunctionName: sema.NumericTypeSaturatingSubtractFunctionName,
			LeftType:     v.StaticType(),
			RightType:    other.StaticType(),
		})
	}

	return NewUInt64Value(
		interpreter,
		func() uint64 {
			diff := v - o
			// INT30-C
			if diff > v {
				return 0
			}
			return uint64(diff)
		},
	)
}

func (v UInt64Value) Mod(interpreter *Interpreter, other NumberValue) NumberValue {
	o, ok := other.(UInt64Value)
	if !ok {
		panic(InvalidOperandsError{
			Operation: ast.OperationMod,
			LeftType:  v.StaticType(),
			RightType: other.StaticType(),
		})
	}

	return NewUInt64Value(
		interpreter,
		func() uint64 {
			if o == 0 {
				panic(DivisionByZeroError{})
			}
			return uint64(v % o)
		},
	)
}

func (v UInt64Value) Mul(interpreter *Interpreter, other NumberValue) NumberValue {
	o, ok := other.(UInt64Value)
	if !ok {
		panic(InvalidOperandsError{
			Operation: ast.OperationMul,
			LeftType:  v.StaticType(),
			RightType: other.StaticType(),
		})
	}

	return NewUInt64Value(
		interpreter,
		func() uint64 {
			if (v > 0) && (o > 0) && (v > (math.MaxUint64 / o)) {
				panic(OverflowError{})
			}
			return uint64(v * o)
		},
	)
}

func (v UInt64Value) SaturatingMul(interpreter *Interpreter, other NumberValue) NumberValue {
	o, ok := other.(UInt64Value)
	if !ok {
		panic(InvalidOperandsError{
			FunctionName: sema.NumericTypeSaturatingMultiplyFunctionName,
			LeftType:     v.StaticType(),
			RightType:    other.StaticType(),
		})
	}

	return NewUInt64Value(
		interpreter,
		func() uint64 {
			// INT30-C
			if (v > 0) && (o > 0) && (v > (math.MaxUint64 / o)) {
				return math.MaxUint64
			}
			return uint64(v * o)
		},
	)
}

func (v UInt64Value) Div(interpreter *Interpreter, other NumberValue) NumberValue {
	o, ok := other.(UInt64Value)
	if !ok {
		panic(InvalidOperandsError{
			Operation: ast.OperationDiv,
			LeftType:  v.StaticType(),
			RightType: other.StaticType(),
		})
	}

	return NewUInt64Value(
		interpreter,
		func() uint64 {
			if o == 0 {
				panic(DivisionByZeroError{})
			}
			return uint64(v / o)
		},
	)
}

func (v UInt64Value) SaturatingDiv(interpreter *Interpreter, other NumberValue) NumberValue {
	defer func() {
		r := recover()
		if _, ok := r.(InvalidOperandsError); ok {
			panic(InvalidOperandsError{
				FunctionName: sema.NumericTypeSaturatingDivideFunctionName,
				LeftType:     v.StaticType(),
				RightType:    other.StaticType(),
			})
		}
	}()

	return v.Div(interpreter, other)
}

func (v UInt64Value) Less(other NumberValue) BoolValue {
	o, ok := other.(UInt64Value)
	if !ok {
		panic(InvalidOperandsError{
			Operation: ast.OperationLess,
			LeftType:  v.StaticType(),
			RightType: other.StaticType(),
		})
	}

	return v < o
}

func (v UInt64Value) LessEqual(other NumberValue) BoolValue {
	o, ok := other.(UInt64Value)
	if !ok {
		panic(InvalidOperandsError{
			Operation: ast.OperationLessEqual,
			LeftType:  v.StaticType(),
			RightType: other.StaticType(),
		})
	}

	return v <= o
}

func (v UInt64Value) Greater(other NumberValue) BoolValue {
	o, ok := other.(UInt64Value)
	if !ok {
		panic(InvalidOperandsError{
			Operation: ast.OperationGreater,
			LeftType:  v.StaticType(),
			RightType: other.StaticType(),
		})
	}

	return v > o
}

func (v UInt64Value) GreaterEqual(other NumberValue) BoolValue {
	o, ok := other.(UInt64Value)
	if !ok {
		panic(InvalidOperandsError{
			Operation: ast.OperationGreaterEqual,
			LeftType:  v.StaticType(),
			RightType: other.StaticType(),
		})
	}

	return v >= o
}

func (v UInt64Value) Equal(_ *Interpreter, _ func() LocationRange, other Value) bool {
	otherUInt64, ok := other.(UInt64Value)
	if !ok {
		return false
	}
	return v == otherUInt64
}

// HashInput returns a byte slice containing:
// - HashInputTypeUInt64 (1 byte)
// - uint64 value encoded in big-endian (8 bytes)
func (v UInt64Value) HashInput(_ *Interpreter, _ func() LocationRange, scratch []byte) []byte {
	scratch[0] = byte(HashInputTypeUInt64)
	binary.BigEndian.PutUint64(scratch[1:], uint64(v))
	return scratch[:9]
}

func ConvertUInt64(memoryGauge common.MemoryGauge, value Value) UInt64Value {
	return NewUInt64Value(
		memoryGauge,
		func() uint64 {
			switch value := value.(type) {
			case BigNumberValue:
				v := value.ToBigInt()
				if v.Cmp(sema.UInt64TypeMaxInt) > 0 {
					panic(OverflowError{})
				} else if v.Sign() < 0 {
					panic(UnderflowError{})
				}
				return uint64(v.Int64())

			case NumberValue:
				v := value.ToInt()
				if v < 0 {
					panic(UnderflowError{})
				}
				return uint64(v)

			default:
				panic(errors.NewUnreachableError())
			}

		},
	)
}

func (v UInt64Value) BitwiseOr(interpreter *Interpreter, other IntegerValue) IntegerValue {
	o, ok := other.(UInt64Value)
	if !ok {
		panic(InvalidOperandsError{
			Operation: ast.OperationBitwiseOr,
			LeftType:  v.StaticType(),
			RightType: other.StaticType(),
		})
	}

	return NewUInt64Value(
		interpreter,
		func() uint64 {
			return uint64(v | o)
		},
	)
}

func (v UInt64Value) BitwiseXor(interpreter *Interpreter, other IntegerValue) IntegerValue {
	o, ok := other.(UInt64Value)
	if !ok {
		panic(InvalidOperandsError{
			Operation: ast.OperationBitwiseXor,
			LeftType:  v.StaticType(),
			RightType: other.StaticType(),
		})
	}

	return NewUInt64Value(
		interpreter,
		func() uint64 {
			return uint64(v ^ o)
		},
	)
}

func (v UInt64Value) BitwiseAnd(interpreter *Interpreter, other IntegerValue) IntegerValue {
	o, ok := other.(UInt64Value)
	if !ok {
		panic(InvalidOperandsError{
			Operation: ast.OperationBitwiseAnd,
			LeftType:  v.StaticType(),
			RightType: other.StaticType(),
		})
	}

	return NewUInt64Value(
		interpreter,
		func() uint64 {
			return uint64(v & o)
		},
	)
}

func (v UInt64Value) BitwiseLeftShift(interpreter *Interpreter, other IntegerValue) IntegerValue {
	o, ok := other.(UInt64Value)
	if !ok {
		panic(InvalidOperandsError{
			Operation: ast.OperationBitwiseLeftShift,
			LeftType:  v.StaticType(),
			RightType: other.StaticType(),
		})
	}

	return NewUInt64Value(
		interpreter,
		func() uint64 {
			return uint64(v << o)
		},
	)
}

func (v UInt64Value) BitwiseRightShift(interpreter *Interpreter, other IntegerValue) IntegerValue {
	o, ok := other.(UInt64Value)
	if !ok {
		panic(InvalidOperandsError{
			Operation: ast.OperationBitwiseRightShift,
			LeftType:  v.StaticType(),
			RightType: other.StaticType(),
		})
	}

	return NewUInt64Value(
		interpreter,
		func() uint64 {
			return uint64(v >> o)
		},
	)
}

func (v UInt64Value) GetMember(interpreter *Interpreter, _ func() LocationRange, name string) Value {
	return getNumberValueMember(interpreter, v, name, sema.UInt64Type)
}

func (UInt64Value) RemoveMember(_ *Interpreter, _ func() LocationRange, _ string) Value {
	// Numbers have no removable members (fields / functions)
	panic(errors.NewUnreachableError())
}

func (UInt64Value) SetMember(_ *Interpreter, _ func() LocationRange, _ string, _ Value) {
	// Numbers have no settable members (fields / functions)
	panic(errors.NewUnreachableError())
}

func (v UInt64Value) ToBigEndianBytes() []byte {
	b := make([]byte, 8)
	binary.BigEndian.PutUint64(b, uint64(v))
	return b
}

func (v UInt64Value) ConformsToDynamicType(
	_ *Interpreter,
	_ func() LocationRange,
	dynamicType DynamicType,
	_ TypeConformanceResults,
) bool {
	numberType, ok := dynamicType.(NumberDynamicType)
	return ok && sema.UInt64Type.Equal(numberType.StaticType)
}

func (UInt64Value) IsStorable() bool {
	return true
}

func (v UInt64Value) Storable(_ atree.SlabStorage, _ atree.Address, _ uint64) (atree.Storable, error) {
	return v, nil
}

func (UInt64Value) NeedsStoreTo(_ atree.Address) bool {
	return false
}

func (UInt64Value) IsResourceKinded(_ *Interpreter) bool {
	return false
}

func (v UInt64Value) Transfer(
	interpreter *Interpreter,
	_ func() LocationRange,
	_ atree.Address,
	remove bool,
	storable atree.Storable,
) Value {
	if remove {
		interpreter.RemoveReferencedSlab(storable)
	}
	return v
}

func (v UInt64Value) Clone(_ *Interpreter) Value {
	return v
}

func (UInt64Value) DeepRemove(_ *Interpreter) {
	// NO-OP
}

func (v UInt64Value) ByteSize() uint32 {
	return cborTagSize + getUintCBORSize(uint64(v))
}

func (v UInt64Value) StoredValue(_ atree.SlabStorage) (atree.Value, error) {
	return v, nil
}

func (UInt64Value) ChildStorables() []atree.Storable {
	return nil
}

// UInt128Value

type UInt128Value struct {
	BigInt *big.Int
}

func NewUInt128ValueFromUint64(interpreter *Interpreter, value uint64) UInt128Value {
	return NewUInt128ValueFromBigInt(
		interpreter,
		func() *big.Int {
			return new(big.Int).SetUint64(value)
		},
	)
}

func NewUnmeteredUInt128ValueFromUint64(value uint64) UInt128Value {
	return NewUnmeteredUInt128ValueFromBigInt(new(big.Int).SetUint64(value))
}

var Uint128MemoryUsage = common.NewBigIntMemoryUsage(16)

func NewUInt128ValueFromBigInt(memoryGauge common.MemoryGauge, bigIntConstructor func() *big.Int) UInt128Value {
	common.UseMemory(memoryGauge, Uint128MemoryUsage)
	value := bigIntConstructor()
	return NewUnmeteredUInt128ValueFromBigInt(value)
}

func NewUnmeteredUInt128ValueFromBigInt(value *big.Int) UInt128Value {
	return UInt128Value{
		BigInt: value,
	}
}

var _ Value = UInt128Value{}
var _ atree.Storable = UInt128Value{}
var _ NumberValue = UInt128Value{}
var _ IntegerValue = UInt128Value{}
var _ EquatableValue = UInt128Value{}
var _ HashableValue = UInt128Value{}
var _ MemberAccessibleValue = UInt128Value{}

func (UInt128Value) IsValue() {}

func (v UInt128Value) Accept(interpreter *Interpreter, visitor Visitor) {
	visitor.VisitUInt128Value(interpreter, v)
}

func (UInt128Value) Walk(_ *Interpreter, _ func(Value)) {
	// NO-OP
}

var uint128DynamicType DynamicType = NumberDynamicType{sema.UInt128Type}

func (UInt128Value) DynamicType(_ *Interpreter, _ SeenReferences) DynamicType {
	return uint128DynamicType
}

func (UInt128Value) StaticType() StaticType {
	return PrimitiveStaticTypeUInt128
}

func (v UInt128Value) ToInt() int {
	if !v.BigInt.IsInt64() {
		panic(OverflowError{})
	}
	return int(v.BigInt.Int64())
}

func (v UInt128Value) ByteLength() int {
	return common.BigIntByteLength(v.BigInt)
}

func (v UInt128Value) ToBigInt() *big.Int {
	return new(big.Int).Set(v.BigInt)
}

func (v UInt128Value) String() string {
	return format.BigInt(v.BigInt)
}

func (v UInt128Value) RecursiveString(_ SeenReferences) string {
	return v.String()
}

func (v UInt128Value) Negate(*Interpreter) NumberValue {
	panic(errors.NewUnreachableError())
}

func (v UInt128Value) Plus(interpreter *Interpreter, other NumberValue) NumberValue {
	o, ok := other.(UInt128Value)
	if !ok {
		panic(InvalidOperandsError{
			Operation: ast.OperationPlus,
			LeftType:  v.StaticType(),
			RightType: other.StaticType(),
		})
	}

	return NewUInt128ValueFromBigInt(
		interpreter,
		func() *big.Int {
			sum := new(big.Int)
			sum.Add(v.BigInt, o.BigInt)
			// Given that this value is backed by an arbitrary size integer,
			// we can just add and check the range of the result.
			//
			// If Go gains a native uint128 type and we switch this value
			// to be based on it, then we need to follow INT30-C:
			//
			//  if sum < v {
			//      ...
			//  }
			//
			if sum.Cmp(sema.UInt128TypeMaxIntBig) > 0 {
				panic(OverflowError{})
			}
			return sum
		},
	)
}

func (v UInt128Value) SaturatingPlus(interpreter *Interpreter, other NumberValue) NumberValue {
	o, ok := other.(UInt128Value)
	if !ok {
		panic(InvalidOperandsError{
			FunctionName: sema.NumericTypeSaturatingAddFunctionName,
			LeftType:     v.StaticType(),
			RightType:    other.StaticType(),
		})
	}

	return NewUInt128ValueFromBigInt(
		interpreter,
		func() *big.Int {
			sum := new(big.Int)
			sum.Add(v.BigInt, o.BigInt)
			// Given that this value is backed by an arbitrary size integer,
			// we can just add and check the range of the result.
			//
			// If Go gains a native uint128 type and we switch this value
			// to be based on it, then we need to follow INT30-C:
			//
			//  if sum < v {
			//      ...
			//  }
			//
			if sum.Cmp(sema.UInt128TypeMaxIntBig) > 0 {
				return sema.UInt128TypeMaxIntBig
			}
			return sum
		},
	)
}

func (v UInt128Value) Minus(interpreter *Interpreter, other NumberValue) NumberValue {
	o, ok := other.(UInt128Value)
	if !ok {
		panic(InvalidOperandsError{
			Operation: ast.OperationMinus,
			LeftType:  v.StaticType(),
			RightType: other.StaticType(),
		})
	}

	return NewUInt128ValueFromBigInt(
		interpreter,
		func() *big.Int {
			diff := new(big.Int)
			diff.Sub(v.BigInt, o.BigInt)
			// Given that this value is backed by an arbitrary size integer,
			// we can just subtract and check the range of the result.
			//
			// If Go gains a native uint128 type and we switch this value
			// to be based on it, then we need to follow INT30-C:
			//
			//   if diff > v {
			// 	     ...
			//   }
			//
			if diff.Cmp(sema.UInt128TypeMinIntBig) < 0 {
				panic(UnderflowError{})
			}
			return diff
		},
	)
}

func (v UInt128Value) SaturatingMinus(interpreter *Interpreter, other NumberValue) NumberValue {
	o, ok := other.(UInt128Value)
	if !ok {
		panic(InvalidOperandsError{
			FunctionName: sema.NumericTypeSaturatingSubtractFunctionName,
			LeftType:     v.StaticType(),
			RightType:    other.StaticType(),
		})
	}

	return NewUInt128ValueFromBigInt(
		interpreter,
		func() *big.Int {
			diff := new(big.Int)
			diff.Sub(v.BigInt, o.BigInt)
			// Given that this value is backed by an arbitrary size integer,
			// we can just subtract and check the range of the result.
			//
			// If Go gains a native uint128 type and we switch this value
			// to be based on it, then we need to follow INT30-C:
			//
			//   if diff > v {
			// 	     ...
			//   }
			//
			if diff.Cmp(sema.UInt128TypeMinIntBig) < 0 {
				return sema.UInt128TypeMinIntBig
			}
			return diff
		},
	)
}

func (v UInt128Value) Mod(interpreter *Interpreter, other NumberValue) NumberValue {
	o, ok := other.(UInt128Value)
	if !ok {
		panic(InvalidOperandsError{
			Operation: ast.OperationMod,
			LeftType:  v.StaticType(),
			RightType: other.StaticType(),
		})
	}

	return NewUInt128ValueFromBigInt(
		interpreter,
		func() *big.Int {
			res := new(big.Int)
			if o.BigInt.Cmp(res) == 0 {
				panic(DivisionByZeroError{})
			}
			return res.Rem(v.BigInt, o.BigInt)
		},
	)
}

func (v UInt128Value) Mul(interpreter *Interpreter, other NumberValue) NumberValue {
	o, ok := other.(UInt128Value)
	if !ok {
		panic(InvalidOperandsError{
			Operation: ast.OperationMul,
			LeftType:  v.StaticType(),
			RightType: other.StaticType(),
		})
	}

	return NewUInt128ValueFromBigInt(
		interpreter,
		func() *big.Int {
			res := new(big.Int)
			res.Mul(v.BigInt, o.BigInt)
			if res.Cmp(sema.UInt128TypeMaxIntBig) > 0 {
				panic(OverflowError{})
			}
			return res
		},
	)
}

func (v UInt128Value) SaturatingMul(interpreter *Interpreter, other NumberValue) NumberValue {
	o, ok := other.(UInt128Value)
	if !ok {
		panic(InvalidOperandsError{
			FunctionName: sema.NumericTypeSaturatingMultiplyFunctionName,
			LeftType:     v.StaticType(),
			RightType:    other.StaticType(),
		})
	}

	return NewUInt128ValueFromBigInt(
		interpreter,
		func() *big.Int {
			res := new(big.Int)
			res.Mul(v.BigInt, o.BigInt)
			if res.Cmp(sema.UInt128TypeMaxIntBig) > 0 {
				return sema.UInt128TypeMaxIntBig
			}
			return res
		},
	)
}

func (v UInt128Value) Div(interpreter *Interpreter, other NumberValue) NumberValue {
	o, ok := other.(UInt128Value)
	if !ok {
		panic(InvalidOperandsError{
			Operation: ast.OperationDiv,
			LeftType:  v.StaticType(),
			RightType: other.StaticType(),
		})
	}

	return NewUInt128ValueFromBigInt(
		interpreter,
		func() *big.Int {
			res := new(big.Int)
			if o.BigInt.Cmp(res) == 0 {
				panic(DivisionByZeroError{})
			}
			return res.Div(v.BigInt, o.BigInt)
		},
	)

}

func (v UInt128Value) SaturatingDiv(interpreter *Interpreter, other NumberValue) NumberValue {
	defer func() {
		r := recover()
		if _, ok := r.(InvalidOperandsError); ok {
			panic(InvalidOperandsError{
				FunctionName: sema.NumericTypeSaturatingDivideFunctionName,
				LeftType:     v.StaticType(),
				RightType:    other.StaticType(),
			})
		}
	}()

	return v.Div(interpreter, other)
}

func (v UInt128Value) Less(other NumberValue) BoolValue {
	o, ok := other.(UInt128Value)
	if !ok {
		panic(InvalidOperandsError{
			Operation: ast.OperationLess,
			LeftType:  v.StaticType(),
			RightType: other.StaticType(),
		})
	}

	cmp := v.BigInt.Cmp(o.BigInt)
	return cmp == -1
}

func (v UInt128Value) LessEqual(other NumberValue) BoolValue {
	o, ok := other.(UInt128Value)
	if !ok {
		panic(InvalidOperandsError{
			Operation: ast.OperationLessEqual,
			LeftType:  v.StaticType(),
			RightType: other.StaticType(),
		})
	}

	cmp := v.BigInt.Cmp(o.BigInt)
	return cmp <= 0
}

func (v UInt128Value) Greater(other NumberValue) BoolValue {
	o, ok := other.(UInt128Value)
	if !ok {
		panic(InvalidOperandsError{
			Operation: ast.OperationGreater,
			LeftType:  v.StaticType(),
			RightType: other.StaticType(),
		})
	}

	cmp := v.BigInt.Cmp(o.BigInt)
	return cmp == 1
}

func (v UInt128Value) GreaterEqual(other NumberValue) BoolValue {
	o, ok := other.(UInt128Value)
	if !ok {
		panic(InvalidOperandsError{
			Operation: ast.OperationGreaterEqual,
			LeftType:  v.StaticType(),
			RightType: other.StaticType(),
		})
	}

	cmp := v.BigInt.Cmp(o.BigInt)
	return cmp >= 0
}

func (v UInt128Value) Equal(_ *Interpreter, _ func() LocationRange, other Value) bool {
	otherInt, ok := other.(UInt128Value)
	if !ok {
		return false
	}
	cmp := v.BigInt.Cmp(otherInt.BigInt)
	return cmp == 0
}

// HashInput returns a byte slice containing:
// - HashInputTypeUInt128 (1 byte)
// - big int encoded in big endian (n bytes)
func (v UInt128Value) HashInput(_ *Interpreter, _ func() LocationRange, scratch []byte) []byte {
	b := UnsignedBigIntToBigEndianBytes(v.BigInt)

	length := 1 + len(b)
	var buffer []byte
	if length <= len(scratch) {
		buffer = scratch[:length]
	} else {
		buffer = make([]byte, length)
	}

	buffer[0] = byte(HashInputTypeUInt128)
	copy(buffer[1:], b)
	return buffer
}

func ConvertUInt128(memoryGauge common.MemoryGauge, value Value) Value {
	return NewUInt128ValueFromBigInt(
		memoryGauge,
		func() *big.Int {

			var v *big.Int

			switch value := value.(type) {
			case BigNumberValue:
				v = value.ToBigInt()

			case NumberValue:
				v = big.NewInt(int64(value.ToInt()))

			default:
				panic(errors.NewUnreachableError())
			}

			if v.Cmp(sema.UInt128TypeMaxIntBig) > 0 {
				panic(OverflowError{})
			} else if v.Sign() < 0 {
				panic(UnderflowError{})
			}

			return v
		},
	)
}

func (v UInt128Value) BitwiseOr(interpreter *Interpreter, other IntegerValue) IntegerValue {
	o, ok := other.(UInt128Value)
	if !ok {
		panic(InvalidOperandsError{
			Operation: ast.OperationBitwiseOr,
			LeftType:  v.StaticType(),
			RightType: other.StaticType(),
		})
	}

	return NewUInt128ValueFromBigInt(
		interpreter,
		func() *big.Int {
			res := new(big.Int)
			return res.Or(v.BigInt, o.BigInt)
		},
	)
}

func (v UInt128Value) BitwiseXor(interpreter *Interpreter, other IntegerValue) IntegerValue {
	o, ok := other.(UInt128Value)
	if !ok {
		panic(InvalidOperandsError{
			Operation: ast.OperationBitwiseXor,
			LeftType:  v.StaticType(),
			RightType: other.StaticType(),
		})
	}

	return NewUInt128ValueFromBigInt(
		interpreter,
		func() *big.Int {
			res := new(big.Int)
			return res.Xor(v.BigInt, o.BigInt)
		},
	)
}

func (v UInt128Value) BitwiseAnd(interpreter *Interpreter, other IntegerValue) IntegerValue {
	o, ok := other.(UInt128Value)
	if !ok {
		panic(InvalidOperandsError{
			Operation: ast.OperationBitwiseAnd,
			LeftType:  v.StaticType(),
			RightType: other.StaticType(),
		})
	}

	return NewUInt128ValueFromBigInt(
		interpreter,
		func() *big.Int {
			res := new(big.Int)
			return res.And(v.BigInt, o.BigInt)
		},
	)

}

func (v UInt128Value) BitwiseLeftShift(interpreter *Interpreter, other IntegerValue) IntegerValue {
	o, ok := other.(UInt128Value)
	if !ok {
		panic(InvalidOperandsError{
			Operation: ast.OperationBitwiseLeftShift,
			LeftType:  v.StaticType(),
			RightType: other.StaticType(),
		})
	}

	return NewUInt128ValueFromBigInt(
		interpreter,
		func() *big.Int {
			res := new(big.Int)
			if o.BigInt.Sign() < 0 {
				panic(UnderflowError{})
			}
			if !o.BigInt.IsUint64() {
				panic(OverflowError{})
			}
			return res.Lsh(v.BigInt, uint(o.BigInt.Uint64()))
		},
	)
}

func (v UInt128Value) BitwiseRightShift(interpreter *Interpreter, other IntegerValue) IntegerValue {
	o, ok := other.(UInt128Value)
	if !ok {
		panic(InvalidOperandsError{
			Operation: ast.OperationBitwiseRightShift,
			LeftType:  v.StaticType(),
			RightType: other.StaticType(),
		})
	}

	return NewUInt128ValueFromBigInt(
		interpreter,
		func() *big.Int {
			res := new(big.Int)
			if o.BigInt.Sign() < 0 {
				panic(UnderflowError{})
			}
			if !o.BigInt.IsUint64() {
				panic(OverflowError{})
			}
			return res.Rsh(v.BigInt, uint(o.BigInt.Uint64()))
		},
	)
}

func (v UInt128Value) GetMember(interpreter *Interpreter, _ func() LocationRange, name string) Value {
	return getNumberValueMember(interpreter, v, name, sema.UInt128Type)
}

func (UInt128Value) RemoveMember(_ *Interpreter, _ func() LocationRange, _ string) Value {
	// Numbers have no removable members (fields / functions)
	panic(errors.NewUnreachableError())
}

func (UInt128Value) SetMember(_ *Interpreter, _ func() LocationRange, _ string, _ Value) {
	// Numbers have no settable members (fields / functions)
	panic(errors.NewUnreachableError())
}

func (v UInt128Value) ToBigEndianBytes() []byte {
	return UnsignedBigIntToBigEndianBytes(v.BigInt)
}

func (v UInt128Value) ConformsToDynamicType(
	_ *Interpreter,
	_ func() LocationRange,
	dynamicType DynamicType,
	_ TypeConformanceResults,
) bool {
	numberType, ok := dynamicType.(NumberDynamicType)
	return ok && sema.UInt128Type.Equal(numberType.StaticType)
}

func (UInt128Value) IsStorable() bool {
	return true
}

func (v UInt128Value) Storable(_ atree.SlabStorage, _ atree.Address, _ uint64) (atree.Storable, error) {
	return v, nil
}

func (UInt128Value) NeedsStoreTo(_ atree.Address) bool {
	return false
}

func (UInt128Value) IsResourceKinded(_ *Interpreter) bool {
	return false
}

func (v UInt128Value) Transfer(
	interpreter *Interpreter,
	_ func() LocationRange,
	_ atree.Address,
	remove bool,
	storable atree.Storable,
) Value {
	if remove {
		interpreter.RemoveReferencedSlab(storable)
	}
	return v
}

func (v UInt128Value) Clone(_ *Interpreter) Value {
	return NewUnmeteredUInt128ValueFromBigInt(v.BigInt)
}

func (UInt128Value) DeepRemove(_ *Interpreter) {
	// NO-OP
}

func (v UInt128Value) ByteSize() uint32 {
	return cborTagSize + getBigIntCBORSize(v.BigInt)
}

func (v UInt128Value) StoredValue(_ atree.SlabStorage) (atree.Value, error) {
	return v, nil
}

func (UInt128Value) ChildStorables() []atree.Storable {
	return nil
}

// UInt256Value

type UInt256Value struct {
	BigInt *big.Int
}

func NewUInt256ValueFromUint64(interpreter *Interpreter, value uint64) UInt256Value {
	return NewUInt256ValueFromBigInt(
		interpreter,
		func() *big.Int {
			return new(big.Int).SetUint64(value)
		},
	)
}

func NewUnmeteredUInt256ValueFromUint64(value uint64) UInt256Value {
	return NewUnmeteredUInt256ValueFromBigInt(new(big.Int).SetUint64(value))
}

var Uint256MemoryUsage = common.NewBigIntMemoryUsage(32)

func NewUInt256ValueFromBigInt(memoryGauge common.MemoryGauge, bigIntConstructor func() *big.Int) UInt256Value {
	common.UseMemory(memoryGauge, Uint256MemoryUsage)
	value := bigIntConstructor()
	return NewUnmeteredUInt256ValueFromBigInt(value)
}

func NewUnmeteredUInt256ValueFromBigInt(value *big.Int) UInt256Value {
	return UInt256Value{
		BigInt: value,
	}
}

var _ Value = UInt256Value{}
var _ atree.Storable = UInt256Value{}
var _ NumberValue = UInt256Value{}
var _ IntegerValue = UInt256Value{}
var _ EquatableValue = UInt256Value{}
var _ HashableValue = UInt256Value{}
var _ MemberAccessibleValue = UInt256Value{}

func (UInt256Value) IsValue() {}

func (v UInt256Value) Accept(interpreter *Interpreter, visitor Visitor) {
	visitor.VisitUInt256Value(interpreter, v)
}

func (UInt256Value) Walk(_ *Interpreter, _ func(Value)) {
	// NO-OP
}

var uint256DynamicType DynamicType = NumberDynamicType{sema.UInt256Type}

func (UInt256Value) DynamicType(_ *Interpreter, _ SeenReferences) DynamicType {
	return uint256DynamicType
}

func (UInt256Value) StaticType() StaticType {
	return PrimitiveStaticTypeUInt256
}

func (v UInt256Value) ToInt() int {
	if !v.BigInt.IsInt64() {
		panic(OverflowError{})
	}

	return int(v.BigInt.Int64())
}

func (v UInt256Value) ByteLength() int {
	return common.BigIntByteLength(v.BigInt)
}

func (v UInt256Value) ToBigInt() *big.Int {
	return new(big.Int).Set(v.BigInt)
}

func (v UInt256Value) String() string {
	return format.BigInt(v.BigInt)
}

func (v UInt256Value) RecursiveString(_ SeenReferences) string {
	return v.String()
}

func (v UInt256Value) Negate(*Interpreter) NumberValue {
	panic(errors.NewUnreachableError())
}

func (v UInt256Value) Plus(interpreter *Interpreter, other NumberValue) NumberValue {
	o, ok := other.(UInt256Value)
	if !ok {
		panic(InvalidOperandsError{
			Operation: ast.OperationPlus,
			LeftType:  v.StaticType(),
			RightType: other.StaticType(),
		})
	}

	return NewUInt256ValueFromBigInt(
		interpreter,
		func() *big.Int {
			sum := new(big.Int)
			sum.Add(v.BigInt, o.BigInt)
			// Given that this value is backed by an arbitrary size integer,
			// we can just add and check the range of the result.
			//
			// If Go gains a native uint256 type and we switch this value
			// to be based on it, then we need to follow INT30-C:
			//
			//  if sum < v {
			//      ...
			//  }
			//
			if sum.Cmp(sema.UInt256TypeMaxIntBig) > 0 {
				panic(OverflowError{})
			}
			return sum
		},
	)

}

func (v UInt256Value) SaturatingPlus(interpreter *Interpreter, other NumberValue) NumberValue {
	o, ok := other.(UInt256Value)
	if !ok {
		panic(InvalidOperandsError{
			FunctionName: sema.NumericTypeSaturatingAddFunctionName,
			LeftType:     v.StaticType(),
			RightType:    other.StaticType(),
		})
	}

	return NewUInt256ValueFromBigInt(
		interpreter,
		func() *big.Int {
			sum := new(big.Int)
			sum.Add(v.BigInt, o.BigInt)
			// Given that this value is backed by an arbitrary size integer,
			// we can just add and check the range of the result.
			//
			// If Go gains a native uint256 type and we switch this value
			// to be based on it, then we need to follow INT30-C:
			//
			//  if sum < v {
			//      ...
			//  }
			//
			if sum.Cmp(sema.UInt256TypeMaxIntBig) > 0 {
				return sema.UInt256TypeMaxIntBig
			}
			return sum
		},
	)
}

func (v UInt256Value) Minus(interpreter *Interpreter, other NumberValue) NumberValue {
	o, ok := other.(UInt256Value)
	if !ok {
		panic(InvalidOperandsError{
			Operation: ast.OperationMinus,
			LeftType:  v.StaticType(),
			RightType: other.StaticType(),
		})
	}

	return NewUInt256ValueFromBigInt(
		interpreter,
		func() *big.Int {
			diff := new(big.Int)
			diff.Sub(v.BigInt, o.BigInt)
			// Given that this value is backed by an arbitrary size integer,
			// we can just subtract and check the range of the result.
			//
			// If Go gains a native uint256 type and we switch this value
			// to be based on it, then we need to follow INT30-C:
			//
			//   if diff > v {
			// 	     ...
			//   }
			//
			if diff.Cmp(sema.UInt256TypeMinIntBig) < 0 {
				panic(UnderflowError{})
			}
			return diff
		},
	)
}

func (v UInt256Value) SaturatingMinus(interpreter *Interpreter, other NumberValue) NumberValue {
	o, ok := other.(UInt256Value)
	if !ok {
		panic(InvalidOperandsError{
			FunctionName: sema.NumericTypeSaturatingSubtractFunctionName,
			LeftType:     v.StaticType(),
			RightType:    other.StaticType(),
		})
	}

	return NewUInt256ValueFromBigInt(
		interpreter,
		func() *big.Int {
			diff := new(big.Int)
			diff.Sub(v.BigInt, o.BigInt)
			// Given that this value is backed by an arbitrary size integer,
			// we can just subtract and check the range of the result.
			//
			// If Go gains a native uint256 type and we switch this value
			// to be based on it, then we need to follow INT30-C:
			//
			//   if diff > v {
			// 	     ...
			//   }
			//
			if diff.Cmp(sema.UInt256TypeMinIntBig) < 0 {
				return sema.UInt256TypeMinIntBig
			}
			return diff
		},
	)

}

func (v UInt256Value) Mod(interpreter *Interpreter, other NumberValue) NumberValue {
	o, ok := other.(UInt256Value)
	if !ok {
		panic(InvalidOperandsError{
			Operation: ast.OperationMod,
			LeftType:  v.StaticType(),
			RightType: other.StaticType(),
		})
	}

	return NewUInt256ValueFromBigInt(
		interpreter,
		func() *big.Int {
			res := new(big.Int)
			if o.BigInt.Cmp(res) == 0 {
				panic(DivisionByZeroError{})
			}
			return res.Rem(v.BigInt, o.BigInt)
		},
	)
}

func (v UInt256Value) Mul(interpreter *Interpreter, other NumberValue) NumberValue {
	o, ok := other.(UInt256Value)
	if !ok {
		panic(InvalidOperandsError{
			Operation: ast.OperationMul,
			LeftType:  v.StaticType(),
			RightType: other.StaticType(),
		})
	}

	return NewUInt256ValueFromBigInt(
		interpreter,
		func() *big.Int {
			res := new(big.Int)
			res.Mul(v.BigInt, o.BigInt)
			if res.Cmp(sema.UInt256TypeMaxIntBig) > 0 {
				panic(OverflowError{})
			}
			return res
		},
	)
}

func (v UInt256Value) SaturatingMul(interpreter *Interpreter, other NumberValue) NumberValue {
	o, ok := other.(UInt256Value)
	if !ok {
		panic(InvalidOperandsError{
			FunctionName: sema.NumericTypeSaturatingMultiplyFunctionName,
			LeftType:     v.StaticType(),
			RightType:    other.StaticType(),
		})
	}

	return NewUInt256ValueFromBigInt(
		interpreter,
		func() *big.Int {
			res := new(big.Int)
			res.Mul(v.BigInt, o.BigInt)
			if res.Cmp(sema.UInt256TypeMaxIntBig) > 0 {
				return sema.UInt256TypeMaxIntBig
			}
			return res
		},
	)
}

func (v UInt256Value) Div(interpreter *Interpreter, other NumberValue) NumberValue {
	o, ok := other.(UInt256Value)
	if !ok {
		panic(InvalidOperandsError{
			Operation: ast.OperationDiv,
			LeftType:  v.StaticType(),
			RightType: other.StaticType(),
		})
	}

	return NewUInt256ValueFromBigInt(
		interpreter,
		func() *big.Int {
			res := new(big.Int)
			if o.BigInt.Cmp(res) == 0 {
				panic(DivisionByZeroError{})
			}
			return res.Div(v.BigInt, o.BigInt)
		},
	)
}

func (v UInt256Value) SaturatingDiv(interpreter *Interpreter, other NumberValue) NumberValue {
	defer func() {
		r := recover()
		if _, ok := r.(InvalidOperandsError); ok {
			panic(InvalidOperandsError{
				FunctionName: sema.NumericTypeSaturatingDivideFunctionName,
				LeftType:     v.StaticType(),
				RightType:    other.StaticType(),
			})
		}
	}()

	return v.Div(interpreter, other)
}

func (v UInt256Value) Less(other NumberValue) BoolValue {
	o, ok := other.(UInt256Value)
	if !ok {
		panic(InvalidOperandsError{
			Operation: ast.OperationLess,
			LeftType:  v.StaticType(),
			RightType: other.StaticType(),
		})
	}

	cmp := v.BigInt.Cmp(o.BigInt)
	return cmp == -1
}

func (v UInt256Value) LessEqual(other NumberValue) BoolValue {
	o, ok := other.(UInt256Value)
	if !ok {
		panic(InvalidOperandsError{
			Operation: ast.OperationLessEqual,
			LeftType:  v.StaticType(),
			RightType: other.StaticType(),
		})
	}

	cmp := v.BigInt.Cmp(o.BigInt)
	return cmp <= 0
}

func (v UInt256Value) Greater(other NumberValue) BoolValue {
	o, ok := other.(UInt256Value)
	if !ok {
		panic(InvalidOperandsError{
			Operation: ast.OperationGreater,
			LeftType:  v.StaticType(),
			RightType: other.StaticType(),
		})
	}

	cmp := v.BigInt.Cmp(o.BigInt)
	return cmp == 1
}

func (v UInt256Value) GreaterEqual(other NumberValue) BoolValue {
	o, ok := other.(UInt256Value)
	if !ok {
		panic(InvalidOperandsError{
			Operation: ast.OperationGreaterEqual,
			LeftType:  v.StaticType(),
			RightType: other.StaticType(),
		})
	}

	cmp := v.BigInt.Cmp(o.BigInt)
	return cmp >= 0
}

func (v UInt256Value) Equal(_ *Interpreter, _ func() LocationRange, other Value) bool {
	otherInt, ok := other.(UInt256Value)
	if !ok {
		return false
	}
	cmp := v.BigInt.Cmp(otherInt.BigInt)
	return cmp == 0
}

// HashInput returns a byte slice containing:
// - HashInputTypeUInt256 (1 byte)
// - big int encoded in big endian (n bytes)
func (v UInt256Value) HashInput(_ *Interpreter, _ func() LocationRange, scratch []byte) []byte {
	b := UnsignedBigIntToBigEndianBytes(v.BigInt)

	length := 1 + len(b)
	var buffer []byte
	if length <= len(scratch) {
		buffer = scratch[:length]
	} else {
		buffer = make([]byte, length)
	}

	buffer[0] = byte(HashInputTypeUInt256)
	copy(buffer[1:], b)
	return buffer
}

func ConvertUInt256(memoryGauge common.MemoryGauge, value Value) UInt256Value {
	return NewUInt256ValueFromBigInt(
		memoryGauge,
		func() *big.Int {
			var v *big.Int

			switch value := value.(type) {
			case BigNumberValue:
				v = value.ToBigInt()

			case NumberValue:
				v = big.NewInt(int64(value.ToInt()))

			default:
				panic(errors.NewUnreachableError())
			}

			if v.Cmp(sema.UInt256TypeMaxIntBig) > 0 {
				panic(OverflowError{})
			} else if v.Sign() < 0 {
				panic(UnderflowError{})
			}

			return v
		},
	)
}

func (v UInt256Value) BitwiseOr(interpreter *Interpreter, other IntegerValue) IntegerValue {
	o, ok := other.(UInt256Value)
	if !ok {
		panic(InvalidOperandsError{
			Operation: ast.OperationBitwiseOr,
			LeftType:  v.StaticType(),
			RightType: other.StaticType(),
		})
	}

	return NewUInt256ValueFromBigInt(
		interpreter,
		func() *big.Int {
			res := new(big.Int)
			return res.Or(v.BigInt, o.BigInt)
		},
	)
}

func (v UInt256Value) BitwiseXor(interpreter *Interpreter, other IntegerValue) IntegerValue {
	o, ok := other.(UInt256Value)
	if !ok {
		panic(InvalidOperandsError{
			Operation: ast.OperationBitwiseXor,
			LeftType:  v.StaticType(),
			RightType: other.StaticType(),
		})
	}

	return NewUInt256ValueFromBigInt(
		interpreter,
		func() *big.Int {
			res := new(big.Int)
			return res.Xor(v.BigInt, o.BigInt)
		},
	)
}

func (v UInt256Value) BitwiseAnd(interpreter *Interpreter, other IntegerValue) IntegerValue {
	o, ok := other.(UInt256Value)
	if !ok {
		panic(InvalidOperandsError{
			Operation: ast.OperationBitwiseAnd,
			LeftType:  v.StaticType(),
			RightType: other.StaticType(),
		})
	}

	return NewUInt256ValueFromBigInt(
		interpreter,
		func() *big.Int {
			res := new(big.Int)
			return res.And(v.BigInt, o.BigInt)
		},
	)
}

func (v UInt256Value) BitwiseLeftShift(interpreter *Interpreter, other IntegerValue) IntegerValue {
	o, ok := other.(UInt256Value)
	if !ok {
		panic(InvalidOperandsError{
			Operation: ast.OperationBitwiseLeftShift,
			LeftType:  v.StaticType(),
			RightType: other.StaticType(),
		})
	}

	return NewUInt256ValueFromBigInt(
		interpreter,
		func() *big.Int {
			res := new(big.Int)
			if o.BigInt.Sign() < 0 {
				panic(UnderflowError{})
			}
			if !o.BigInt.IsUint64() {
				panic(OverflowError{})
			}
			return res.Lsh(v.BigInt, uint(o.BigInt.Uint64()))
		},
	)
}

func (v UInt256Value) BitwiseRightShift(interpreter *Interpreter, other IntegerValue) IntegerValue {
	o, ok := other.(UInt256Value)
	if !ok {
		panic(InvalidOperandsError{
			Operation: ast.OperationBitwiseRightShift,
			LeftType:  v.StaticType(),
			RightType: other.StaticType(),
		})
	}

	return NewUInt256ValueFromBigInt(
		interpreter,
		func() *big.Int {
			res := new(big.Int)
			if o.BigInt.Sign() < 0 {
				panic(UnderflowError{})
			}
			if !o.BigInt.IsUint64() {
				panic(OverflowError{})
			}
			return res.Rsh(v.BigInt, uint(o.BigInt.Uint64()))
		},
	)
}

func (v UInt256Value) GetMember(interpreter *Interpreter, _ func() LocationRange, name string) Value {
	return getNumberValueMember(interpreter, v, name, sema.UInt256Type)
}

func (UInt256Value) RemoveMember(_ *Interpreter, _ func() LocationRange, _ string) Value {
	// Numbers have no removable members (fields / functions)
	panic(errors.NewUnreachableError())
}

func (UInt256Value) SetMember(_ *Interpreter, _ func() LocationRange, _ string, _ Value) {
	// Numbers have no settable members (fields / functions)
	panic(errors.NewUnreachableError())
}

func (v UInt256Value) ToBigEndianBytes() []byte {
	return UnsignedBigIntToBigEndianBytes(v.BigInt)
}

func (v UInt256Value) ConformsToDynamicType(
	_ *Interpreter,
	_ func() LocationRange,
	dynamicType DynamicType,
	_ TypeConformanceResults,
) bool {
	numberType, ok := dynamicType.(NumberDynamicType)
	return ok && sema.UInt256Type.Equal(numberType.StaticType)
}

func (UInt256Value) IsStorable() bool {
	return true
}

func (v UInt256Value) Storable(_ atree.SlabStorage, _ atree.Address, _ uint64) (atree.Storable, error) {
	return v, nil
}

func (UInt256Value) NeedsStoreTo(_ atree.Address) bool {
	return false
}

func (UInt256Value) IsResourceKinded(_ *Interpreter) bool {
	return false
}
func (v UInt256Value) Transfer(
	interpreter *Interpreter,
	_ func() LocationRange,
	_ atree.Address,
	remove bool,
	storable atree.Storable,
) Value {
	if remove {
		interpreter.RemoveReferencedSlab(storable)
	}
	return v
}

func (v UInt256Value) Clone(_ *Interpreter) Value {
	return NewUnmeteredUInt256ValueFromBigInt(v.BigInt)
}

func (UInt256Value) DeepRemove(_ *Interpreter) {
	// NO-OP
}

func (v UInt256Value) ByteSize() uint32 {
	return cborTagSize + getBigIntCBORSize(v.BigInt)
}

func (v UInt256Value) StoredValue(_ atree.SlabStorage) (atree.Value, error) {
	return v, nil
}

func (UInt256Value) ChildStorables() []atree.Storable {
	return nil
}

// Word8Value

type Word8Value uint8

var _ Value = Word8Value(0)
var _ atree.Storable = Word8Value(0)
var _ NumberValue = Word8Value(0)
var _ IntegerValue = Word8Value(0)
var _ EquatableValue = Word8Value(0)
var _ HashableValue = Word8Value(0)
var _ MemberAccessibleValue = Word8Value(0)

const word8Size = int(unsafe.Sizeof(Word8Value(0)))

var word8MemoryUsage = common.NewNumberMemoryUsage(word8Size)

func NewWord8Value(gauge common.MemoryGauge, valueGetter func() uint8) Word8Value {
	common.UseMemory(gauge, word8MemoryUsage)

	return NewUnmeteredWord8Value(valueGetter())
}

func NewUnmeteredWord8Value(value uint8) Word8Value {
	return Word8Value(value)
}

func (Word8Value) IsValue() {}

func (v Word8Value) Accept(interpreter *Interpreter, visitor Visitor) {
	visitor.VisitWord8Value(interpreter, v)
}

func (Word8Value) Walk(_ *Interpreter, _ func(Value)) {
	// NO-OP
}

var word8DynamicType DynamicType = NumberDynamicType{sema.Word8Type}

func (Word8Value) DynamicType(_ *Interpreter, _ SeenReferences) DynamicType {
	return word8DynamicType
}

func (Word8Value) StaticType() StaticType {
	return PrimitiveStaticTypeWord8
}

func (v Word8Value) String() string {
	return format.Uint(uint64(v))
}

func (v Word8Value) RecursiveString(_ SeenReferences) string {
	return v.String()
}

func (v Word8Value) ToInt() int {
	return int(v)
}

func (v Word8Value) Negate(*Interpreter) NumberValue {
	panic(errors.NewUnreachableError())
}

func (v Word8Value) Plus(interpreter *Interpreter, other NumberValue) NumberValue {
	o, ok := other.(Word8Value)
	if !ok {
		panic(InvalidOperandsError{
			Operation: ast.OperationPlus,
			LeftType:  v.StaticType(),
			RightType: other.StaticType(),
		})
	}

	valueGetter := func() uint8 {
		return uint8(v + o)
	}

	return NewWord8Value(interpreter, valueGetter)
}

func (v Word8Value) SaturatingPlus(*Interpreter, NumberValue) NumberValue {
	panic(errors.UnreachableError{})
}

func (v Word8Value) Minus(interpreter *Interpreter, other NumberValue) NumberValue {
	o, ok := other.(Word8Value)
	if !ok {
		panic(InvalidOperandsError{
			Operation: ast.OperationMinus,
			LeftType:  v.StaticType(),
			RightType: other.StaticType(),
		})
	}

	valueGetter := func() uint8 {
		return uint8(v - o)
	}

	return NewWord8Value(interpreter, valueGetter)
}

func (v Word8Value) SaturatingMinus(*Interpreter, NumberValue) NumberValue {
	panic(errors.UnreachableError{})
}

func (v Word8Value) Mod(interpreter *Interpreter, other NumberValue) NumberValue {
	o, ok := other.(Word8Value)
	if !ok {
		panic(InvalidOperandsError{
			Operation: ast.OperationMod,
			LeftType:  v.StaticType(),
			RightType: other.StaticType(),
		})
	}

	if o == 0 {
		panic(DivisionByZeroError{})
	}

	valueGetter := func() uint8 {
		return uint8(v % o)
	}

	return NewWord8Value(interpreter, valueGetter)
}

func (v Word8Value) Mul(interpreter *Interpreter, other NumberValue) NumberValue {
	o, ok := other.(Word8Value)
	if !ok {
		panic(InvalidOperandsError{
			Operation: ast.OperationMul,
			LeftType:  v.StaticType(),
			RightType: other.StaticType(),
		})
	}

	valueGetter := func() uint8 {
		return uint8(v * o)
	}

	return NewWord8Value(interpreter, valueGetter)
}

func (v Word8Value) SaturatingMul(*Interpreter, NumberValue) NumberValue {
	panic(errors.UnreachableError{})
}

func (v Word8Value) Div(interpreter *Interpreter, other NumberValue) NumberValue {
	o, ok := other.(Word8Value)
	if !ok {
		panic(InvalidOperandsError{
			Operation: ast.OperationDiv,
			LeftType:  v.StaticType(),
			RightType: other.StaticType(),
		})
	}

	if o == 0 {
		panic(DivisionByZeroError{})
	}

	valueGetter := func() uint8 {
		return uint8(v / o)
	}

	return NewWord8Value(interpreter, valueGetter)
}

func (v Word8Value) SaturatingDiv(*Interpreter, NumberValue) NumberValue {
	panic(errors.UnreachableError{})
}

func (v Word8Value) Less(other NumberValue) BoolValue {
	o, ok := other.(Word8Value)
	if !ok {
		panic(InvalidOperandsError{
			Operation: ast.OperationLess,
			LeftType:  v.StaticType(),
			RightType: other.StaticType(),
		})
	}

	return v < o
}

func (v Word8Value) LessEqual(other NumberValue) BoolValue {
	o, ok := other.(Word8Value)
	if !ok {
		panic(InvalidOperandsError{
			Operation: ast.OperationLessEqual,
			LeftType:  v.StaticType(),
			RightType: other.StaticType(),
		})
	}

	return v <= o
}

func (v Word8Value) Greater(other NumberValue) BoolValue {
	o, ok := other.(Word8Value)
	if !ok {
		panic(InvalidOperandsError{
			Operation: ast.OperationGreater,
			LeftType:  v.StaticType(),
			RightType: other.StaticType(),
		})
	}

	return v > o
}

func (v Word8Value) GreaterEqual(other NumberValue) BoolValue {
	o, ok := other.(Word8Value)
	if !ok {
		panic(InvalidOperandsError{
			Operation: ast.OperationGreaterEqual,
			LeftType:  v.StaticType(),
			RightType: other.StaticType(),
		})
	}

	return v >= o
}

func (v Word8Value) Equal(_ *Interpreter, _ func() LocationRange, other Value) bool {
	otherWord8, ok := other.(Word8Value)
	if !ok {
		return false
	}
	return v == otherWord8
}

// HashInput returns a byte slice containing:
// - HashInputTypeWord8 (1 byte)
// - uint8 value (1 byte)
func (v Word8Value) HashInput(_ *Interpreter, _ func() LocationRange, scratch []byte) []byte {
	scratch[0] = byte(HashInputTypeWord8)
	scratch[1] = byte(v)
	return scratch[:2]
}

func ConvertWord8(memoryGauge common.MemoryGauge, value Value) Word8Value {
	uint8Value := ConvertUInt8(memoryGauge, value)

	// Already metered during conversion in `ConvertUInt8`
	return NewUnmeteredWord8Value(uint8(uint8Value))
}

func (v Word8Value) BitwiseOr(interpreter *Interpreter, other IntegerValue) IntegerValue {
	o, ok := other.(Word8Value)
	if !ok {
		panic(InvalidOperandsError{
			Operation: ast.OperationBitwiseOr,
			LeftType:  v.StaticType(),
			RightType: other.StaticType(),
		})
	}

	valueGetter := func() uint8 {
		return uint8(v | o)
	}

	return NewWord8Value(interpreter, valueGetter)
}

func (v Word8Value) BitwiseXor(interpreter *Interpreter, other IntegerValue) IntegerValue {
	o, ok := other.(Word8Value)
	if !ok {
		panic(InvalidOperandsError{
			Operation: ast.OperationBitwiseXor,
			LeftType:  v.StaticType(),
			RightType: other.StaticType(),
		})
	}

	valueGetter := func() uint8 {
		return uint8(v ^ o)
	}

	return NewWord8Value(interpreter, valueGetter)
}

func (v Word8Value) BitwiseAnd(interpreter *Interpreter, other IntegerValue) IntegerValue {
	o, ok := other.(Word8Value)
	if !ok {
		panic(InvalidOperandsError{
			Operation: ast.OperationBitwiseAnd,
			LeftType:  v.StaticType(),
			RightType: other.StaticType(),
		})
	}

	valueGetter := func() uint8 {
		return uint8(v & o)
	}

	return NewWord8Value(interpreter, valueGetter)
}

func (v Word8Value) BitwiseLeftShift(interpreter *Interpreter, other IntegerValue) IntegerValue {
	o, ok := other.(Word8Value)
	if !ok {
		panic(InvalidOperandsError{
			Operation: ast.OperationBitwiseLeftShift,
			LeftType:  v.StaticType(),
			RightType: other.StaticType(),
		})
	}

	valueGetter := func() uint8 {
		return uint8(v << o)
	}

	return NewWord8Value(interpreter, valueGetter)
}

func (v Word8Value) BitwiseRightShift(interpreter *Interpreter, other IntegerValue) IntegerValue {
	o, ok := other.(Word8Value)
	if !ok {
		panic(InvalidOperandsError{
			Operation: ast.OperationBitwiseRightShift,
			LeftType:  v.StaticType(),
			RightType: other.StaticType(),
		})
	}

	valueGetter := func() uint8 {
		return uint8(v >> o)
	}

	return NewWord8Value(interpreter, valueGetter)
}

func (v Word8Value) GetMember(interpreter *Interpreter, _ func() LocationRange, name string) Value {
	return getNumberValueMember(interpreter, v, name, sema.Word8Type)
}

func (Word8Value) RemoveMember(_ *Interpreter, _ func() LocationRange, _ string) Value {
	// Numbers have no removable members (fields / functions)
	panic(errors.NewUnreachableError())
}

func (Word8Value) SetMember(_ *Interpreter, _ func() LocationRange, _ string, _ Value) {
	// Numbers have no settable members (fields / functions)
	panic(errors.NewUnreachableError())
}

func (v Word8Value) ToBigEndianBytes() []byte {
	return []byte{byte(v)}
}

func (v Word8Value) ConformsToDynamicType(
	_ *Interpreter,
	_ func() LocationRange,
	dynamicType DynamicType,
	_ TypeConformanceResults,
) bool {
	numberType, ok := dynamicType.(NumberDynamicType)
	return ok && sema.Word8Type.Equal(numberType.StaticType)
}

func (Word8Value) IsStorable() bool {
	return true
}

func (v Word8Value) Storable(_ atree.SlabStorage, _ atree.Address, _ uint64) (atree.Storable, error) {
	return v, nil
}

func (Word8Value) NeedsStoreTo(_ atree.Address) bool {
	return false
}

func (Word8Value) IsResourceKinded(_ *Interpreter) bool {
	return false
}

func (v Word8Value) Transfer(
	interpreter *Interpreter,
	_ func() LocationRange,
	_ atree.Address,
	remove bool,
	storable atree.Storable,
) Value {
	if remove {
		interpreter.RemoveReferencedSlab(storable)
	}
	return v
}

func (v Word8Value) Clone(_ *Interpreter) Value {
	return v
}

func (Word8Value) DeepRemove(_ *Interpreter) {
	// NO-OP
}

func (v Word8Value) ByteSize() uint32 {
	return cborTagSize + getUintCBORSize(uint64(v))
}

func (v Word8Value) StoredValue(_ atree.SlabStorage) (atree.Value, error) {
	return v, nil
}

func (Word8Value) ChildStorables() []atree.Storable {
	return nil
}

// Word16Value

type Word16Value uint16

var _ Value = Word16Value(0)
var _ atree.Storable = Word16Value(0)
var _ NumberValue = Word16Value(0)
var _ IntegerValue = Word16Value(0)
var _ EquatableValue = Word16Value(0)
var _ HashableValue = Word16Value(0)
var _ MemberAccessibleValue = Word16Value(0)

const word16Size = int(unsafe.Sizeof(Word16Value(0)))

var word16MemoryUsage = common.NewNumberMemoryUsage(word16Size)

func NewWord16Value(gauge common.MemoryGauge, valueGetter func() uint16) Word16Value {
	common.UseMemory(gauge, word16MemoryUsage)

	return NewUnmeteredWord16Value(valueGetter())
}

func NewUnmeteredWord16Value(value uint16) Word16Value {
	return Word16Value(value)
}

func (Word16Value) IsValue() {}

func (v Word16Value) Accept(interpreter *Interpreter, visitor Visitor) {
	visitor.VisitWord16Value(interpreter, v)
}

func (Word16Value) Walk(_ *Interpreter, _ func(Value)) {
	// NO-OP
}

var word16DynamicType DynamicType = NumberDynamicType{sema.Word16Type}

func (Word16Value) DynamicType(_ *Interpreter, _ SeenReferences) DynamicType {
	return word16DynamicType
}

func (Word16Value) StaticType() StaticType {
	return PrimitiveStaticTypeWord16
}

func (v Word16Value) String() string {
	return format.Uint(uint64(v))
}

func (v Word16Value) RecursiveString(_ SeenReferences) string {
	return v.String()
}

func (v Word16Value) ToInt() int {
	return int(v)
}
func (v Word16Value) Negate(*Interpreter) NumberValue {
	panic(errors.NewUnreachableError())
}

func (v Word16Value) Plus(interpreter *Interpreter, other NumberValue) NumberValue {
	o, ok := other.(Word16Value)
	if !ok {
		panic(InvalidOperandsError{
			Operation: ast.OperationPlus,
			LeftType:  v.StaticType(),
			RightType: other.StaticType(),
		})
	}

	valueGetter := func() uint16 {
		return uint16(v + o)
	}

	return NewWord16Value(interpreter, valueGetter)
}

func (v Word16Value) SaturatingPlus(*Interpreter, NumberValue) NumberValue {
	panic(errors.UnreachableError{})
}

func (v Word16Value) Minus(interpreter *Interpreter, other NumberValue) NumberValue {
	o, ok := other.(Word16Value)
	if !ok {
		panic(InvalidOperandsError{
			Operation: ast.OperationMinus,
			LeftType:  v.StaticType(),
			RightType: other.StaticType(),
		})
	}

	valueGetter := func() uint16 {
		return uint16(v - o)
	}

	return NewWord16Value(interpreter, valueGetter)
}

func (v Word16Value) SaturatingMinus(*Interpreter, NumberValue) NumberValue {
	panic(errors.UnreachableError{})
}

func (v Word16Value) Mod(interpreter *Interpreter, other NumberValue) NumberValue {
	o, ok := other.(Word16Value)
	if !ok {
		panic(InvalidOperandsError{
			Operation: ast.OperationMod,
			LeftType:  v.StaticType(),
			RightType: other.StaticType(),
		})
	}

	if o == 0 {
		panic(DivisionByZeroError{})
	}

	valueGetter := func() uint16 {
		return uint16(v % o)
	}

	return NewWord16Value(interpreter, valueGetter)
}

func (v Word16Value) Mul(interpreter *Interpreter, other NumberValue) NumberValue {
	o, ok := other.(Word16Value)
	if !ok {
		panic(InvalidOperandsError{
			Operation: ast.OperationMul,
			LeftType:  v.StaticType(),
			RightType: other.StaticType(),
		})
	}

	valueGetter := func() uint16 {
		return uint16(v * o)
	}

	return NewWord16Value(interpreter, valueGetter)
}

func (v Word16Value) SaturatingMul(*Interpreter, NumberValue) NumberValue {
	panic(errors.UnreachableError{})
}

func (v Word16Value) Div(interpreter *Interpreter, other NumberValue) NumberValue {
	o, ok := other.(Word16Value)
	if !ok {
		panic(InvalidOperandsError{
			Operation: ast.OperationDiv,
			LeftType:  v.StaticType(),
			RightType: other.StaticType(),
		})
	}

	if o == 0 {
		panic(DivisionByZeroError{})
	}

	valueGetter := func() uint16 {
		return uint16(v / o)
	}

	return NewWord16Value(interpreter, valueGetter)
}

func (v Word16Value) SaturatingDiv(*Interpreter, NumberValue) NumberValue {
	panic(errors.UnreachableError{})
}

func (v Word16Value) Less(other NumberValue) BoolValue {
	o, ok := other.(Word16Value)
	if !ok {
		panic(InvalidOperandsError{
			Operation: ast.OperationLess,
			LeftType:  v.StaticType(),
			RightType: other.StaticType(),
		})
	}

	return v < o
}

func (v Word16Value) LessEqual(other NumberValue) BoolValue {
	o, ok := other.(Word16Value)
	if !ok {
		panic(InvalidOperandsError{
			Operation: ast.OperationLessEqual,
			LeftType:  v.StaticType(),
			RightType: other.StaticType(),
		})
	}

	return v <= o
}

func (v Word16Value) Greater(other NumberValue) BoolValue {
	o, ok := other.(Word16Value)
	if !ok {
		panic(InvalidOperandsError{
			Operation: ast.OperationGreater,
			LeftType:  v.StaticType(),
			RightType: other.StaticType(),
		})
	}

	return v > o
}

func (v Word16Value) GreaterEqual(other NumberValue) BoolValue {
	o, ok := other.(Word16Value)
	if !ok {
		panic(InvalidOperandsError{
			Operation: ast.OperationGreaterEqual,
			LeftType:  v.StaticType(),
			RightType: other.StaticType(),
		})
	}

	return v >= o
}

func (v Word16Value) Equal(_ *Interpreter, _ func() LocationRange, other Value) bool {
	otherWord16, ok := other.(Word16Value)
	if !ok {
		return false
	}
	return v == otherWord16
}

// HashInput returns a byte slice containing:
// - HashInputTypeWord16 (1 byte)
// - uint16 value encoded in big-endian (2 bytes)
func (v Word16Value) HashInput(_ *Interpreter, _ func() LocationRange, scratch []byte) []byte {
	scratch[0] = byte(HashInputTypeWord16)
	binary.BigEndian.PutUint16(scratch[1:], uint16(v))
	return scratch[:3]
}

func ConvertWord16(memoryGauge common.MemoryGauge, value Value) Word16Value {
	uint16Value := ConvertUInt16(memoryGauge, value)

	// Already metered during conversion in `ConvertUInt16`
	return NewUnmeteredWord16Value(uint16(uint16Value))
}

func (v Word16Value) BitwiseOr(interpreter *Interpreter, other IntegerValue) IntegerValue {
	o, ok := other.(Word16Value)
	if !ok {
		panic(InvalidOperandsError{
			Operation: ast.OperationBitwiseOr,
			LeftType:  v.StaticType(),
			RightType: other.StaticType(),
		})
	}

	valueGetter := func() uint16 {
		return uint16(v | o)
	}

	return NewWord16Value(interpreter, valueGetter)
}

func (v Word16Value) BitwiseXor(interpreter *Interpreter, other IntegerValue) IntegerValue {
	o, ok := other.(Word16Value)
	if !ok {
		panic(InvalidOperandsError{
			Operation: ast.OperationBitwiseXor,
			LeftType:  v.StaticType(),
			RightType: other.StaticType(),
		})
	}

	valueGetter := func() uint16 {
		return uint16(v ^ o)
	}

	return NewWord16Value(interpreter, valueGetter)
}

func (v Word16Value) BitwiseAnd(interpreter *Interpreter, other IntegerValue) IntegerValue {
	o, ok := other.(Word16Value)
	if !ok {
		panic(InvalidOperandsError{
			Operation: ast.OperationBitwiseAnd,
			LeftType:  v.StaticType(),
			RightType: other.StaticType(),
		})
	}

	valueGetter := func() uint16 {
		return uint16(v & o)
	}

	return NewWord16Value(interpreter, valueGetter)
}

func (v Word16Value) BitwiseLeftShift(interpreter *Interpreter, other IntegerValue) IntegerValue {
	o, ok := other.(Word16Value)
	if !ok {
		panic(InvalidOperandsError{
			Operation: ast.OperationBitwiseLeftShift,
			LeftType:  v.StaticType(),
			RightType: other.StaticType(),
		})
	}

	valueGetter := func() uint16 {
		return uint16(v << o)
	}

	return NewWord16Value(interpreter, valueGetter)
}

func (v Word16Value) BitwiseRightShift(interpreter *Interpreter, other IntegerValue) IntegerValue {
	o, ok := other.(Word16Value)
	if !ok {
		panic(InvalidOperandsError{
			Operation: ast.OperationBitwiseRightShift,
			LeftType:  v.StaticType(),
			RightType: other.StaticType(),
		})
	}

	valueGetter := func() uint16 {
		return uint16(v >> o)
	}

	return NewWord16Value(interpreter, valueGetter)
}

func (v Word16Value) GetMember(interpreter *Interpreter, _ func() LocationRange, name string) Value {
	return getNumberValueMember(interpreter, v, name, sema.Word16Type)
}

func (Word16Value) RemoveMember(_ *Interpreter, _ func() LocationRange, _ string) Value {
	// Numbers have no removable members (fields / functions)
	panic(errors.NewUnreachableError())
}

func (Word16Value) SetMember(_ *Interpreter, _ func() LocationRange, _ string, _ Value) {
	// Numbers have no settable members (fields / functions)
	panic(errors.NewUnreachableError())
}

func (v Word16Value) ToBigEndianBytes() []byte {
	b := make([]byte, 2)
	binary.BigEndian.PutUint16(b, uint16(v))
	return b
}

func (v Word16Value) ConformsToDynamicType(
	_ *Interpreter,
	_ func() LocationRange,
	dynamicType DynamicType,
	_ TypeConformanceResults,
) bool {
	numberType, ok := dynamicType.(NumberDynamicType)
	return ok && sema.Word16Type.Equal(numberType.StaticType)
}

func (Word16Value) IsStorable() bool {
	return true
}

func (v Word16Value) Storable(_ atree.SlabStorage, _ atree.Address, _ uint64) (atree.Storable, error) {
	return v, nil
}

func (Word16Value) NeedsStoreTo(_ atree.Address) bool {
	return false
}

func (Word16Value) IsResourceKinded(_ *Interpreter) bool {
	return false
}

func (v Word16Value) Transfer(
	interpreter *Interpreter,
	_ func() LocationRange,
	_ atree.Address,
	remove bool,
	storable atree.Storable,
) Value {
	if remove {
		interpreter.RemoveReferencedSlab(storable)
	}
	return v
}

func (v Word16Value) Clone(_ *Interpreter) Value {
	return v
}

func (Word16Value) DeepRemove(_ *Interpreter) {
	// NO-OP
}

func (v Word16Value) ByteSize() uint32 {
	return cborTagSize + getUintCBORSize(uint64(v))
}

func (v Word16Value) StoredValue(_ atree.SlabStorage) (atree.Value, error) {
	return v, nil
}

func (Word16Value) ChildStorables() []atree.Storable {
	return nil
}

// Word32Value

type Word32Value uint32

var _ Value = Word32Value(0)
var _ atree.Storable = Word32Value(0)
var _ NumberValue = Word32Value(0)
var _ IntegerValue = Word32Value(0)
var _ EquatableValue = Word32Value(0)
var _ HashableValue = Word32Value(0)
var _ MemberAccessibleValue = Word32Value(0)

const word32Size = int(unsafe.Sizeof(Word32Value(0)))

var word32MemoryUsage = common.NewNumberMemoryUsage(word32Size)

func NewWord32Value(gauge common.MemoryGauge, valueGetter func() uint32) Word32Value {
	common.UseMemory(gauge, word32MemoryUsage)

	return NewUnmeteredWord32Value(valueGetter())
}

func NewUnmeteredWord32Value(value uint32) Word32Value {
	return Word32Value(value)
}

func (Word32Value) IsValue() {}

func (v Word32Value) Accept(interpreter *Interpreter, visitor Visitor) {
	visitor.VisitWord32Value(interpreter, v)
}

func (Word32Value) Walk(_ *Interpreter, _ func(Value)) {
	// NO-OP
}

var word32DynamicType DynamicType = NumberDynamicType{sema.Word32Type}

func (Word32Value) DynamicType(_ *Interpreter, _ SeenReferences) DynamicType {
	return word32DynamicType
}

func (Word32Value) StaticType() StaticType {
	return PrimitiveStaticTypeWord32
}

func (v Word32Value) String() string {
	return format.Uint(uint64(v))
}

func (v Word32Value) RecursiveString(_ SeenReferences) string {
	return v.String()
}

func (v Word32Value) ToInt() int {
	return int(v)
}

func (v Word32Value) Negate(*Interpreter) NumberValue {
	panic(errors.NewUnreachableError())
}

func (v Word32Value) Plus(interpreter *Interpreter, other NumberValue) NumberValue {
	o, ok := other.(Word32Value)
	if !ok {
		panic(InvalidOperandsError{
			Operation: ast.OperationPlus,
			LeftType:  v.StaticType(),
			RightType: other.StaticType(),
		})
	}

	valueGetter := func() uint32 {
		return uint32(v + o)
	}

	return NewWord32Value(interpreter, valueGetter)
}

func (v Word32Value) SaturatingPlus(*Interpreter, NumberValue) NumberValue {
	panic(errors.UnreachableError{})
}

func (v Word32Value) Minus(interpreter *Interpreter, other NumberValue) NumberValue {
	o, ok := other.(Word32Value)
	if !ok {
		panic(InvalidOperandsError{
			Operation: ast.OperationMinus,
			LeftType:  v.StaticType(),
			RightType: other.StaticType(),
		})
	}

	valueGetter := func() uint32 {
		return uint32(v - o)
	}

	return NewWord32Value(interpreter, valueGetter)
}

func (v Word32Value) SaturatingMinus(*Interpreter, NumberValue) NumberValue {
	panic(errors.UnreachableError{})
}

func (v Word32Value) Mod(interpreter *Interpreter, other NumberValue) NumberValue {
	o, ok := other.(Word32Value)
	if !ok {
		panic(InvalidOperandsError{
			Operation: ast.OperationMod,
			LeftType:  v.StaticType(),
			RightType: other.StaticType(),
		})
	}

	if o == 0 {
		panic(DivisionByZeroError{})
	}

	valueGetter := func() uint32 {
		return uint32(v % o)
	}

	return NewWord32Value(interpreter, valueGetter)
}

func (v Word32Value) Mul(interpreter *Interpreter, other NumberValue) NumberValue {
	o, ok := other.(Word32Value)
	if !ok {
		panic(InvalidOperandsError{
			Operation: ast.OperationMul,
			LeftType:  v.StaticType(),
			RightType: other.StaticType(),
		})
	}

	valueGetter := func() uint32 {
		return uint32(v * o)
	}

	return NewWord32Value(interpreter, valueGetter)
}

func (v Word32Value) SaturatingMul(interpreter *Interpreter, other NumberValue) NumberValue {
	panic(errors.UnreachableError{})
}

func (v Word32Value) Div(interpreter *Interpreter, other NumberValue) NumberValue {
	o, ok := other.(Word32Value)
	if !ok {
		panic(InvalidOperandsError{
			Operation: ast.OperationDiv,
			LeftType:  v.StaticType(),
			RightType: other.StaticType(),
		})
	}

	if o == 0 {
		panic(DivisionByZeroError{})
	}

	valueGetter := func() uint32 {
		return uint32(v / o)
	}

	return NewWord32Value(interpreter, valueGetter)
}

func (v Word32Value) SaturatingDiv(*Interpreter, NumberValue) NumberValue {
	panic(errors.UnreachableError{})
}

func (v Word32Value) Less(other NumberValue) BoolValue {
	o, ok := other.(Word32Value)
	if !ok {
		panic(InvalidOperandsError{
			Operation: ast.OperationLess,
			LeftType:  v.StaticType(),
			RightType: other.StaticType(),
		})
	}

	return v < o
}

func (v Word32Value) LessEqual(other NumberValue) BoolValue {
	o, ok := other.(Word32Value)
	if !ok {
		panic(InvalidOperandsError{
			Operation: ast.OperationLessEqual,
			LeftType:  v.StaticType(),
			RightType: other.StaticType(),
		})
	}

	return v <= o
}

func (v Word32Value) Greater(other NumberValue) BoolValue {
	o, ok := other.(Word32Value)
	if !ok {
		panic(InvalidOperandsError{
			Operation: ast.OperationGreater,
			LeftType:  v.StaticType(),
			RightType: other.StaticType(),
		})
	}

	return v > o
}

func (v Word32Value) GreaterEqual(other NumberValue) BoolValue {
	o, ok := other.(Word32Value)
	if !ok {
		panic(InvalidOperandsError{
			Operation: ast.OperationGreaterEqual,
			LeftType:  v.StaticType(),
			RightType: other.StaticType(),
		})
	}

	return v >= o
}

func (v Word32Value) Equal(_ *Interpreter, _ func() LocationRange, other Value) bool {
	otherWord32, ok := other.(Word32Value)
	if !ok {
		return false
	}
	return v == otherWord32
}

// HashInput returns a byte slice containing:
// - HashInputTypeWord32 (1 byte)
// - uint32 value encoded in big-endian (4 bytes)
func (v Word32Value) HashInput(_ *Interpreter, _ func() LocationRange, scratch []byte) []byte {
	scratch[0] = byte(HashInputTypeWord32)
	binary.BigEndian.PutUint32(scratch[1:], uint32(v))
	return scratch[:5]
}

func ConvertWord32(memoryGauge common.MemoryGauge, value Value) Word32Value {
	uint32Value := ConvertUInt32(memoryGauge, value)

	// Already metered during conversion in `ConvertUInt32`
	return NewUnmeteredWord32Value(uint32(uint32Value))
}

func (v Word32Value) BitwiseOr(interpreter *Interpreter, other IntegerValue) IntegerValue {
	o, ok := other.(Word32Value)
	if !ok {
		panic(InvalidOperandsError{
			Operation: ast.OperationBitwiseOr,
			LeftType:  v.StaticType(),
			RightType: other.StaticType(),
		})
	}

	valueGetter := func() uint32 {
		return uint32(v | o)
	}

	return NewWord32Value(interpreter, valueGetter)
}

func (v Word32Value) BitwiseXor(interpreter *Interpreter, other IntegerValue) IntegerValue {
	o, ok := other.(Word32Value)
	if !ok {
		panic(InvalidOperandsError{
			Operation: ast.OperationBitwiseXor,
			LeftType:  v.StaticType(),
			RightType: other.StaticType(),
		})
	}

	valueGetter := func() uint32 {
		return uint32(v ^ o)
	}

	return NewWord32Value(interpreter, valueGetter)
}

func (v Word32Value) BitwiseAnd(interpreter *Interpreter, other IntegerValue) IntegerValue {
	o, ok := other.(Word32Value)
	if !ok {
		panic(InvalidOperandsError{
			Operation: ast.OperationBitwiseAnd,
			LeftType:  v.StaticType(),
			RightType: other.StaticType(),
		})
	}

	valueGetter := func() uint32 {
		return uint32(v & o)
	}

	return NewWord32Value(interpreter, valueGetter)
}

func (v Word32Value) BitwiseLeftShift(interpreter *Interpreter, other IntegerValue) IntegerValue {
	o, ok := other.(Word32Value)
	if !ok {
		panic(InvalidOperandsError{
			Operation: ast.OperationBitwiseLeftShift,
			LeftType:  v.StaticType(),
			RightType: other.StaticType(),
		})
	}

	valueGetter := func() uint32 {
		return uint32(v << o)
	}

	return NewWord32Value(interpreter, valueGetter)
}

func (v Word32Value) BitwiseRightShift(interpreter *Interpreter, other IntegerValue) IntegerValue {
	o, ok := other.(Word32Value)
	if !ok {
		panic(InvalidOperandsError{
			Operation: ast.OperationBitwiseRightShift,
			LeftType:  v.StaticType(),
			RightType: other.StaticType(),
		})
	}

	valueGetter := func() uint32 {
		return uint32(v >> o)
	}

	return NewWord32Value(interpreter, valueGetter)
}

func (v Word32Value) GetMember(interpreter *Interpreter, _ func() LocationRange, name string) Value {
	return getNumberValueMember(interpreter, v, name, sema.Word32Type)
}

func (Word32Value) RemoveMember(_ *Interpreter, _ func() LocationRange, _ string) Value {
	// Numbers have no removable members (fields / functions)
	panic(errors.NewUnreachableError())
}

func (Word32Value) SetMember(_ *Interpreter, _ func() LocationRange, _ string, _ Value) {
	// Numbers have no settable members (fields / functions)
	panic(errors.NewUnreachableError())
}

func (v Word32Value) ToBigEndianBytes() []byte {
	b := make([]byte, 4)
	binary.BigEndian.PutUint32(b, uint32(v))
	return b
}

func (v Word32Value) ConformsToDynamicType(
	_ *Interpreter,
	_ func() LocationRange,
	dynamicType DynamicType,
	_ TypeConformanceResults,
) bool {
	numberType, ok := dynamicType.(NumberDynamicType)
	return ok && sema.Word32Type.Equal(numberType.StaticType)
}

func (Word32Value) IsStorable() bool {
	return true
}

func (v Word32Value) Storable(_ atree.SlabStorage, _ atree.Address, _ uint64) (atree.Storable, error) {
	return v, nil
}

func (Word32Value) NeedsStoreTo(_ atree.Address) bool {
	return false
}

func (Word32Value) IsResourceKinded(_ *Interpreter) bool {
	return false
}

func (v Word32Value) Transfer(
	interpreter *Interpreter,
	_ func() LocationRange,
	_ atree.Address,
	remove bool,
	storable atree.Storable,
) Value {
	if remove {
		interpreter.RemoveReferencedSlab(storable)
	}
	return v
}

func (v Word32Value) Clone(_ *Interpreter) Value {
	return v
}

func (Word32Value) DeepRemove(_ *Interpreter) {
	// NO-OP
}

func (v Word32Value) ByteSize() uint32 {
	return cborTagSize + getUintCBORSize(uint64(v))
}

func (v Word32Value) StoredValue(_ atree.SlabStorage) (atree.Value, error) {
	return v, nil
}

func (Word32Value) ChildStorables() []atree.Storable {
	return nil
}

// Word64Value

type Word64Value uint64

var _ Value = Word64Value(0)
var _ atree.Storable = Word64Value(0)
var _ NumberValue = Word64Value(0)
var _ IntegerValue = Word64Value(0)
var _ EquatableValue = Word64Value(0)
var _ HashableValue = Word64Value(0)
var _ MemberAccessibleValue = Word64Value(0)

const word64Size = int(unsafe.Sizeof(Word64Value(0)))

var word64MemoryUsage = common.NewNumberMemoryUsage(word64Size)

func NewWord64Value(gauge common.MemoryGauge, valueGetter func() uint64) Word64Value {
	common.UseMemory(gauge, word64MemoryUsage)

	return NewUnmeteredWord64Value(valueGetter())
}

func NewUnmeteredWord64Value(value uint64) Word64Value {
	return Word64Value(value)
}

// NOTE: important, do *NOT* remove:
// Word64 values > math.MaxInt64 overflow int.
// Implementing BigNumberValue ensures conversion functions
// call ToBigInt instead of ToInt.
//
var _ BigNumberValue = Word64Value(0)

func (Word64Value) IsValue() {}

func (v Word64Value) Accept(interpreter *Interpreter, visitor Visitor) {
	visitor.VisitWord64Value(interpreter, v)
}

func (Word64Value) Walk(_ *Interpreter, _ func(Value)) {
	// NO-OP
}

var word64DynamicType DynamicType = NumberDynamicType{sema.Word64Type}

func (Word64Value) DynamicType(_ *Interpreter, _ SeenReferences) DynamicType {
	return word64DynamicType
}

func (Word64Value) StaticType() StaticType {
	return PrimitiveStaticTypeWord64
}

func (v Word64Value) String() string {
	return format.Uint(uint64(v))
}

func (v Word64Value) RecursiveString(_ SeenReferences) string {
	return v.String()
}

func (v Word64Value) ToInt() int {
	if v > math.MaxInt64 {
		panic(OverflowError{})
	}
	return int(v)
}

func (v Word64Value) ByteLength() int {
	return 8
}

// ToBigInt
//
// NOTE: important, do *NOT* remove:
// Word64 values > math.MaxInt64 overflow int.
// Implementing BigNumberValue ensures conversion functions
// call ToBigInt instead of ToInt.
//
func (v Word64Value) ToBigInt() *big.Int {
	return new(big.Int).SetUint64(uint64(v))
}

func (v Word64Value) Negate(*Interpreter) NumberValue {
	panic(errors.NewUnreachableError())
}

func (v Word64Value) Plus(interpreter *Interpreter, other NumberValue) NumberValue {
	o, ok := other.(Word64Value)
	if !ok {
		panic(InvalidOperandsError{
			Operation: ast.OperationPlus,
			LeftType:  v.StaticType(),
			RightType: other.StaticType(),
		})
	}

	valueGetter := func() uint64 {
		return uint64(v + o)
	}

	return NewWord64Value(interpreter, valueGetter)
}

func (v Word64Value) SaturatingPlus(*Interpreter, NumberValue) NumberValue {
	panic(errors.UnreachableError{})
}

func (v Word64Value) Minus(interpreter *Interpreter, other NumberValue) NumberValue {
	o, ok := other.(Word64Value)
	if !ok {
		panic(InvalidOperandsError{
			Operation: ast.OperationMinus,
			LeftType:  v.StaticType(),
			RightType: other.StaticType(),
		})
	}

	valueGetter := func() uint64 {
		return uint64(v - o)
	}

	return NewWord64Value(interpreter, valueGetter)
}

func (v Word64Value) SaturatingMinus(*Interpreter, NumberValue) NumberValue {
	panic(errors.UnreachableError{})
}

func (v Word64Value) Mod(interpreter *Interpreter, other NumberValue) NumberValue {
	o, ok := other.(Word64Value)
	if !ok {
		panic(InvalidOperandsError{
			Operation: ast.OperationMod,
			LeftType:  v.StaticType(),
			RightType: other.StaticType(),
		})
	}

	if o == 0 {
		panic(DivisionByZeroError{})
	}

	valueGetter := func() uint64 {
		return uint64(v % o)
	}

	return NewWord64Value(interpreter, valueGetter)
}

func (v Word64Value) Mul(interpreter *Interpreter, other NumberValue) NumberValue {
	o, ok := other.(Word64Value)
	if !ok {
		panic(InvalidOperandsError{
			Operation: ast.OperationMul,
			LeftType:  v.StaticType(),
			RightType: other.StaticType(),
		})
	}

	valueGetter := func() uint64 {
		return uint64(v * o)
	}

	return NewWord64Value(interpreter, valueGetter)
}

func (v Word64Value) SaturatingMul(*Interpreter, NumberValue) NumberValue {
	panic(errors.UnreachableError{})
}

func (v Word64Value) Div(interpreter *Interpreter, other NumberValue) NumberValue {
	o, ok := other.(Word64Value)
	if !ok {
		panic(InvalidOperandsError{
			Operation: ast.OperationDiv,
			LeftType:  v.StaticType(),
			RightType: other.StaticType(),
		})
	}

	if o == 0 {
		panic(DivisionByZeroError{})
	}

	valueGetter := func() uint64 {
		return uint64(v / o)
	}

	return NewWord64Value(interpreter, valueGetter)
}

func (v Word64Value) SaturatingDiv(*Interpreter, NumberValue) NumberValue {
	panic(errors.UnreachableError{})
}

func (v Word64Value) Less(other NumberValue) BoolValue {
	o, ok := other.(Word64Value)
	if !ok {
		panic(InvalidOperandsError{
			Operation: ast.OperationLess,
			LeftType:  v.StaticType(),
			RightType: other.StaticType(),
		})
	}

	return v < o
}

func (v Word64Value) LessEqual(other NumberValue) BoolValue {
	o, ok := other.(Word64Value)
	if !ok {
		panic(InvalidOperandsError{
			Operation: ast.OperationLessEqual,
			LeftType:  v.StaticType(),
			RightType: other.StaticType(),
		})
	}

	return v <= o
}

func (v Word64Value) Greater(other NumberValue) BoolValue {
	o, ok := other.(Word64Value)
	if !ok {
		panic(InvalidOperandsError{
			Operation: ast.OperationGreater,
			LeftType:  v.StaticType(),
			RightType: other.StaticType(),
		})
	}

	return v > o
}

func (v Word64Value) GreaterEqual(other NumberValue) BoolValue {
	o, ok := other.(Word64Value)
	if !ok {
		panic(InvalidOperandsError{
			Operation: ast.OperationGreaterEqual,
			LeftType:  v.StaticType(),
			RightType: other.StaticType(),
		})
	}

	return v >= o
}

func (v Word64Value) Equal(_ *Interpreter, _ func() LocationRange, other Value) bool {
	otherWord64, ok := other.(Word64Value)
	if !ok {
		return false
	}
	return v == otherWord64
}

// HashInput returns a byte slice containing:
// - HashInputTypeWord64 (1 byte)
// - uint64 value encoded in big-endian (8 bytes)
func (v Word64Value) HashInput(_ *Interpreter, _ func() LocationRange, scratch []byte) []byte {
	scratch[0] = byte(HashInputTypeWord64)
	binary.BigEndian.PutUint64(scratch[1:], uint64(v))
	return scratch[:9]
}

func ConvertWord64(memoryGauge common.MemoryGauge, value Value) Word64Value {
	uint64Value := ConvertUInt64(memoryGauge, value)

	// Already metered during conversion in `ConvertUInt64`
	return NewUnmeteredWord64Value(uint64(uint64Value))
}

func (v Word64Value) BitwiseOr(interpreter *Interpreter, other IntegerValue) IntegerValue {
	o, ok := other.(Word64Value)
	if !ok {
		panic(InvalidOperandsError{
			Operation: ast.OperationBitwiseOr,
			LeftType:  v.StaticType(),
			RightType: other.StaticType(),
		})
	}

	valueGetter := func() uint64 {
		return uint64(v | o)
	}

	return NewWord64Value(interpreter, valueGetter)
}

func (v Word64Value) BitwiseXor(interpreter *Interpreter, other IntegerValue) IntegerValue {
	o, ok := other.(Word64Value)
	if !ok {
		panic(InvalidOperandsError{
			Operation: ast.OperationBitwiseXor,
			LeftType:  v.StaticType(),
			RightType: other.StaticType(),
		})
	}

	valueGetter := func() uint64 {
		return uint64(v ^ o)
	}

	return NewWord64Value(interpreter, valueGetter)
}

func (v Word64Value) BitwiseAnd(interpreter *Interpreter, other IntegerValue) IntegerValue {
	o, ok := other.(Word64Value)
	if !ok {
		panic(InvalidOperandsError{
			Operation: ast.OperationBitwiseAnd,
			LeftType:  v.StaticType(),
			RightType: other.StaticType(),
		})
	}

	valueGetter := func() uint64 {
		return uint64(v & o)
	}

	return NewWord64Value(interpreter, valueGetter)
}

func (v Word64Value) BitwiseLeftShift(interpreter *Interpreter, other IntegerValue) IntegerValue {
	o, ok := other.(Word64Value)
	if !ok {
		panic(InvalidOperandsError{
			Operation: ast.OperationBitwiseLeftShift,
			LeftType:  v.StaticType(),
			RightType: other.StaticType(),
		})
	}

	valueGetter := func() uint64 {
		return uint64(v << o)
	}

	return NewWord64Value(interpreter, valueGetter)
}

func (v Word64Value) BitwiseRightShift(interpreter *Interpreter, other IntegerValue) IntegerValue {
	o, ok := other.(Word64Value)
	if !ok {
		panic(InvalidOperandsError{
			Operation: ast.OperationBitwiseRightShift,
			LeftType:  v.StaticType(),
			RightType: other.StaticType(),
		})
	}

	valueGetter := func() uint64 {
		return uint64(v >> o)
	}

	return NewWord64Value(interpreter, valueGetter)
}

func (v Word64Value) GetMember(interpreter *Interpreter, _ func() LocationRange, name string) Value {
	return getNumberValueMember(interpreter, v, name, sema.Word64Type)
}

func (Word64Value) RemoveMember(_ *Interpreter, _ func() LocationRange, _ string) Value {
	// Numbers have no removable members (fields / functions)
	panic(errors.NewUnreachableError())
}

func (Word64Value) SetMember(_ *Interpreter, _ func() LocationRange, _ string, _ Value) {
	// Numbers have no settable members (fields / functions)
	panic(errors.NewUnreachableError())
}

func (v Word64Value) ToBigEndianBytes() []byte {
	b := make([]byte, 8)
	binary.BigEndian.PutUint64(b, uint64(v))
	return b
}

func (v Word64Value) ConformsToDynamicType(
	_ *Interpreter,
	_ func() LocationRange,
	dynamicType DynamicType,
	_ TypeConformanceResults,
) bool {
	numberType, ok := dynamicType.(NumberDynamicType)
	return ok && sema.Word64Type.Equal(numberType.StaticType)
}

func (Word64Value) IsStorable() bool {
	return true
}

func (v Word64Value) Storable(_ atree.SlabStorage, _ atree.Address, _ uint64) (atree.Storable, error) {
	return v, nil
}

func (Word64Value) NeedsStoreTo(_ atree.Address) bool {
	return false
}

func (Word64Value) IsResourceKinded(_ *Interpreter) bool {
	return false
}

func (v Word64Value) Transfer(
	interpreter *Interpreter,
	_ func() LocationRange,
	_ atree.Address,
	remove bool,
	storable atree.Storable,
) Value {
	if remove {
		interpreter.RemoveReferencedSlab(storable)
	}
	return v
}

func (v Word64Value) Clone(_ *Interpreter) Value {
	return v
}

func (v Word64Value) ByteSize() uint32 {
	return cborTagSize + getUintCBORSize(uint64(v))
}

func (Word64Value) DeepRemove(_ *Interpreter) {
	// NO-OP
}

func (v Word64Value) StoredValue(_ atree.SlabStorage) (atree.Value, error) {
	return v, nil
}

func (Word64Value) ChildStorables() []atree.Storable {
	return nil
}

// FixedPointValue is a fixed-point number value
//
type FixedPointValue interface {
	NumberValue
	IntegerPart() NumberValue
	Scale() int
}

// Fix64Value
//
type Fix64Value int64

const Fix64MaxValue = math.MaxInt64

func NewFix64ValueWithInteger(integer int64) Fix64Value {

	if integer < sema.Fix64TypeMinInt {
		panic(UnderflowError{})
	}

	if integer > sema.Fix64TypeMaxInt {
		panic(OverflowError{})
	}

	return Fix64Value(integer * sema.Fix64Factor)
}

var _ Value = Fix64Value(0)
var _ atree.Storable = Fix64Value(0)
var _ NumberValue = Fix64Value(0)
var _ FixedPointValue = Fix64Value(0)
var _ EquatableValue = Fix64Value(0)
var _ HashableValue = Fix64Value(0)
var _ MemberAccessibleValue = Fix64Value(0)

func (Fix64Value) IsValue() {}

func (v Fix64Value) Accept(interpreter *Interpreter, visitor Visitor) {
	visitor.VisitFix64Value(interpreter, v)
}

func (Fix64Value) Walk(_ *Interpreter, _ func(Value)) {
	// NO-OP
}

var fix64DynamicType DynamicType = NumberDynamicType{sema.Fix64Type}

func (Fix64Value) DynamicType(_ *Interpreter, _ SeenReferences) DynamicType {
	return fix64DynamicType
}

func (Fix64Value) StaticType() StaticType {
	return PrimitiveStaticTypeFix64
}

func (v Fix64Value) String() string {
	return format.Fix64(int64(v))
}

func (v Fix64Value) RecursiveString(_ SeenReferences) string {
	return v.String()
}

func (v Fix64Value) ToInt() int {
	return int(v / sema.Fix64Factor)
}

func (v Fix64Value) Negate(*Interpreter) NumberValue {
	// INT32-C
	if v == math.MinInt64 {
		panic(OverflowError{})
	}
	return -v
}

func (v Fix64Value) Plus(interpreter *Interpreter, other NumberValue) NumberValue {
	o, ok := other.(Fix64Value)
	if !ok {
		panic(InvalidOperandsError{
			Operation: ast.OperationPlus,
			LeftType:  v.StaticType(),
			RightType: other.StaticType(),
		})
	}

	return Fix64Value(safeAddInt64(int64(v), int64(o)))
}

func (v Fix64Value) SaturatingPlus(interpreter *Interpreter, other NumberValue) NumberValue {
	o, ok := other.(Fix64Value)
	if !ok {
		panic(InvalidOperandsError{
			FunctionName: sema.NumericTypeSaturatingAddFunctionName,
			LeftType:     v.StaticType(),
			RightType:    other.StaticType(),
		})
	}

	// INT32-C
	if (o > 0) && (v > (math.MaxInt64 - o)) {
		return Fix64Value(math.MaxInt64)
	} else if (o < 0) && (v < (math.MinInt64 - o)) {
		return Fix64Value(math.MinInt64)
	}
	return v + o
}

func (v Fix64Value) Minus(interpreter *Interpreter, other NumberValue) NumberValue {
	o, ok := other.(Fix64Value)
	if !ok {
		panic(InvalidOperandsError{
			Operation: ast.OperationMinus,
			LeftType:  v.StaticType(),
			RightType: other.StaticType(),
		})
	}

	// INT32-C
	if (o > 0) && (v < (math.MinInt64 + o)) {
		panic(OverflowError{})
	} else if (o < 0) && (v > (math.MaxInt64 + o)) {
		panic(UnderflowError{})
	}
	return v - o
}

func (v Fix64Value) SaturatingMinus(interpreter *Interpreter, other NumberValue) NumberValue {
	o, ok := other.(Fix64Value)
	if !ok {
		panic(InvalidOperandsError{
			FunctionName: sema.NumericTypeSaturatingSubtractFunctionName,
			LeftType:     v.StaticType(),
			RightType:    other.StaticType(),
		})
	}

	// INT32-C
	if (o > 0) && (v < (math.MinInt64 + o)) {
		return Fix64Value(math.MinInt64)
	} else if (o < 0) && (v > (math.MaxInt64 + o)) {
		return Fix64Value(math.MaxInt64)
	}
	return v - o
}

var minInt64Big = big.NewInt(math.MinInt64)
var maxInt64Big = big.NewInt(math.MaxInt64)

func (v Fix64Value) Mul(interpreter *Interpreter, other NumberValue) NumberValue {
	o, ok := other.(Fix64Value)
	if !ok {
		panic(InvalidOperandsError{
			Operation: ast.OperationMul,
			LeftType:  v.StaticType(),
			RightType: other.StaticType(),
		})
	}

	a := new(big.Int).SetInt64(int64(v))
	b := new(big.Int).SetInt64(int64(o))

	result := new(big.Int).Mul(a, b)
	result.Div(result, sema.Fix64FactorBig)

	if result.Cmp(minInt64Big) < 0 {
		panic(UnderflowError{})
	} else if result.Cmp(maxInt64Big) > 0 {
		panic(OverflowError{})
	}

	return Fix64Value(result.Int64())
}

func (v Fix64Value) SaturatingMul(interpreter *Interpreter, other NumberValue) NumberValue {
	o, ok := other.(Fix64Value)
	if !ok {
		panic(InvalidOperandsError{
			FunctionName: sema.NumericTypeSaturatingMultiplyFunctionName,
			LeftType:     v.StaticType(),
			RightType:    other.StaticType(),
		})
	}

	a := new(big.Int).SetInt64(int64(v))
	b := new(big.Int).SetInt64(int64(o))

	result := new(big.Int).Mul(a, b)
	result.Div(result, sema.Fix64FactorBig)

	if result.Cmp(minInt64Big) < 0 {
		return Fix64Value(math.MinInt64)
	} else if result.Cmp(maxInt64Big) > 0 {
		return Fix64Value(math.MaxInt64)
	}

	return Fix64Value(result.Int64())
}

func (v Fix64Value) Div(interpreter *Interpreter, other NumberValue) NumberValue {
	o, ok := other.(Fix64Value)
	if !ok {
		panic(InvalidOperandsError{
			Operation: ast.OperationDiv,
			LeftType:  v.StaticType(),
			RightType: other.StaticType(),
		})
	}

	a := new(big.Int).SetInt64(int64(v))
	b := new(big.Int).SetInt64(int64(o))

	result := new(big.Int).Mul(a, sema.Fix64FactorBig)
	result.Div(result, b)

	if result.Cmp(minInt64Big) < 0 {
		panic(UnderflowError{})
	} else if result.Cmp(maxInt64Big) > 0 {
		panic(OverflowError{})
	}

	return Fix64Value(result.Int64())
}

func (v Fix64Value) SaturatingDiv(interpreter *Interpreter, other NumberValue) NumberValue {
	o, ok := other.(Fix64Value)
	if !ok {
		panic(InvalidOperandsError{
			FunctionName: sema.NumericTypeSaturatingDivideFunctionName,
			LeftType:     v.StaticType(),
			RightType:    other.StaticType(),
		})
	}

	a := new(big.Int).SetInt64(int64(v))
	b := new(big.Int).SetInt64(int64(o))

	result := new(big.Int).Mul(a, sema.Fix64FactorBig)
	result.Div(result, b)

	if result.Cmp(minInt64Big) < 0 {
		return Fix64Value(math.MinInt64)
	} else if result.Cmp(maxInt64Big) > 0 {
		return Fix64Value(math.MaxInt64)
	}

	return Fix64Value(result.Int64())
}

func (v Fix64Value) Mod(interpreter *Interpreter, other NumberValue) NumberValue {
	o, ok := other.(Fix64Value)
	if !ok {
		panic(InvalidOperandsError{
			Operation: ast.OperationMod,
			LeftType:  v.StaticType(),
			RightType: other.StaticType(),
		})
	}

	// v - int(v/o) * o
	quotient, ok := v.Div(interpreter, o).(Fix64Value)
	if !ok {
		panic(InvalidOperandsError{
			Operation: ast.OperationMod,
			LeftType:  v.StaticType(),
			RightType: other.StaticType(),
		})
	}
	truncatedQuotient := (int64(quotient) / sema.Fix64Factor) * sema.Fix64Factor
	return v.Minus(
		interpreter,
		Fix64Value(truncatedQuotient).Mul(interpreter, o),
	)
}

func (v Fix64Value) Less(other NumberValue) BoolValue {
	o, ok := other.(Fix64Value)
	if !ok {
		panic(InvalidOperandsError{
			Operation: ast.OperationLess,
			LeftType:  v.StaticType(),
			RightType: other.StaticType(),
		})
	}

	return v < o
}

func (v Fix64Value) LessEqual(other NumberValue) BoolValue {
	o, ok := other.(Fix64Value)
	if !ok {
		panic(InvalidOperandsError{
			Operation: ast.OperationLessEqual,
			LeftType:  v.StaticType(),
			RightType: other.StaticType(),
		})
	}

	return v <= o
}

func (v Fix64Value) Greater(other NumberValue) BoolValue {
	o, ok := other.(Fix64Value)
	if !ok {
		panic(InvalidOperandsError{
			Operation: ast.OperationGreater,
			LeftType:  v.StaticType(),
			RightType: other.StaticType(),
		})
	}

	return v > o
}

func (v Fix64Value) GreaterEqual(other NumberValue) BoolValue {
	o, ok := other.(Fix64Value)
	if !ok {
		panic(InvalidOperandsError{
			Operation: ast.OperationGreaterEqual,
			LeftType:  v.StaticType(),
			RightType: other.StaticType(),
		})
	}

	return v >= o
}

func (v Fix64Value) Equal(_ *Interpreter, _ func() LocationRange, other Value) bool {
	otherFix64, ok := other.(Fix64Value)
	if !ok {
		return false
	}
	return v == otherFix64
}

// HashInput returns a byte slice containing:
// - HashInputTypeFix64 (1 byte)
// - int64 value encoded in big-endian (8 bytes)
func (v Fix64Value) HashInput(_ *Interpreter, _ func() LocationRange, scratch []byte) []byte {
	scratch[0] = byte(HashInputTypeFix64)
	binary.BigEndian.PutUint64(scratch[1:], uint64(v))
	return scratch[:9]
}

func ConvertFix64(value Value) Fix64Value {
	switch value := value.(type) {
	case Fix64Value:
		return value

	case UFix64Value:
		if value > Fix64MaxValue {
			panic(OverflowError{})
		}
		return Fix64Value(value)

	case BigNumberValue:
		v := value.ToBigInt()

		// First, check if the value is at least in the int64 range.
		// The integer range for Fix64 is smaller, but this test at least
		// allows us to call `v.Int64()` safely.

		if !v.IsInt64() {
			panic(OverflowError{})
		}

		// Now check that the integer value fits the range of Fix64
		return NewFix64ValueWithInteger(v.Int64())

	case NumberValue:
		v := value.ToInt()
		// Check that the integer value fits the range of Fix64
		return NewFix64ValueWithInteger(int64(v))

	default:
		panic(fmt.Sprintf("can't convert Fix64: %s", value))
	}
}

func (v Fix64Value) GetMember(interpreter *Interpreter, _ func() LocationRange, name string) Value {
	return getNumberValueMember(interpreter, v, name, sema.Fix64Type)
}

func (Fix64Value) RemoveMember(_ *Interpreter, _ func() LocationRange, _ string) Value {
	// Numbers have no removable members (fields / functions)
	panic(errors.NewUnreachableError())
}

func (Fix64Value) SetMember(_ *Interpreter, _ func() LocationRange, _ string, _ Value) {
	// Numbers have no settable members (fields / functions)
	panic(errors.NewUnreachableError())
}

func (v Fix64Value) ToBigEndianBytes() []byte {
	b := make([]byte, 8)
	binary.BigEndian.PutUint64(b, uint64(v))
	return b
}

func (v Fix64Value) ConformsToDynamicType(
	_ *Interpreter,
	_ func() LocationRange,
	dynamicType DynamicType,
	_ TypeConformanceResults,
) bool {
	numberType, ok := dynamicType.(NumberDynamicType)
	return ok && sema.Fix64Type.Equal(numberType.StaticType)
}

func (Fix64Value) IsStorable() bool {
	return true
}

func (v Fix64Value) Storable(_ atree.SlabStorage, _ atree.Address, _ uint64) (atree.Storable, error) {
	return v, nil
}

func (Fix64Value) NeedsStoreTo(_ atree.Address) bool {
	return false
}

func (Fix64Value) IsResourceKinded(_ *Interpreter) bool {
	return false
}

func (v Fix64Value) Transfer(
	interpreter *Interpreter,
	_ func() LocationRange,
	_ atree.Address,
	remove bool,
	storable atree.Storable,
) Value {
	if remove {
		interpreter.RemoveReferencedSlab(storable)
	}
	return v
}

func (v Fix64Value) Clone(_ *Interpreter) Value {
	return v
}

func (Fix64Value) DeepRemove(_ *Interpreter) {
	// NO-OP
}

func (v Fix64Value) ByteSize() uint32 {
	return cborTagSize + getIntCBORSize(int64(v))
}

func (v Fix64Value) StoredValue(_ atree.SlabStorage) (atree.Value, error) {
	return v, nil
}

func (Fix64Value) ChildStorables() []atree.Storable {
	return nil
}

func (v Fix64Value) IntegerPart() NumberValue {
	return UInt64Value(v / sema.Fix64Factor)
}

func (Fix64Value) Scale() int {
	return sema.Fix64Scale
}

// UFix64Value
//
type UFix64Value uint64

const UFix64MaxValue = math.MaxUint64

func NewUFix64ValueWithInteger(integer uint64) UFix64Value {
	if integer > sema.UFix64TypeMaxInt {
		panic(OverflowError{})
	}

	return UFix64Value(integer * sema.Fix64Factor)
}

var _ Value = UFix64Value(0)
var _ atree.Storable = UFix64Value(0)
var _ NumberValue = UFix64Value(0)
var _ FixedPointValue = Fix64Value(0)
var _ EquatableValue = UFix64Value(0)
var _ HashableValue = UFix64Value(0)
var _ MemberAccessibleValue = UFix64Value(0)

func (UFix64Value) IsValue() {}

func (v UFix64Value) Accept(interpreter *Interpreter, visitor Visitor) {
	visitor.VisitUFix64Value(interpreter, v)
}

func (UFix64Value) Walk(_ *Interpreter, _ func(Value)) {
	// NO-OP
}

var ufix64DynamicType DynamicType = NumberDynamicType{sema.UFix64Type}

func (UFix64Value) DynamicType(_ *Interpreter, _ SeenReferences) DynamicType {
	return ufix64DynamicType
}

func (UFix64Value) StaticType() StaticType {
	return PrimitiveStaticTypeUFix64
}

func (v UFix64Value) String() string {
	return format.UFix64(uint64(v))
}

func (v UFix64Value) RecursiveString(_ SeenReferences) string {
	return v.String()
}

func (v UFix64Value) ToInt() int {
	return int(v / sema.Fix64Factor)
}

func (v UFix64Value) Negate(*Interpreter) NumberValue {
	panic(errors.NewUnreachableError())
}

func (v UFix64Value) Plus(interpreter *Interpreter, other NumberValue) NumberValue {
	o, ok := other.(UFix64Value)
	if !ok {
		panic(InvalidOperandsError{
			Operation: ast.OperationPlus,
			LeftType:  v.StaticType(),
			RightType: other.StaticType(),
		})
	}

	return UFix64Value(safeAddUint64(uint64(v), uint64(o)))
}

func (v UFix64Value) SaturatingPlus(interpreter *Interpreter, other NumberValue) NumberValue {
	o, ok := other.(UFix64Value)
	if !ok {
		panic(InvalidOperandsError{
			FunctionName: sema.NumericTypeSaturatingAddFunctionName,
			LeftType:     v.StaticType(),
			RightType:    other.StaticType(),
		})
	}

	sum := v + o
	// INT30-C
	if sum < v {
		return UFix64Value(math.MaxUint64)
	}
	return sum
}

func (v UFix64Value) Minus(interpreter *Interpreter, other NumberValue) NumberValue {
	o, ok := other.(UFix64Value)
	if !ok {
		panic(InvalidOperandsError{
			Operation: ast.OperationMinus,
			LeftType:  v.StaticType(),
			RightType: other.StaticType(),
		})
	}

	diff := v - o

	// INT30-C
	if diff > v {
		panic(UnderflowError{})
	}
	return diff
}

func (v UFix64Value) SaturatingMinus(interpreter *Interpreter, other NumberValue) NumberValue {
	o, ok := other.(UFix64Value)
	if !ok {
		panic(InvalidOperandsError{
			FunctionName: sema.NumericTypeSaturatingSubtractFunctionName,
			LeftType:     v.StaticType(),
			RightType:    other.StaticType(),
		})
	}

	diff := v - o

	// INT30-C
	if diff > v {
		return UFix64Value(0)
	}
	return diff
}

func (v UFix64Value) Mul(interpreter *Interpreter, other NumberValue) NumberValue {
	o, ok := other.(UFix64Value)
	if !ok {
		panic(InvalidOperandsError{
			Operation: ast.OperationMul,
			LeftType:  v.StaticType(),
			RightType: other.StaticType(),
		})
	}

	a := new(big.Int).SetUint64(uint64(v))
	b := new(big.Int).SetUint64(uint64(o))

	result := new(big.Int).Mul(a, b)
	result.Div(result, sema.Fix64FactorBig)

	if !result.IsUint64() {
		panic(OverflowError{})
	}

	return UFix64Value(result.Uint64())
}

func (v UFix64Value) SaturatingMul(interpreter *Interpreter, other NumberValue) NumberValue {
	o, ok := other.(UFix64Value)
	if !ok {
		panic(InvalidOperandsError{
			FunctionName: sema.NumericTypeSaturatingMultiplyFunctionName,
			LeftType:     v.StaticType(),
			RightType:    other.StaticType(),
		})
	}

	a := new(big.Int).SetUint64(uint64(v))
	b := new(big.Int).SetUint64(uint64(o))

	result := new(big.Int).Mul(a, b)
	result.Div(result, sema.Fix64FactorBig)

	if !result.IsUint64() {
		return UFix64Value(math.MaxUint64)
	}

	return UFix64Value(result.Uint64())
}

func (v UFix64Value) Div(interpreter *Interpreter, other NumberValue) NumberValue {
	o, ok := other.(UFix64Value)
	if !ok {
		panic(InvalidOperandsError{
			Operation: ast.OperationDiv,
			LeftType:  v.StaticType(),
			RightType: other.StaticType(),
		})
	}

	a := new(big.Int).SetUint64(uint64(v))
	b := new(big.Int).SetUint64(uint64(o))

	result := new(big.Int).Mul(a, sema.Fix64FactorBig)
	result.Div(result, b)

	return UFix64Value(result.Uint64())
}

func (v UFix64Value) SaturatingDiv(interpreter *Interpreter, other NumberValue) NumberValue {
	defer func() {
		r := recover()
		if _, ok := r.(InvalidOperandsError); ok {
			panic(InvalidOperandsError{
				FunctionName: sema.NumericTypeSaturatingDivideFunctionName,
				LeftType:     v.StaticType(),
				RightType:    other.StaticType(),
			})
		}
	}()

	return v.Div(interpreter, other)
}

func (v UFix64Value) Mod(interpreter *Interpreter, other NumberValue) NumberValue {
	o, ok := other.(UFix64Value)
	if !ok {
		panic(InvalidOperandsError{
			Operation: ast.OperationMod,
			LeftType:  v.StaticType(),
			RightType: other.StaticType(),
		})
	}

	// v - int(v/o) * o
	quotient, ok := v.Div(interpreter, o).(UFix64Value)
	if !ok {
		panic(InvalidOperandsError{
			Operation: ast.OperationMod,
			LeftType:  v.StaticType(),
			RightType: other.StaticType(),
		})
	}
	truncatedQuotient := (uint64(quotient) / sema.Fix64Factor) * sema.Fix64Factor
	return v.Minus(
		interpreter,
		UFix64Value(truncatedQuotient).Mul(interpreter, o),
	)
}

func (v UFix64Value) Less(other NumberValue) BoolValue {
	o, ok := other.(UFix64Value)
	if !ok {
		panic(InvalidOperandsError{
			Operation: ast.OperationLess,
			LeftType:  v.StaticType(),
			RightType: other.StaticType(),
		})
	}

	return v < o
}

func (v UFix64Value) LessEqual(other NumberValue) BoolValue {
	o, ok := other.(UFix64Value)
	if !ok {
		panic(InvalidOperandsError{
			Operation: ast.OperationLessEqual,
			LeftType:  v.StaticType(),
			RightType: other.StaticType(),
		})
	}

	return v <= o
}

func (v UFix64Value) Greater(other NumberValue) BoolValue {
	o, ok := other.(UFix64Value)
	if !ok {
		panic(InvalidOperandsError{
			Operation: ast.OperationGreater,
			LeftType:  v.StaticType(),
			RightType: other.StaticType(),
		})
	}

	return v > o
}

func (v UFix64Value) GreaterEqual(other NumberValue) BoolValue {
	o, ok := other.(UFix64Value)
	if !ok {
		panic(InvalidOperandsError{
			Operation: ast.OperationGreaterEqual,
			LeftType:  v.StaticType(),
			RightType: other.StaticType(),
		})
	}

	return v >= o
}

func (v UFix64Value) Equal(_ *Interpreter, _ func() LocationRange, other Value) bool {
	otherUFix64, ok := other.(UFix64Value)
	if !ok {
		return false
	}
	return v == otherUFix64
}

// HashInput returns a byte slice containing:
// - HashInputTypeUFix64 (1 byte)
// - uint64 value encoded in big-endian (8 bytes)
func (v UFix64Value) HashInput(_ *Interpreter, _ func() LocationRange, scratch []byte) []byte {
	scratch[0] = byte(HashInputTypeUFix64)
	binary.BigEndian.PutUint64(scratch[1:], uint64(v))
	return scratch[:9]
}

func ConvertUFix64(value Value) UFix64Value {
	switch value := value.(type) {
	case UFix64Value:
		return value

	case Fix64Value:
		if value < 0 {
			panic(UnderflowError{})
		}
		return UFix64Value(value)

	case BigNumberValue:
		v := value.ToBigInt()

		if v.Sign() < 0 {
			panic(UnderflowError{})
		}

		// First, check if the value is at least in the uint64 range.
		// The integer range for UFix64 is smaller, but this test at least
		// allows us to call `v.UInt64()` safely.

		if !v.IsUint64() {
			panic(OverflowError{})
		}

		// Now check that the integer value fits the range of UFix64
		return NewUFix64ValueWithInteger(v.Uint64())

	case NumberValue:
		v := value.ToInt()
		if v < 0 {
			panic(UnderflowError{})
		}
		// Check that the integer value fits the range of UFix64
		return NewUFix64ValueWithInteger(uint64(v))

	default:
		panic(fmt.Sprintf("can't convert to UFix64: %s", value))
	}
}

func (v UFix64Value) GetMember(interpreter *Interpreter, _ func() LocationRange, name string) Value {
	return getNumberValueMember(interpreter, v, name, sema.UFix64Type)
}

func (UFix64Value) RemoveMember(_ *Interpreter, _ func() LocationRange, _ string) Value {
	// Numbers have no removable members (fields / functions)
	panic(errors.NewUnreachableError())
}

func (UFix64Value) SetMember(_ *Interpreter, _ func() LocationRange, _ string, _ Value) {
	// Numbers have no settable members (fields / functions)
	panic(errors.NewUnreachableError())
}

func (v UFix64Value) ToBigEndianBytes() []byte {
	b := make([]byte, 8)
	binary.BigEndian.PutUint64(b, uint64(v))
	return b
}

func (v UFix64Value) ConformsToDynamicType(
	_ *Interpreter,
	_ func() LocationRange,
	dynamicType DynamicType,
	_ TypeConformanceResults,
) bool {
	numberType, ok := dynamicType.(NumberDynamicType)
	return ok && sema.UFix64Type.Equal(numberType.StaticType)
}

func (UFix64Value) IsStorable() bool {
	return true
}

func (v UFix64Value) Storable(_ atree.SlabStorage, _ atree.Address, _ uint64) (atree.Storable, error) {
	return v, nil
}

func (UFix64Value) NeedsStoreTo(_ atree.Address) bool {
	return false
}

func (UFix64Value) IsResourceKinded(_ *Interpreter) bool {
	return false
}

func (v UFix64Value) Transfer(
	interpreter *Interpreter,
	_ func() LocationRange,
	_ atree.Address,
	remove bool,
	storable atree.Storable,
) Value {
	if remove {
		interpreter.RemoveReferencedSlab(storable)
	}
	return v
}

func (v UFix64Value) Clone(_ *Interpreter) Value {
	return v
}

func (UFix64Value) DeepRemove(_ *Interpreter) {
	// NO-OP
}

func (v UFix64Value) ByteSize() uint32 {
	return cborTagSize + getUintCBORSize(uint64(v))
}

func (v UFix64Value) StoredValue(_ atree.SlabStorage) (atree.Value, error) {
	return v, nil
}

func (UFix64Value) ChildStorables() []atree.Storable {
	return nil
}

func (v UFix64Value) IntegerPart() NumberValue {
	return UInt64Value(v / sema.Fix64Factor)
}

func (UFix64Value) Scale() int {
	return sema.Fix64Scale
}

// CompositeValue

type CompositeValue struct {
	dictionary          *atree.OrderedMap
	Location            common.Location
	QualifiedIdentifier string
	Kind                common.CompositeKind
	InjectedFields      map[string]Value
	ComputedFields      map[string]ComputedField
	NestedVariables     map[string]*Variable
	Functions           map[string]FunctionValue
	Destructor          FunctionValue
	Stringer            func(value *CompositeValue, seenReferences SeenReferences) string
	isDestroyed         bool
	typeID              common.TypeID
	staticType          StaticType
	dynamicType         DynamicType
}

type ComputedField func(*Interpreter, func() LocationRange) Value

type CompositeField struct {
	Name  string
	Value Value
}

func NewCompositeValue(
	interpreter *Interpreter,
	location common.Location,
	qualifiedIdentifier string,
	kind common.CompositeKind,
	fields []CompositeField,
	address common.Address,
) *CompositeValue {

	interpreter.ReportComputation(common.ComputationKindCreateCompositeValue, 1)

	var v *CompositeValue
	if interpreter.tracingEnabled {
		startTime := time.Now()

		defer func() {
			// NOTE: in defer, as v is only initialized at the end of the function
			// if there was no error during construction
			if v == nil {
				return
			}

			owner := v.GetOwner().String()
			typeID := string(v.TypeID())
			kind := v.Kind.String()

			interpreter.reportCompositeValueConstructTrace(
				owner,
				typeID,
				kind,
				time.Since(startTime),
			)
		}()
	}

	dictionary, err := atree.NewMap(
		interpreter.Storage,
		atree.Address(address),
		atree.NewDefaultDigesterBuilder(),
		compositeTypeInfo{
			location:            location,
			qualifiedIdentifier: qualifiedIdentifier,
			kind:                kind,
		},
	)
	if err != nil {
		panic(ExternalError{err})
	}

	typeInfo := compositeTypeInfo{
		location, qualifiedIdentifier, kind,
	}

	v = newCompositeValueFromOrderedMap(interpreter, dictionary, typeInfo)

	for _, field := range fields {
		v.SetMember(
			interpreter,
			// TODO: provide proper location range
			ReturnEmptyLocationRange,
			field.Name,
			field.Value,
		)
	}

	return v
}

func newCompositeValueFromOrderedMap(
	memoryGauge common.MemoryGauge,
	dict *atree.OrderedMap,
	typeInfo compositeTypeInfo,
) *CompositeValue {
	if memoryGauge != nil {
		memoryGauge.UseMemory(common.NewConstantMemoryUsage(common.MemoryKindComposite))
	}
	return &CompositeValue{
		dictionary:          dict,
		Location:            typeInfo.location,
		QualifiedIdentifier: typeInfo.qualifiedIdentifier,
		Kind:                typeInfo.kind,
	}
}

var _ Value = &CompositeValue{}
var _ EquatableValue = &CompositeValue{}
var _ HashableValue = &CompositeValue{}
var _ MemberAccessibleValue = &CompositeValue{}
var _ ReferenceTrackedResourceKindedValue = &CompositeValue{}

func (*CompositeValue) IsValue() {}

func (v *CompositeValue) Accept(interpreter *Interpreter, visitor Visitor) {
	descend := visitor.VisitCompositeValue(interpreter, v)
	if !descend {
		return
	}

	v.ForEachField(interpreter, func(_ string, value Value) {
		value.Accept(interpreter, visitor)
	})
}

// Walk iterates over all field values of the composite value.
// It does NOT walk the computed fields and functions!
//
func (v *CompositeValue) Walk(interpreter *Interpreter, walkChild func(Value)) {
	v.ForEachField(interpreter, func(_ string, value Value) {
		walkChild(value)
	})
}

func (v *CompositeValue) DynamicType(interpreter *Interpreter, _ SeenReferences) DynamicType {
	if v.dynamicType == nil {
		var staticType sema.Type
		var err error
		if v.Location == nil {
			staticType, err = interpreter.getNativeCompositeType(v.QualifiedIdentifier)
		} else {
			staticType, err = interpreter.getUserCompositeType(v.Location, v.TypeID())
		}
		if err != nil {
			panic(err)
		}
		v.dynamicType = CompositeDynamicType{
			StaticType: staticType,
		}
	}
	return v.dynamicType
}

func (v *CompositeValue) StaticType() StaticType {
	if v.staticType == nil {
		// NOTE: Instead of using NewCompositeStaticType, which always generates the type ID,
		// use the TypeID accessor, which may return an already computed type ID
		v.staticType = CompositeStaticType{
			Location:            v.Location,
			QualifiedIdentifier: v.QualifiedIdentifier,
			TypeID:              v.TypeID(),
		}
	}
	return v.staticType
}

func (v *CompositeValue) IsDestroyed() bool {
	return v.isDestroyed
}

func (v *CompositeValue) Destroy(interpreter *Interpreter, getLocationRange func() LocationRange) {

	interpreter.ReportComputation(common.ComputationKindDestroyCompositeValue, 1)

	if interpreter.invalidatedResourceValidationEnabled {
		v.checkInvalidatedResourceUse(getLocationRange)
	}

	if interpreter.tracingEnabled {
		startTime := time.Now()

		owner := v.GetOwner().String()
		typeID := string(v.TypeID())
		kind := v.Kind.String()

		defer func() {

			interpreter.reportCompositeValueDestroyTrace(
				owner,
				typeID,
				kind,
				time.Since(startTime),
			)
		}()
	}

	interpreter = v.getInterpreter(interpreter)

	// if composite was deserialized, dynamically link in the destructor
	if v.Destructor == nil {
		v.Destructor = interpreter.typeCodes.CompositeCodes[v.TypeID()].DestructorFunction
	}

	destructor := v.Destructor

	if destructor != nil {
		invocation := Invocation{
			Self:             v,
			Arguments:        nil,
			ArgumentTypes:    nil,
			GetLocationRange: getLocationRange,
			Interpreter:      interpreter,
		}

		destructor.invoke(invocation)
	}

	v.isDestroyed = true
	if interpreter.invalidatedResourceValidationEnabled {
		v.dictionary = nil
	}
}

func (v *CompositeValue) GetMember(interpreter *Interpreter, getLocationRange func() LocationRange, name string) Value {

	if interpreter.invalidatedResourceValidationEnabled {
		v.checkInvalidatedResourceUse(getLocationRange)
	}

	if interpreter.tracingEnabled {
		startTime := time.Now()

		owner := v.GetOwner().String()
		typeID := string(v.TypeID())
		kind := v.Kind.String()

		defer func() {
			interpreter.reportCompositeValueGetMemberTrace(
				owner,
				typeID,
				kind,
				name,
				time.Since(startTime),
			)
		}()
	}

	if v.Kind == common.CompositeKindResource &&
		name == sema.ResourceOwnerFieldName {

		return v.OwnerValue(interpreter, getLocationRange)
	}

	storable, err := v.dictionary.Get(
		StringAtreeComparator,
		StringAtreeHashInput,
		StringAtreeValue(name),
	)
	if err != nil {
		if _, ok := err.(*atree.KeyNotFoundError); !ok {
			panic(ExternalError{err})
		}
	}
	if storable != nil {
		return StoredValue(interpreter, storable, interpreter.Storage)
	}

	if v.NestedVariables != nil {
		variable, ok := v.NestedVariables[name]
		if ok {
			return variable.GetValue()
		}
	}

	interpreter = v.getInterpreter(interpreter)

	if v.ComputedFields != nil {
		if computedField, ok := v.ComputedFields[name]; ok {
			return computedField(interpreter, getLocationRange)
		}
	}

	// If the composite value was deserialized, dynamically link in the functions
	// and get injected fields

	v.InitializeFunctions(interpreter)

	if v.InjectedFields == nil && interpreter.injectedCompositeFieldsHandler != nil {
		v.InjectedFields = interpreter.injectedCompositeFieldsHandler(
			interpreter,
			v.Location,
			v.QualifiedIdentifier,
			v.Kind,
		)
	}

	if v.InjectedFields != nil {
		value, ok := v.InjectedFields[name]
		if ok {
			return value
		}
	}

	function, ok := v.Functions[name]
	if ok {
		return NewBoundFunctionValue(interpreter, function, v)
	}

	return nil
}

func (v *CompositeValue) checkInvalidatedResourceUse(getLocationRange func() LocationRange) {
	if v.isDestroyed || (v.dictionary == nil && v.Kind == common.CompositeKindResource) {
		panic(InvalidatedResourceError{
			LocationRange: getLocationRange(),
		})
	}
}

func (v *CompositeValue) getInterpreter(interpreter *Interpreter) *Interpreter {

	// Get the correct interpreter. The program code might need to be loaded.
	// NOTE: standard library values have no location

	location := v.Location

	if location == nil || common.LocationsMatch(interpreter.Location, location) {
		return interpreter
	}

	return interpreter.EnsureLoaded(v.Location)
}

func (v *CompositeValue) InitializeFunctions(interpreter *Interpreter) {
	if v.Functions != nil {
		return
	}

	v.Functions = interpreter.typeCodes.CompositeCodes[v.TypeID()].CompositeFunctions
}

func (v *CompositeValue) OwnerValue(interpreter *Interpreter, getLocationRange func() LocationRange) OptionalValue {
	address := v.StorageID().Address

	if address == (atree.Address{}) {
		return NilValue{}
	}

	ownerAccount := interpreter.publicAccountHandler(interpreter, AddressValue(address))

	// Owner must be of `PublicAccount` type.
	interpreter.ExpectType(ownerAccount, sema.PublicAccountType, getLocationRange)

	return NewSomeValueNonCopying(interpreter, ownerAccount)
}

func (v *CompositeValue) RemoveMember(
	interpreter *Interpreter,
	getLocationRange func() LocationRange,
	name string,
) Value {

	if interpreter.invalidatedResourceValidationEnabled {
		v.checkInvalidatedResourceUse(getLocationRange)
	}

	if interpreter.tracingEnabled {
		startTime := time.Now()

		owner := v.GetOwner().String()
		typeID := string(v.TypeID())
		kind := v.Kind.String()

		defer func() {
			interpreter.reportCompositeValueRemoveMemberTrace(
				owner,
				typeID,
				kind,
				name,
				time.Since(startTime),
			)
		}()
	}

	// No need to clean up storable for passed-in key value,
	// as atree never calls Storable()
	existingKeyStorable, existingValueStorable, err := v.dictionary.Remove(
		StringAtreeComparator,
		StringAtreeHashInput,
		StringAtreeValue(name),
	)
	if err != nil {
		if _, ok := err.(*atree.KeyNotFoundError); ok {
			return nil
		}
		panic(ExternalError{err})
	}
	interpreter.maybeValidateAtreeValue(v.dictionary)

	storage := interpreter.Storage

	// Key
	interpreter.RemoveReferencedSlab(existingKeyStorable)

	// Value

	storedValue := StoredValue(interpreter, existingValueStorable, storage)
	return storedValue.
		Transfer(
			interpreter,
			getLocationRange,
			atree.Address{},
			true,
			existingValueStorable,
		)
}

func (v *CompositeValue) SetMember(
	interpreter *Interpreter,
	getLocationRange func() LocationRange,
	name string,
	value Value,
) {
	if interpreter.invalidatedResourceValidationEnabled {
		v.checkInvalidatedResourceUse(getLocationRange)
	}

	if interpreter.tracingEnabled {
		startTime := time.Now()

		owner := v.GetOwner().String()
		typeID := string(v.TypeID())
		kind := v.Kind.String()

		defer func() {
			interpreter.reportCompositeValueSetMemberTrace(
				owner,
				typeID,
				kind,
				name,
				time.Since(startTime),
			)
		}()
	}

	address := v.StorageID().Address

	value = value.Transfer(
		interpreter,
		getLocationRange,
		address,
		true,
		nil,
	)

	existingStorable, err := v.dictionary.Set(
		StringAtreeComparator,
		StringAtreeHashInput,
		StringAtreeValue(name),
		value,
	)
	if err != nil {
		panic(ExternalError{err})
	}
	interpreter.maybeValidateAtreeValue(v.dictionary)

	if existingStorable != nil {
		existingValue := StoredValue(interpreter, existingStorable, interpreter.Storage)

		existingValue.DeepRemove(interpreter)

		interpreter.RemoveReferencedSlab(existingStorable)
	}
}

func (v *CompositeValue) String() string {
	return v.RecursiveString(SeenReferences{})
}

func (v *CompositeValue) RecursiveString(seenReferences SeenReferences) string {
	if v.Stringer != nil {
		return v.Stringer(v, seenReferences)
	}

	var fields []CompositeField
	_ = v.dictionary.Iterate(func(key atree.Value, value atree.Value) (resume bool, err error) {
		fields = append(
			fields,
			CompositeField{
				Name: string(key.(StringAtreeValue)),
				// ok to not meter anything created as part of this iteration, since we will discard the result
				// upon creating the string
				Value: MustConvertUnmeteredStoredValue(value),
			},
		)
		return true, nil
	})

	return formatComposite(string(v.TypeID()), fields, seenReferences)
}

func formatComposite(typeId string, fields []CompositeField, seenReferences SeenReferences) string {
	preparedFields := make(
		[]struct {
			Name  string
			Value string
		},
		0,
		len(fields),
	)

	for _, field := range fields {
		preparedFields = append(
			preparedFields,
			struct {
				Name  string
				Value string
			}{
				Name:  field.Name,
				Value: field.Value.RecursiveString(seenReferences),
			},
		)
	}

	return format.Composite(typeId, preparedFields)
}

func (v *CompositeValue) GetField(interpreter *Interpreter, getLocationRange func() LocationRange, name string) Value {

	if interpreter.invalidatedResourceValidationEnabled {
		v.checkInvalidatedResourceUse(getLocationRange)
	}

	storable, err := v.dictionary.Get(
		StringAtreeComparator,
		StringAtreeHashInput,
		StringAtreeValue(name),
	)
	if err != nil {
		if _, ok := err.(*atree.KeyNotFoundError); ok {
			return nil
		}
		panic(ExternalError{err})
	}

	return StoredValue(interpreter, storable, v.dictionary.Storage)
}

func (v *CompositeValue) Equal(interpreter *Interpreter, getLocationRange func() LocationRange, other Value) bool {
	otherComposite, ok := other.(*CompositeValue)
	if !ok {
		return false
	}

	if !v.StaticType().Equal(otherComposite.StaticType()) ||
		v.Kind != otherComposite.Kind ||
		v.dictionary.Count() != otherComposite.dictionary.Count() {

		return false
	}

	iterator, err := v.dictionary.Iterator()
	if err != nil {
		panic(ExternalError{err})
	}

	for {
		key, value, err := iterator.Next()
		if err != nil {
			panic(ExternalError{err})
		}
		if key == nil {
			return true
		}

		fieldName := string(key.(StringAtreeValue))

		// NOTE: Do NOT use an iterator, iteration order of fields may be different
		// (if stored in different account, as storage ID is used as hash seed)
		otherValue := otherComposite.GetField(interpreter, getLocationRange, fieldName)

		equatableValue, ok := MustConvertStoredValue(interpreter, value).(EquatableValue)
		if !ok || !equatableValue.Equal(interpreter, getLocationRange, otherValue) {
			return false
		}
	}
}

// HashInput returns a byte slice containing:
// - HashInputTypeEnum (1 byte)
// - type id (n bytes)
// - hash input of raw value field name (n bytes)
func (v *CompositeValue) HashInput(interpreter *Interpreter, getLocationRange func() LocationRange, scratch []byte) []byte {
	if v.Kind == common.CompositeKindEnum {
		typeID := v.TypeID()

		rawValue := v.GetField(interpreter, getLocationRange, sema.EnumRawValueFieldName)
		rawValueHashInput := rawValue.(HashableValue).
			HashInput(interpreter, getLocationRange, scratch)

		length := 1 + len(typeID) + len(rawValueHashInput)
		if length <= len(scratch) {
			// Copy rawValueHashInput first because
			// rawValueHashInput and scratch can point to the same underlying scratch buffer
			copy(scratch[1+len(typeID):], rawValueHashInput)

			scratch[0] = byte(HashInputTypeEnum)
			copy(scratch[1:], typeID)
			return scratch[:length]
		}

		buffer := make([]byte, length)
		buffer[0] = byte(HashInputTypeEnum)
		copy(buffer[1:], typeID)
		copy(buffer[1+len(typeID):], rawValueHashInput)
		return buffer
	}

	panic(errors.NewUnreachableError())
}

func (v *CompositeValue) TypeID() common.TypeID {
	if v.typeID == "" {
		location := v.Location
		qualifiedIdentifier := v.QualifiedIdentifier
		if location == nil {
			return common.TypeID(qualifiedIdentifier)
		}
		v.typeID = location.TypeID(qualifiedIdentifier)
	}
	return v.typeID
}

func (v *CompositeValue) ConformsToDynamicType(
	interpreter *Interpreter,
	getLocationRange func() LocationRange,
	dynamicType DynamicType,
	results TypeConformanceResults,
) bool {

	if interpreter.tracingEnabled {
		startTime := time.Now()

		owner := v.GetOwner().String()
		typeID := string(v.TypeID())
		kind := v.Kind.String()

		defer func() {
			interpreter.reportCompositeValueConformsToDynamicTypeTrace(
				owner,
				typeID,
				kind,
				time.Since(startTime),
			)
		}()
	}

	compositeDynamicType, ok := dynamicType.(CompositeDynamicType)
	if !ok {
		return false
	}

	compositeType, ok := compositeDynamicType.StaticType.(*sema.CompositeType)
	if !ok ||
		v.Kind != compositeType.Kind ||
		v.TypeID() != compositeType.ID() {

		return false
	}

	fieldsLen := int(v.dictionary.Count())
	if v.ComputedFields != nil {
		fieldsLen += len(v.ComputedFields)
	}

	if fieldsLen != len(compositeType.Fields) {
		return false
	}

	for _, fieldName := range compositeType.Fields {
		value := v.GetField(interpreter, getLocationRange, fieldName)
		if value == nil {
			if v.ComputedFields == nil {
				return false
			}

			fieldGetter, ok := v.ComputedFields[fieldName]
			if !ok {
				return false
			}

			value = fieldGetter(interpreter, getLocationRange)
		}

		member, ok := compositeType.Members.Get(fieldName)
		if !ok {
			return false
		}

		fieldDynamicType := value.DynamicType(interpreter, SeenReferences{})

		if !interpreter.IsSubType(fieldDynamicType, member.TypeAnnotation.Type) {
			return false
		}

		if !value.ConformsToDynamicType(
			interpreter,
			getLocationRange,
			fieldDynamicType,
			results,
		) {
			return false
		}
	}

	return true
}

func (v *CompositeValue) IsStorable() bool {

	// Only structures, resources, enums, and contracts can be stored.
	// Contracts are not directly storable by programs,
	// but they are still stored in storage by the interpreter

	switch v.Kind {
	case common.CompositeKindStructure,
		common.CompositeKindResource,
		common.CompositeKindEnum,
		common.CompositeKindContract:
		break
	default:
		return false
	}

	// Composite value's of native/built-in types are not storable for now
	return v.Location != nil
}

func (v *CompositeValue) Storable(_ atree.SlabStorage, _ atree.Address, _ uint64) (atree.Storable, error) {
	if !v.IsStorable() {
		return NonStorable{Value: v}, nil
	}

	return atree.StorageIDStorable(v.StorageID()), nil
}

func (v *CompositeValue) NeedsStoreTo(address atree.Address) bool {
	return address != v.StorageID().Address
}

func (v *CompositeValue) IsResourceKinded(_ *Interpreter) bool {
	return v.Kind == common.CompositeKindResource
}

func (v *CompositeValue) IsReferenceTrackedResourceKindedValue() {}

func (v *CompositeValue) Transfer(
	interpreter *Interpreter,
	getLocationRange func() LocationRange,
	address atree.Address,
	remove bool,
	storable atree.Storable,
) Value {

	interpreter.ReportComputation(common.ComputationKindTransferCompositeValue, 1)

	if interpreter.invalidatedResourceValidationEnabled {
		v.checkInvalidatedResourceUse(getLocationRange)
	}

	if interpreter.tracingEnabled {
		startTime := time.Now()

		owner := v.GetOwner().String()
		typeID := string(v.TypeID())
		kind := v.Kind.String()

		defer func() {
			interpreter.reportCompositeValueTransferTrace(
				owner,
				typeID,
				kind,
				time.Since(startTime),
			)
		}()
	}

	currentStorageID := v.StorageID()
	currentAddress := currentStorageID.Address

	dictionary := v.dictionary

	needsStoreTo := address != currentAddress
	isResourceKinded := v.IsResourceKinded(interpreter)

	if needsStoreTo || !isResourceKinded {
		iterator, err := v.dictionary.Iterator()
		if err != nil {
			panic(ExternalError{err})
		}

		dictionary, err = atree.NewMapFromBatchData(
			interpreter.Storage,
			address,
			atree.NewDefaultDigesterBuilder(),
			v.dictionary.Type(),
			StringAtreeComparator,
			StringAtreeHashInput,
			v.dictionary.Seed(),
			func() (atree.Value, atree.Value, error) {

				atreeKey, atreeValue, err := iterator.Next()
				if err != nil {
					return nil, nil, err
				}
				if atreeKey == nil || atreeValue == nil {
					return nil, nil, nil
				}

				// NOTE: key is stringAtreeValue
				// and does not need to be converted or copied

				value := MustConvertStoredValue(interpreter, atreeValue).
					Transfer(interpreter, getLocationRange, address, remove, nil)

				return atreeKey, value, nil
			},
		)
		if err != nil {
			panic(ExternalError{err})
		}

		if remove {
			err = v.dictionary.PopIterate(func(nameStorable atree.Storable, valueStorable atree.Storable) {
				interpreter.RemoveReferencedSlab(nameStorable)
				interpreter.RemoveReferencedSlab(valueStorable)
			})
			if err != nil {
				panic(ExternalError{err})
			}
			interpreter.maybeValidateAtreeValue(v.dictionary)

			interpreter.RemoveReferencedSlab(storable)
		}
	}

	var res *CompositeValue

	if isResourceKinded {
		// Update the resource in-place,
		// and also update all values that are referencing the same value
		// (but currently point to an outdated Go instance of the value)

		// If checking of transfers of invalidated resource is enabled,
		// then mark the resource as invalidated, by unsetting the backing dictionary.
		// This allows raising an error when the resource is attempted
		// to be transferred/moved again (see beginning of this function)

		if interpreter.invalidatedResourceValidationEnabled {
			v.dictionary = nil
		} else {
			v.dictionary = dictionary
			res = v
		}

		newStorageID := dictionary.StorageID()

		interpreter.updateReferencedResource(
			currentStorageID,
			newStorageID,
			func(value ReferenceTrackedResourceKindedValue) {
				compositeValue, ok := value.(*CompositeValue)
				if !ok {
					panic(errors.NewUnreachableError())
				}
				compositeValue.dictionary = dictionary
			},
		)
	}

	if res == nil {
		info := compositeTypeInfo{
			location:            v.Location,
			qualifiedIdentifier: v.QualifiedIdentifier,
			kind:                v.Kind,
		}
		res = newCompositeValueFromOrderedMap(interpreter, dictionary, info)
		res.InjectedFields = v.InjectedFields
		res.ComputedFields = v.ComputedFields
		res.NestedVariables = v.NestedVariables
		res.Functions = v.Functions
		res.Destructor = v.Destructor
		res.Stringer = v.Stringer
		res.isDestroyed = v.isDestroyed
		res.typeID = v.typeID
		res.staticType = v.staticType
		res.dynamicType = v.dynamicType
	}

	if needsStoreTo &&
		res.Kind == common.CompositeKindResource &&
		interpreter.onResourceOwnerChange != nil {

		interpreter.onResourceOwnerChange(
			interpreter,
			res,
			common.Address(currentAddress),
			common.Address(address),
		)
	}

	return res
}

func (v *CompositeValue) ResourceUUID(interpreter *Interpreter, getLocationRange func() LocationRange) *UInt64Value {
	fieldValue := v.GetField(interpreter, getLocationRange, sema.ResourceUUIDFieldName)
	uuid, ok := fieldValue.(UInt64Value)
	if !ok {
		return nil
	}
	return &uuid
}

func (v *CompositeValue) Clone(interpreter *Interpreter) Value {

	iterator, err := v.dictionary.Iterator()
	if err != nil {
		panic(ExternalError{err})
	}

	dictionary, err := atree.NewMapFromBatchData(
		interpreter.Storage,
		v.StorageID().Address,
		atree.NewDefaultDigesterBuilder(),
		v.dictionary.Type(),
		StringAtreeComparator,
		StringAtreeHashInput,
		v.dictionary.Seed(),
		func() (atree.Value, atree.Value, error) {

			atreeKey, atreeValue, err := iterator.Next()
			if err != nil {
				return nil, nil, err
			}
			if atreeKey == nil || atreeValue == nil {
				return nil, nil, nil
			}

			key := MustConvertStoredValue(interpreter, atreeKey).Clone(interpreter)
			value := MustConvertStoredValue(interpreter, atreeValue).Clone(interpreter)

			return key, value, nil
		},
	)
	if err != nil {
		panic(ExternalError{err})
	}

	return &CompositeValue{
		dictionary:          dictionary,
		Location:            v.Location,
		QualifiedIdentifier: v.QualifiedIdentifier,
		Kind:                v.Kind,
		InjectedFields:      v.InjectedFields,
		ComputedFields:      v.ComputedFields,
		NestedVariables:     v.NestedVariables,
		Functions:           v.Functions,
		Destructor:          v.Destructor,
		Stringer:            v.Stringer,
		isDestroyed:         v.isDestroyed,
		typeID:              v.typeID,
		staticType:          v.staticType,
		dynamicType:         v.dynamicType,
	}
}

func (v *CompositeValue) DeepRemove(interpreter *Interpreter) {

	if interpreter.tracingEnabled {
		startTime := time.Now()

		owner := v.GetOwner().String()
		typeID := string(v.TypeID())
		kind := v.Kind.String()

		defer func() {
			interpreter.reportCompositeValueDeepRemoveTrace(
				owner,
				typeID,
				kind,
				time.Since(startTime),
			)
		}()
	}

	// Remove nested values and storables

	storage := v.dictionary.Storage

	err := v.dictionary.PopIterate(func(nameStorable atree.Storable, valueStorable atree.Storable) {
		// NOTE: key / field name is stringAtreeValue,
		// and not a Value, so no need to deep remove
		interpreter.RemoveReferencedSlab(nameStorable)

		value := StoredValue(interpreter, valueStorable, storage)
		value.DeepRemove(interpreter)
		interpreter.RemoveReferencedSlab(valueStorable)
	})
	if err != nil {
		panic(ExternalError{err})
	}
	interpreter.maybeValidateAtreeValue(v.dictionary)
}

func (v *CompositeValue) GetOwner() common.Address {
	return common.Address(v.StorageID().Address)
}

// ForEachField iterates over all field-name field-value pairs of the composite value.
// It does NOT iterate over computed fields and functions!
//
func (v *CompositeValue) ForEachField(interpreter *Interpreter, f func(fieldName string, fieldValue Value)) {

	err := v.dictionary.Iterate(func(key atree.Value, value atree.Value) (resume bool, err error) {
		f(
			string(key.(StringAtreeValue)),
			MustConvertStoredValue(interpreter, value),
		)
		return true, nil
	})
	if err != nil {
		panic(ExternalError{err})
	}
}

func (v *CompositeValue) StorageID() atree.StorageID {
	return v.dictionary.StorageID()
}

func (v *CompositeValue) RemoveField(
	interpreter *Interpreter,
	_ func() LocationRange,
	name string,
) {

	existingKeyStorable, existingValueStorable, err := v.dictionary.Remove(
		StringAtreeComparator,
		StringAtreeHashInput,
		StringAtreeValue(name),
	)
	if err != nil {
		if _, ok := err.(*atree.KeyNotFoundError); ok {
			return
		}
		panic(ExternalError{err})
	}
	interpreter.maybeValidateAtreeValue(v.dictionary)

	storage := interpreter.Storage

	// Key

	// NOTE: key / field name is stringAtreeValue,
	// and not a Value, so no need to deep remove
	interpreter.RemoveReferencedSlab(existingKeyStorable)

	// Value

	existingValue := StoredValue(interpreter, existingValueStorable, storage)
	existingValue.DeepRemove(interpreter)
	interpreter.RemoveReferencedSlab(existingValueStorable)
}

func NewEnumCaseValue(
	interpreter *Interpreter,
	enumType *sema.CompositeType,
	rawValue NumberValue,
	functions map[string]FunctionValue,
) *CompositeValue {

	fields := []CompositeField{
		{
			Name:  sema.EnumRawValueFieldName,
			Value: rawValue,
		},
	}

	v := NewCompositeValue(
		interpreter,
		enumType.Location,
		enumType.QualifiedIdentifier(),
		enumType.Kind,
		fields,
		common.Address{},
	)

	v.Functions = functions

	return v
}

// DictionaryValue

type DictionaryValue struct {
	Type             DictionaryStaticType
	semaType         *sema.DictionaryType
	isResourceKinded *bool
	dictionary       *atree.OrderedMap
	isDestroyed      bool
}

func NewDictionaryValue(
	interpreter *Interpreter,
	dictionaryType DictionaryStaticType,
	keysAndValues ...Value,
) *DictionaryValue {
	return NewDictionaryValueWithAddress(
		interpreter,
		dictionaryType,
		common.Address{},
		keysAndValues...,
	)
}

func NewDictionaryValueWithAddress(
	interpreter *Interpreter,
	dictionaryType DictionaryStaticType,
	address common.Address,
	keysAndValues ...Value,
) *DictionaryValue {
<<<<<<< HEAD
=======

	interpreter.ReportComputation(common.ComputationKindCreateDictionaryValue, 1)

>>>>>>> 67f05fd4
	var v *DictionaryValue

	if interpreter.tracingEnabled {
		startTime := time.Now()

		defer func() {
			// NOTE: in defer, as v is only initialized at the end of the function
			// if there was no error during construction
			if v == nil {
				return
			}

			typeInfo := v.Type.String()
			count := v.Count()

			interpreter.reportDictionaryValueConstructTrace(
				typeInfo,
				count,
				time.Since(startTime),
			)
		}()
	}

	keysAndValuesCount := len(keysAndValues)
	if keysAndValuesCount%2 != 0 {
		panic("uneven number of keys and values")
	}

	dictionary, err := atree.NewMap(
		interpreter.Storage,
		atree.Address(address),
		atree.NewDefaultDigesterBuilder(),
		dictionaryType,
	)
	if err != nil {
		panic(ExternalError{err})
	}

	v = newDictionaryValueFromOrderedMap(interpreter, dictionary, dictionaryType)

	for i := 0; i < keysAndValuesCount; i += 2 {
		key := keysAndValues[i]
		value := keysAndValues[i+1]
		// TODO: handle existing value
		// TODO: provide proper location range
		_ = v.Insert(interpreter, ReturnEmptyLocationRange, key, value)
	}

	return v
}

func newDictionaryValueFromOrderedMap(
	memoryGauge common.MemoryGauge,
	dict *atree.OrderedMap,
	staticType DictionaryStaticType,
) *DictionaryValue {
	if memoryGauge != nil {
		memoryGauge.UseMemory(common.NewConstantMemoryUsage(common.MemoryKindDictionary))
	}
	return &DictionaryValue{
		Type:       staticType,
		dictionary: dict,
	}
}

var _ Value = &DictionaryValue{}
var _ atree.Value = &DictionaryValue{}
var _ EquatableValue = &DictionaryValue{}
var _ ValueIndexableValue = &DictionaryValue{}
var _ MemberAccessibleValue = &DictionaryValue{}
var _ ReferenceTrackedResourceKindedValue = &DictionaryValue{}

func (*DictionaryValue) IsValue() {}

func (v *DictionaryValue) Accept(interpreter *Interpreter, visitor Visitor) {
	descend := visitor.VisitDictionaryValue(interpreter, v)
	if !descend {
		return
	}

	v.Walk(interpreter, func(value Value) {
		value.Accept(interpreter, visitor)
	})
}

func (v *DictionaryValue) Iterate(interpreter *Interpreter, f func(key, value Value) (resume bool)) {
	err := v.dictionary.Iterate(func(key, value atree.Value) (resume bool, err error) {
		// atree.OrderedMap iteration provides low-level atree.Value,
		// convert to high-level interpreter.Value

		resume = f(
			MustConvertStoredValue(interpreter, key),
			MustConvertStoredValue(interpreter, value),
		)

		return resume, nil
	})
	if err != nil {
		panic(ExternalError{err})
	}
}

func (v *DictionaryValue) Walk(interpreter *Interpreter, walkChild func(Value)) {
	v.Iterate(interpreter, func(key, value Value) (resume bool) {
		walkChild(key)
		walkChild(value)
		return true
	})
}

func (v *DictionaryValue) DynamicType(interpreter *Interpreter, seenReferences SeenReferences) DynamicType {
	entryTypes := make([]DictionaryStaticTypeEntry, v.Count())

	index := 0
	v.Iterate(interpreter, func(key, value Value) (resume bool) {
		entryTypes[index] =
			DictionaryStaticTypeEntry{
				KeyType:   key.DynamicType(interpreter, seenReferences),
				ValueType: value.DynamicType(interpreter, seenReferences),
			}
		index++
		return true
	})

	return &DictionaryDynamicType{
		EntryTypes: entryTypes,
		StaticType: v.Type,
	}
}

func (v *DictionaryValue) StaticType() StaticType {
	return v.Type
}

func (v *DictionaryValue) IsDestroyed() bool {
	return v.isDestroyed
}

func (v *DictionaryValue) checkInvalidatedResourceUse(interpreter *Interpreter, getLocationRange func() LocationRange) {
	if v.isDestroyed || (v.dictionary == nil && v.IsResourceKinded(interpreter)) {
		panic(InvalidatedResourceError{
			LocationRange: getLocationRange(),
		})
	}
}

func (v *DictionaryValue) Destroy(interpreter *Interpreter, getLocationRange func() LocationRange) {

	interpreter.ReportComputation(common.ComputationKindDestroyDictionaryValue, 1)
	if interpreter.invalidatedResourceValidationEnabled {
		v.checkInvalidatedResourceUse(interpreter, getLocationRange)
	}

	if interpreter.tracingEnabled {
		startTime := time.Now()

		typeInfo := v.Type.String()
		count := v.Count()

		defer func() {
			interpreter.reportDictionaryValueDestroyTrace(
				typeInfo,
				count,
				time.Since(startTime),
			)
		}()
	}

	v.Iterate(interpreter, func(key, value Value) (resume bool) {
		// Resources cannot be keys at the moment, so should theoretically not be needed
		maybeDestroy(interpreter, getLocationRange, key)
		maybeDestroy(interpreter, getLocationRange, value)
		return true
	})

	v.isDestroyed = true
	if interpreter.invalidatedResourceValidationEnabled {
		v.dictionary = nil
	}
}

func (v *DictionaryValue) ContainsKey(
	interpreter *Interpreter,
	getLocationRange func() LocationRange,
	keyValue Value,
) BoolValue {

	valueComparator := newValueComparator(interpreter, getLocationRange)
	hashInputProvider := newHashInputProvider(interpreter, getLocationRange)

	_, err := v.dictionary.Get(
		valueComparator,
		hashInputProvider,
		keyValue,
	)
	if err != nil {
		if _, ok := err.(*atree.KeyNotFoundError); ok {
			return false
		}
		panic(ExternalError{err})
	}
	return true
}

func (v *DictionaryValue) Get(
	interpreter *Interpreter,
	getLocationRange func() LocationRange,
	keyValue Value,
) (Value, bool) {

	valueComparator := newValueComparator(interpreter, getLocationRange)
	hashInputProvider := newHashInputProvider(interpreter, getLocationRange)

	storable, err := v.dictionary.Get(
		valueComparator,
		hashInputProvider,
		keyValue,
	)
	if err != nil {
		if _, ok := err.(*atree.KeyNotFoundError); ok {
			return nil, false
		}
		panic(ExternalError{err})
	}

	storage := v.dictionary.Storage
	value := StoredValue(interpreter, storable, storage)
	return value, true
}

func (v *DictionaryValue) GetKey(interpreter *Interpreter, getLocationRange func() LocationRange, keyValue Value) Value {

	if interpreter.invalidatedResourceValidationEnabled {
		v.checkInvalidatedResourceUse(interpreter, getLocationRange)
	}

	value, ok := v.Get(interpreter, getLocationRange, keyValue)
	if ok {
		return NewSomeValueNonCopying(interpreter, value)
	}

	return NilValue{}
}

func (v *DictionaryValue) SetKey(
	interpreter *Interpreter,
	getLocationRange func() LocationRange,
	keyValue Value,
	value Value,
) {

	if interpreter.invalidatedResourceValidationEnabled {
		v.checkInvalidatedResourceUse(interpreter, getLocationRange)
	}

	interpreter.checkContainerMutation(v.Type.KeyType, keyValue, getLocationRange)
	interpreter.checkContainerMutation(
		OptionalStaticType{
			Type: v.Type.ValueType,
		},
		value,
		getLocationRange,
	)

	switch value := value.(type) {
	case *SomeValue:
		innerValue := value.InnerValue(interpreter, getLocationRange)
		_ = v.Insert(interpreter, getLocationRange, keyValue, innerValue)

	case NilValue:
		_ = v.Remove(interpreter, getLocationRange, keyValue)

	default:
		panic(errors.NewUnreachableError())
	}
}

func (v *DictionaryValue) String() string {
	return v.RecursiveString(SeenReferences{})
}

func (v *DictionaryValue) RecursiveString(seenReferences SeenReferences) string {

	pairs := make([]struct {
		Key   string
		Value string
	}, v.Count())

	index := 0
	_ = v.dictionary.Iterate(func(key, value atree.Value) (resume bool, err error) {
		// atree.OrderedMap iteration provides low-level atree.Value,
		// convert to high-level interpreter.Value

		pairs[index] = struct {
			Key   string
			Value string
		}{
			// ok to not meter anything created as part of this iteration, since we will discard the result
			// upon creating the string
			MustConvertUnmeteredStoredValue(key).RecursiveString(seenReferences),
			MustConvertUnmeteredStoredValue(value).RecursiveString(seenReferences),
		}
		index++
		return true, nil
	})

	return format.Dictionary(pairs)
}

func (v *DictionaryValue) GetMember(
	interpreter *Interpreter,
	getLocationRange func() LocationRange,
	name string,
) Value {

	if interpreter.invalidatedResourceValidationEnabled {
		v.checkInvalidatedResourceUse(interpreter, getLocationRange)
	}

	if interpreter.tracingEnabled {
		startTime := time.Now()

		typeInfo := v.Type.String()
		count := v.Count()

		defer func() {
			interpreter.reportDictionaryValueGetMemberTrace(
				typeInfo,
				count,
				name,
				time.Since(startTime),
			)
		}()
	}

	switch name {
	case "length":
		return NewIntValueFromInt64(interpreter, int64(v.Count()))

	case "keys":

		iterator, err := v.dictionary.Iterator()
		if err != nil {
			panic(ExternalError{err})
		}

		return NewArrayValueWithIterator(
			interpreter,
			VariableSizedStaticType{
				Type: v.Type.KeyType,
			},
			common.Address{},
			func() Value {

				key, err := iterator.NextKey()
				if err != nil {
					panic(ExternalError{err})
				}
				if key == nil {
					return nil
				}

				return MustConvertStoredValue(interpreter, key).
					Transfer(interpreter, getLocationRange, atree.Address{}, false, nil)
			},
		)

	case "values":

		iterator, err := v.dictionary.Iterator()
		if err != nil {
			panic(ExternalError{err})
		}

		return NewArrayValueWithIterator(
			interpreter,
			VariableSizedStaticType{
				Type: v.Type.ValueType,
			},
			common.Address{},
			func() Value {

				value, err := iterator.NextValue()
				if err != nil {
					panic(ExternalError{err})
				}
				if value == nil {
					return nil
				}

				return MustConvertStoredValue(interpreter, value).
					Transfer(interpreter, getLocationRange, atree.Address{}, false, nil)
			})

	case "remove":
		return NewHostFunctionValue(
			interpreter,
			func(invocation Invocation) Value {
				keyValue := invocation.Arguments[0]

				return v.Remove(
					invocation.Interpreter,
					invocation.GetLocationRange,
					keyValue,
				)
			},
			sema.DictionaryRemoveFunctionType(
				v.SemaType(interpreter),
			),
		)

	case "insert":
		return NewHostFunctionValue(
			interpreter,
			func(invocation Invocation) Value {
				keyValue := invocation.Arguments[0]
				newValue := invocation.Arguments[1]

				return v.Insert(
					invocation.Interpreter,
					invocation.GetLocationRange,
					keyValue,
					newValue,
				)
			},
			sema.DictionaryInsertFunctionType(
				v.SemaType(interpreter),
			),
		)

	case "containsKey":
		return NewHostFunctionValue(
			interpreter,
			func(invocation Invocation) Value {
				return v.ContainsKey(
					invocation.Interpreter,
					invocation.GetLocationRange,
					invocation.Arguments[0],
				)
			},
			sema.DictionaryContainsKeyFunctionType(
				v.SemaType(interpreter),
			),
		)

	}

	return nil
}

func (v *DictionaryValue) RemoveMember(interpreter *Interpreter, getLocationRange func() LocationRange, _ string) Value {

	if interpreter.invalidatedResourceValidationEnabled {
		v.checkInvalidatedResourceUse(interpreter, getLocationRange)
	}

	// Dictionaries have no removable members (fields / functions)
	panic(errors.NewUnreachableError())
}

func (v *DictionaryValue) SetMember(interpreter *Interpreter, getLocationRange func() LocationRange, _ string, _ Value) {

	if interpreter.invalidatedResourceValidationEnabled {
		v.checkInvalidatedResourceUse(interpreter, getLocationRange)
	}

	// Dictionaries have no settable members (fields / functions)
	panic(errors.NewUnreachableError())
}

func (v *DictionaryValue) Count() int {
	return int(v.dictionary.Count())
}

func (v *DictionaryValue) RemoveKey(
	interpreter *Interpreter,
	getLocationRange func() LocationRange,
	key Value,
) Value {

	if interpreter.invalidatedResourceValidationEnabled {
		v.checkInvalidatedResourceUse(interpreter, getLocationRange)
	}

	return v.Remove(interpreter, getLocationRange, key)
}

func (v *DictionaryValue) Remove(
	interpreter *Interpreter,
	getLocationRange func() LocationRange,
	keyValue Value,
) OptionalValue {

	valueComparator := newValueComparator(interpreter, getLocationRange)
	hashInputProvider := newHashInputProvider(interpreter, getLocationRange)

	// No need to clean up storable for passed-in key value,
	// as atree never calls Storable()
	existingKeyStorable, existingValueStorable, err := v.dictionary.Remove(
		valueComparator,
		hashInputProvider,
		keyValue,
	)
	if err != nil {
		if _, ok := err.(*atree.KeyNotFoundError); ok {
			return NilValue{}
		}
		panic(ExternalError{err})
	}
	interpreter.maybeValidateAtreeValue(v.dictionary)

	storage := interpreter.Storage

	// Key

	existingKeyValue := StoredValue(interpreter, existingKeyStorable, storage)
	existingKeyValue.DeepRemove(interpreter)
	interpreter.RemoveReferencedSlab(existingKeyStorable)

	// Value

	existingValue := StoredValue(interpreter, existingValueStorable, storage).
		Transfer(
			interpreter,
			getLocationRange,
			atree.Address{},
			true,
			existingValueStorable,
		)

	return NewSomeValueNonCopying(interpreter, existingValue)
}

func (v *DictionaryValue) InsertKey(
	interpreter *Interpreter,
	getLocationRange func() LocationRange,
	key, value Value,
) {
	v.SetKey(interpreter, getLocationRange, key, value)
}

func (v *DictionaryValue) Insert(
	interpreter *Interpreter,
	getLocationRange func() LocationRange,
	keyValue, value Value,
) OptionalValue {

	interpreter.checkContainerMutation(v.Type.KeyType, keyValue, getLocationRange)
	interpreter.checkContainerMutation(v.Type.ValueType, value, getLocationRange)

	address := v.dictionary.Address()

	keyValue = keyValue.Transfer(
		interpreter,
		getLocationRange,
		address,
		true,
		nil,
	)

	value = value.Transfer(
		interpreter,
		getLocationRange,
		address,
		true,
		nil,
	)

	valueComparator := newValueComparator(interpreter, getLocationRange)
	hashInputProvider := newHashInputProvider(interpreter, getLocationRange)

	// atree only calls Storable() on keyValue if needed,
	// i.e., if the key is a new key
	existingValueStorable, err := v.dictionary.Set(
		valueComparator,
		hashInputProvider,
		keyValue,
		value,
	)
	if err != nil {
		panic(ExternalError{err})
	}
	interpreter.maybeValidateAtreeValue(v.dictionary)

	if existingValueStorable == nil {
		return NilValue{}
	}

	existingValue := StoredValue(interpreter, existingValueStorable, interpreter.Storage).
		Transfer(
			interpreter,
			getLocationRange,
			atree.Address{},
			true,
			existingValueStorable,
		)

	return NewSomeValueNonCopying(interpreter, existingValue)
}

type DictionaryEntryValues struct {
	Key   Value
	Value Value
}

func (v *DictionaryValue) ConformsToDynamicType(
	interpreter *Interpreter,
	getLocationRange func() LocationRange,
	dynamicType DynamicType,
	results TypeConformanceResults,
) bool {

	count := v.Count()

	if interpreter.tracingEnabled {
		startTime := time.Now()

		typeInfo := v.Type.String()

		defer func() {
			interpreter.reportDictionaryValueConformsToDynamicTypeTrace(
				typeInfo,
				count,
				time.Since(startTime),
			)
		}()
	}

	dictionaryType, ok := dynamicType.(*DictionaryDynamicType)
	if !ok || count != len(dictionaryType.EntryTypes) {
		return false
	}

	iterator, err := v.dictionary.Iterator()
	if err != nil {
		panic(ExternalError{err})
	}

	index := 0
	for {
		key, value, err := iterator.Next()
		if err != nil {
			panic(ExternalError{err})
		}
		if key == nil {
			return true
		}

		entryType := dictionaryType.EntryTypes[index]

		// Check the key

		// atree.OrderedMap iteration provides low-level atree.Value,
		// convert to high-level interpreter.Value
		entryKey := MustConvertStoredValue(interpreter, key)
		if !entryKey.ConformsToDynamicType(
			interpreter,
			getLocationRange,
			entryType.KeyType,
			results,
		) {
			return false
		}

		// Check the value

		// atree.OrderedMap iteration provides low-level atree.Value,
		// convert to high-level interpreter.Value
		entryValue := MustConvertStoredValue(interpreter, value)
		if !entryValue.ConformsToDynamicType(
			interpreter,
			getLocationRange,
			entryType.ValueType,
			results,
		) {
			return false
		}

		index++
	}
}

func (v *DictionaryValue) Equal(interpreter *Interpreter, getLocationRange func() LocationRange, other Value) bool {

	otherDictionary, ok := other.(*DictionaryValue)
	if !ok {
		return false
	}

	if v.Count() != otherDictionary.Count() {
		return false
	}

	if !v.Type.Equal(otherDictionary.Type) {
		return false
	}

	iterator, err := v.dictionary.Iterator()
	if err != nil {
		panic(ExternalError{err})
	}

	for {
		key, value, err := iterator.Next()
		if err != nil {
			panic(ExternalError{err})
		}
		if key == nil {
			return true
		}

		// Do NOT use an iterator, as other value may be stored in another account,
		// leading to a different iteration order, as the storage ID is used in the seed
		otherValue, otherValueExists :=
			otherDictionary.Get(
				interpreter,
				getLocationRange,
				MustConvertStoredValue(interpreter, key),
			)

		if !otherValueExists {
			return false
		}

		equatableValue, ok := MustConvertStoredValue(interpreter, value).(EquatableValue)
		if !ok || !equatableValue.Equal(interpreter, getLocationRange, otherValue) {
			return false
		}
	}
}

func (v *DictionaryValue) Storable(_ atree.SlabStorage, _ atree.Address, _ uint64) (atree.Storable, error) {
	return atree.StorageIDStorable(v.StorageID()), nil
}

func (v *DictionaryValue) IsReferenceTrackedResourceKindedValue() {}

func (v *DictionaryValue) Transfer(
	interpreter *Interpreter,
	getLocationRange func() LocationRange,
	address atree.Address,
	remove bool,
	storable atree.Storable,
) Value {

	interpreter.ReportComputation(common.ComputationKindTransferDictionaryValue, uint(v.Count()))

	if interpreter.invalidatedResourceValidationEnabled {
		v.checkInvalidatedResourceUse(interpreter, getLocationRange)
	}

	if interpreter.tracingEnabled {
		startTime := time.Now()

		typeInfo := v.Type.String()
		count := v.Count()

		defer func() {
			interpreter.reportDictionaryValueTransferTrace(
				typeInfo,
				count,
				time.Since(startTime),
			)
		}()
	}

	currentStorageID := v.StorageID()
	currentAddress := currentStorageID.Address

	dictionary := v.dictionary

	needsStoreTo := address != currentAddress
	isResourceKinded := v.IsResourceKinded(interpreter)

	if needsStoreTo || !isResourceKinded {

		valueComparator := newValueComparator(interpreter, getLocationRange)
		hashInputProvider := newHashInputProvider(interpreter, getLocationRange)

		iterator, err := v.dictionary.Iterator()
		if err != nil {
			panic(ExternalError{err})
		}

		dictionary, err = atree.NewMapFromBatchData(
			interpreter.Storage,
			address,
			atree.NewDefaultDigesterBuilder(),
			v.dictionary.Type(),
			valueComparator,
			hashInputProvider,
			v.dictionary.Seed(),
			func() (atree.Value, atree.Value, error) {

				atreeKey, atreeValue, err := iterator.Next()
				if err != nil {
					return nil, nil, err
				}
				if atreeKey == nil || atreeValue == nil {
					return nil, nil, nil
				}

				key := MustConvertStoredValue(interpreter, atreeKey).
					Transfer(interpreter, getLocationRange, address, remove, nil)

				value := MustConvertStoredValue(interpreter, atreeValue).
					Transfer(interpreter, getLocationRange, address, remove, nil)

				return key, value, nil
			},
		)
		if err != nil {
			panic(ExternalError{err})
		}

		if remove {
			err = v.dictionary.PopIterate(func(keyStorable atree.Storable, valueStorable atree.Storable) {
				interpreter.RemoveReferencedSlab(keyStorable)
				interpreter.RemoveReferencedSlab(valueStorable)
			})
			if err != nil {
				panic(ExternalError{err})
			}
			interpreter.maybeValidateAtreeValue(v.dictionary)

			interpreter.RemoveReferencedSlab(storable)
		}
	}

	var res *DictionaryValue

	if isResourceKinded {
		// Update the resource in-place,
		// and also update all values that are referencing the same value
		// (but currently point to an outdated Go instance of the value)

		// If checking of transfers of invalidated resource is enabled,
		// then mark the resource array as invalidated, by unsetting the backing array.
		// This allows raising an error when the resource array is attempted
		// to be transferred/moved again (see beginning of this function)

		if interpreter.invalidatedResourceValidationEnabled {
			v.dictionary = nil
		} else {
			v.dictionary = dictionary
			res = v
		}

		newStorageID := dictionary.StorageID()

		interpreter.updateReferencedResource(
			currentStorageID,
			newStorageID,
			func(value ReferenceTrackedResourceKindedValue) {
				dictionaryValue, ok := value.(*DictionaryValue)
				if !ok {
					panic(errors.NewUnreachableError())
				}
				dictionaryValue.dictionary = dictionary
			},
		)
	}

	if res == nil {
		res = newDictionaryValueFromOrderedMap(interpreter, dictionary, v.Type)
		res.semaType = v.semaType
		res.isResourceKinded = v.isResourceKinded
		res.isDestroyed = v.isDestroyed
	}

	return res
}

func (v *DictionaryValue) Clone(interpreter *Interpreter) Value {

	valueComparator := newValueComparator(interpreter, ReturnEmptyLocationRange)
	hashInputProvider := newHashInputProvider(interpreter, ReturnEmptyLocationRange)

	iterator, err := v.dictionary.Iterator()
	if err != nil {
		panic(ExternalError{err})
	}

	dictionary, err := atree.NewMapFromBatchData(
		interpreter.Storage,
		v.StorageID().Address,
		atree.NewDefaultDigesterBuilder(),
		v.dictionary.Type(),
		valueComparator,
		hashInputProvider,
		v.dictionary.Seed(),
		func() (atree.Value, atree.Value, error) {

			atreeKey, atreeValue, err := iterator.Next()
			if err != nil {
				return nil, nil, err
			}
			if atreeKey == nil || atreeValue == nil {
				return nil, nil, nil
			}

			key := MustConvertStoredValue(interpreter, atreeKey).
				Clone(interpreter)

			value := MustConvertStoredValue(interpreter, atreeValue).
				Clone(interpreter)

			return key, value, nil
		},
	)
	if err != nil {
		panic(ExternalError{err})
	}

	return &DictionaryValue{
		Type:             v.Type,
		semaType:         v.semaType,
		isResourceKinded: v.isResourceKinded,
		dictionary:       dictionary,
		isDestroyed:      v.isDestroyed,
	}
}

func (v *DictionaryValue) DeepRemove(interpreter *Interpreter) {

	if interpreter.tracingEnabled {
		startTime := time.Now()

		typeInfo := v.Type.String()
		count := v.Count()

		defer func() {
			interpreter.reportDictionaryValueDeepRemoveTrace(
				typeInfo,
				count,
				time.Since(startTime),
			)
		}()
	}

	// Remove nested values and storables

	storage := v.dictionary.Storage

	err := v.dictionary.PopIterate(func(keyStorable atree.Storable, valueStorable atree.Storable) {

		key := StoredValue(interpreter, keyStorable, storage)
		key.DeepRemove(interpreter)
		interpreter.RemoveReferencedSlab(keyStorable)

		value := StoredValue(interpreter, valueStorable, storage)
		value.DeepRemove(interpreter)
		interpreter.RemoveReferencedSlab(valueStorable)
	})
	if err != nil {
		panic(ExternalError{err})
	}
	interpreter.maybeValidateAtreeValue(v.dictionary)
}

func (v *DictionaryValue) GetOwner() common.Address {
	return common.Address(v.StorageID().Address)
}

func (v *DictionaryValue) StorageID() atree.StorageID {
	return v.dictionary.StorageID()
}

func (v *DictionaryValue) SemaType(interpreter *Interpreter) *sema.DictionaryType {
	if v.semaType == nil {
		// this function will panic already if this conversion fails
		v.semaType, _ = interpreter.MustConvertStaticToSemaType(v.Type).(*sema.DictionaryType)
	}
	return v.semaType
}

func (v *DictionaryValue) NeedsStoreTo(address atree.Address) bool {
	return address != v.StorageID().Address
}

func (v *DictionaryValue) IsResourceKinded(interpreter *Interpreter) bool {
	if v.isResourceKinded == nil {
		isResourceKinded := v.SemaType(interpreter).IsResourceType()
		v.isResourceKinded = &isResourceKinded
	}
	return *v.isResourceKinded
}

// OptionalValue

type OptionalValue interface {
	Value
	isOptionalValue()
}

// NilValue

type NilValue struct{}

var _ Value = NilValue{}
var _ atree.Storable = NilValue{}
var _ EquatableValue = NilValue{}
var _ MemberAccessibleValue = NilValue{}

func (NilValue) IsValue() {}

func (v NilValue) Accept(interpreter *Interpreter, visitor Visitor) {
	visitor.VisitNilValue(interpreter, v)
}

func (NilValue) Walk(_ *Interpreter, _ func(Value)) {
	// NO-OP
}

var nilDynamicType DynamicType = NilDynamicType{}

func (NilValue) DynamicType(_ *Interpreter, _ SeenReferences) DynamicType {
	return nilDynamicType
}

func (NilValue) StaticType() StaticType {
	return OptionalStaticType{
		Type: PrimitiveStaticTypeNever,
	}
}

func (NilValue) isOptionalValue() {}

func (NilValue) IsDestroyed() bool {
	return false
}

func (v NilValue) Destroy(_ *Interpreter, _ func() LocationRange) {
	// NO-OP
}

func (NilValue) String() string {
	return format.Nil
}

func (v NilValue) RecursiveString(_ SeenReferences) string {
	return v.String()
}

// nilValueMapFunction is created only once per interpreter.
// Hence, no need to meter, as it's a constant.
var nilValueMapFunction = NewUnmeteredHostFunctionValue(
	func(invocation Invocation) Value {
		return NilValue{}
	},
	&sema.FunctionType{
		ReturnTypeAnnotation: sema.NewTypeAnnotation(
			sema.NeverType,
		),
	},
)

func (v NilValue) GetMember(inter *Interpreter, _ func() LocationRange, name string) Value {
	switch name {
	case "map":
		return nilValueMapFunction
	}

	return nil
}

func (NilValue) RemoveMember(_ *Interpreter, _ func() LocationRange, _ string) Value {
	// Nil has no removable members (fields / functions)
	panic(errors.NewUnreachableError())
}

func (NilValue) SetMember(_ *Interpreter, _ func() LocationRange, _ string, _ Value) {
	// Nil has no settable members (fields / functions)
	panic(errors.NewUnreachableError())
}

func (v NilValue) ConformsToDynamicType(
	_ *Interpreter,
	_ func() LocationRange,
	dynamicType DynamicType,
	_ TypeConformanceResults,
) bool {
	_, ok := dynamicType.(NilDynamicType)
	return ok
}

func (v NilValue) Equal(_ *Interpreter, _ func() LocationRange, other Value) bool {
	_, ok := other.(NilValue)
	return ok
}

func (NilValue) IsStorable() bool {
	return true
}

func (v NilValue) Storable(_ atree.SlabStorage, _ atree.Address, _ uint64) (atree.Storable, error) {
	return v, nil
}

func (NilValue) NeedsStoreTo(_ atree.Address) bool {
	return false
}

func (NilValue) IsResourceKinded(_ *Interpreter) bool {
	return false
}

func (v NilValue) Transfer(
	interpreter *Interpreter,
	_ func() LocationRange,
	_ atree.Address,
	remove bool,
	storable atree.Storable,
) Value {
	if remove {
		interpreter.RemoveReferencedSlab(storable)
	}
	return v
}

func (v NilValue) Clone(_ *Interpreter) Value {
	return v
}

func (NilValue) DeepRemove(_ *Interpreter) {
	// NO-OP
}

func (v NilValue) ByteSize() uint32 {
	return 1
}

func (v NilValue) StoredValue(_ atree.SlabStorage) (atree.Value, error) {
	return v, nil
}

func (NilValue) ChildStorables() []atree.Storable {
	return nil
}

// SomeValue

type SomeValue struct {
	value         Value
	valueStorable atree.Storable
	// TODO: Store isDestroyed in SomeStorable?
	isDestroyed bool
}

func NewSomeValueNonCopying(interpreter *Interpreter, value Value) *SomeValue {
	interpreter.UseConstantMemory(common.MemoryKindOptional)

	return NewUnmeteredSomeValueNonCopying(value)
}

func NewUnmeteredSomeValueNonCopying(value Value) *SomeValue {
	return &SomeValue{
		value: value,
	}
}

var _ Value = &SomeValue{}
var _ EquatableValue = &SomeValue{}
var _ MemberAccessibleValue = &SomeValue{}

func (*SomeValue) IsValue() {}

func (v *SomeValue) Accept(interpreter *Interpreter, visitor Visitor) {
	descend := visitor.VisitSomeValue(interpreter, v)
	if !descend {
		return
	}
	v.value.Accept(interpreter, visitor)
}

func (v *SomeValue) Walk(_ *Interpreter, walkChild func(Value)) {
	walkChild(v.value)
}

func (v *SomeValue) DynamicType(interpreter *Interpreter, seenReferences SeenReferences) DynamicType {
	// TODO: provide proper location range
	innerValue := v.InnerValue(interpreter, ReturnEmptyLocationRange)

	innerType := innerValue.DynamicType(interpreter, seenReferences)
	return SomeDynamicType{InnerType: innerType}
}

func (v *SomeValue) StaticType() StaticType {
	innerType := v.value.StaticType()
	if innerType == nil {
		return nil
	}
	return OptionalStaticType{
		Type: innerType,
	}
}

func (*SomeValue) isOptionalValue() {}

func (v *SomeValue) IsDestroyed() bool {
	return v.isDestroyed
}

func (v *SomeValue) Destroy(interpreter *Interpreter, getLocationRange func() LocationRange) {

	if interpreter.invalidatedResourceValidationEnabled {
		v.checkInvalidatedResourceUse(getLocationRange)
	}

	innerValue := v.InnerValue(interpreter, getLocationRange)

	maybeDestroy(interpreter, getLocationRange, innerValue)
	v.isDestroyed = true

	if interpreter.invalidatedResourceValidationEnabled {
		v.value = nil
	}
}

func (v *SomeValue) String() string {
	return v.RecursiveString(SeenReferences{})
}

func (v *SomeValue) RecursiveString(seenReferences SeenReferences) string {
	return v.value.RecursiveString(seenReferences)
}

func (v *SomeValue) GetMember(interpreter *Interpreter, getLocationRange func() LocationRange, name string) Value {

	if interpreter.invalidatedResourceValidationEnabled {
		v.checkInvalidatedResourceUse(getLocationRange)
	}

	switch name {
	case "map":
		return NewHostFunctionValue(
			interpreter,
			func(invocation Invocation) Value {

				transformFunction, ok := invocation.Arguments[0].(FunctionValue)
				if !ok {
					panic(errors.NewUnreachableError())
				}

				transformFunctionType, ok := invocation.ArgumentTypes[0].(*sema.FunctionType)
				if !ok {
					panic(errors.NewUnreachableError())
				}

				valueType := transformFunctionType.Parameters[0].TypeAnnotation.Type

				transformInvocation := Invocation{
					Arguments:        []Value{v.value},
					ArgumentTypes:    []sema.Type{valueType},
					GetLocationRange: invocation.GetLocationRange,
					Interpreter:      invocation.Interpreter,
				}

				newValue := transformFunction.invoke(transformInvocation)

				return NewSomeValueNonCopying(invocation.Interpreter, newValue)
			},
			sema.OptionalTypeMapFunctionType(interpreter.MustConvertStaticToSemaType(v.value.StaticType())),
		)
	}

	return nil
}

func (v *SomeValue) RemoveMember(interpreter *Interpreter, getLocationRange func() LocationRange, _ string) Value {

	if interpreter.invalidatedResourceValidationEnabled {
		v.checkInvalidatedResourceUse(getLocationRange)
	}

	panic(errors.NewUnreachableError())
}

func (v *SomeValue) SetMember(interpreter *Interpreter, getLocationRange func() LocationRange, _ string, _ Value) {

	if interpreter.invalidatedResourceValidationEnabled {
		v.checkInvalidatedResourceUse(getLocationRange)
	}

	panic(errors.NewUnreachableError())
}

func (v SomeValue) ConformsToDynamicType(
	interpreter *Interpreter,
	getLocationRange func() LocationRange,
	dynamicType DynamicType,
	results TypeConformanceResults,
) bool {
	someType, ok := dynamicType.(SomeDynamicType)
	if !ok {
		return false
	}
	innerValue := v.InnerValue(interpreter, getLocationRange)

	return innerValue.ConformsToDynamicType(
		interpreter,
		getLocationRange,
		someType.InnerType,
		results,
	)
}

func (v *SomeValue) Equal(interpreter *Interpreter, getLocationRange func() LocationRange, other Value) bool {
	otherSome, ok := other.(*SomeValue)
	if !ok {
		return false
	}

	innerValue := v.InnerValue(interpreter, getLocationRange)

	equatableValue, ok := innerValue.(EquatableValue)
	if !ok {
		return false
	}

	return equatableValue.Equal(interpreter, getLocationRange, otherSome.value)
}

func (v *SomeValue) Storable(
	storage atree.SlabStorage,
	address atree.Address,
	maxInlineSize uint64,
) (atree.Storable, error) {

	if v.valueStorable == nil {
		var err error
		v.valueStorable, err = v.value.Storable(
			storage,
			address,
			maxInlineSize,
		)
		if err != nil {
			return nil, err
		}
	}

	return maybeLargeImmutableStorable(
		SomeStorable{
			Storable: v.valueStorable,
		},
		storage,
		address,
		maxInlineSize,
	)
}

func (v *SomeValue) NeedsStoreTo(address atree.Address) bool {
	return v.value.NeedsStoreTo(address)
}

func (v *SomeValue) IsResourceKinded(interpreter *Interpreter) bool {
	return v.value.IsResourceKinded(interpreter)
}

func (v *SomeValue) checkInvalidatedResourceUse(getLocationRange func() LocationRange) {
	if v.isDestroyed || v.value == nil {
		panic(InvalidatedResourceError{
			LocationRange: getLocationRange(),
		})
	}
}

func (v *SomeValue) Transfer(
	interpreter *Interpreter,
	getLocationRange func() LocationRange,
	address atree.Address,
	remove bool,
	storable atree.Storable,
) Value {

	if interpreter.invalidatedResourceValidationEnabled {
		v.checkInvalidatedResourceUse(getLocationRange)
	}

	innerValue := v.value

	needsStoreTo := v.NeedsStoreTo(address)
	isResourceKinded := v.IsResourceKinded(interpreter)

	if needsStoreTo || !isResourceKinded {

		innerValue = v.value.Transfer(interpreter, getLocationRange, address, remove, nil)

		if remove {
			interpreter.RemoveReferencedSlab(v.valueStorable)
			interpreter.RemoveReferencedSlab(storable)
		}
	}

	var res *SomeValue

	if isResourceKinded {
		// Update the resource in-place,
		// and also update all values that are referencing the same value
		// (but currently point to an outdated Go instance of the value)

		// If checking of transfers of invalidated resource is enabled,
		// then mark the resource array as invalidated, by unsetting the backing array.
		// This allows raising an error when the resource array is attempted
		// to be transferred/moved again (see beginning of this function)

		if interpreter.invalidatedResourceValidationEnabled {
			v.value = nil
		} else {
			v.value = innerValue
			v.valueStorable = nil
			res = v
		}

	}

	if res == nil {
		res = NewSomeValueNonCopying(interpreter, innerValue)
		res.valueStorable = nil
		res.isDestroyed = v.isDestroyed
	}

	return res
}

func (v *SomeValue) Clone(interpreter *Interpreter) Value {
	innerValue := v.value.Clone(interpreter)
	return NewUnmeteredSomeValueNonCopying(innerValue)
}

func (v *SomeValue) DeepRemove(interpreter *Interpreter) {
	v.value.DeepRemove(interpreter)
	if v.valueStorable != nil {
		interpreter.RemoveReferencedSlab(v.valueStorable)
	}
}

func (v *SomeValue) InnerValue(interpreter *Interpreter, getLocationRange func() LocationRange) Value {

	if interpreter.invalidatedResourceValidationEnabled {
		v.checkInvalidatedResourceUse(getLocationRange)
	}

	return v.value
}

type SomeStorable struct {
	gauge    common.MemoryGauge
	Storable atree.Storable
}

var _ atree.Storable = SomeStorable{}

func (s SomeStorable) ByteSize() uint32 {
	return cborTagSize + s.Storable.ByteSize()
}

func (s SomeStorable) StoredValue(storage atree.SlabStorage) (atree.Value, error) {
	value := StoredValue(s.gauge, s.Storable, storage)

	return &SomeValue{
		value:         value,
		valueStorable: s.Storable,
	}, nil
}

func (s SomeStorable) ChildStorables() []atree.Storable {
	return []atree.Storable{
		s.Storable,
	}
}

// StorageReferenceValue

type StorageReferenceValue struct {
	Authorized           bool
	TargetStorageAddress common.Address
	TargetPath           PathValue
	BorrowedType         sema.Type
}

var _ Value = &StorageReferenceValue{}
var _ EquatableValue = &StorageReferenceValue{}
var _ ValueIndexableValue = &StorageReferenceValue{}
var _ MemberAccessibleValue = &StorageReferenceValue{}

func (*StorageReferenceValue) IsValue() {}

func (v *StorageReferenceValue) Accept(interpreter *Interpreter, visitor Visitor) {
	visitor.VisitStorageReferenceValue(interpreter, v)
}

func (*StorageReferenceValue) Walk(_ *Interpreter, _ func(Value)) {
	// NO-OP
	// NOTE: *not* walking referenced value!
}

func (*StorageReferenceValue) String() string {
	return "StorageReference()"
}

func (v *StorageReferenceValue) RecursiveString(_ SeenReferences) string {
	return v.String()
}

func (v *StorageReferenceValue) DynamicType(interpreter *Interpreter, seenReferences SeenReferences) DynamicType {
	referencedValue := v.ReferencedValue(interpreter)
	if referencedValue == nil {
		panic(DereferenceError{})
	}

	innerType := (*referencedValue).DynamicType(interpreter, seenReferences)

	return StorageReferenceDynamicType{
		authorized:   v.Authorized,
		innerType:    innerType,
		borrowedType: v.BorrowedType,
	}
}

func (v *StorageReferenceValue) StaticType() StaticType {
	var borrowedType StaticType
	if v.BorrowedType != nil {
		borrowedType = ConvertSemaToStaticType(v.BorrowedType)
	}
	return ReferenceStaticType{
		Authorized: v.Authorized,
		Type:       borrowedType,
	}
}

func (v *StorageReferenceValue) dereference(interpreter *Interpreter, getLocationRange func() LocationRange) (*Value, error) {
	address := v.TargetStorageAddress
	domain := v.TargetPath.Domain.Identifier()
	identifier := v.TargetPath.Identifier

	referenced := interpreter.ReadStored(address, domain, identifier)
	if referenced == nil {
		return nil, nil
	}

	if v.BorrowedType != nil {
		dynamicType := referenced.DynamicType(interpreter, SeenReferences{})
		if !interpreter.IsSubType(dynamicType, v.BorrowedType) {
			return nil, ForceCastTypeMismatchError{
				ExpectedType:  v.BorrowedType,
				LocationRange: getLocationRange(),
			}
		}
	}

	return &referenced, nil
}

func (v *StorageReferenceValue) ReferencedValue(interpreter *Interpreter) *Value {
	value, err := v.dereference(interpreter, ReturnEmptyLocationRange)
	if err != nil {
		return nil
	}
	return value
}

func (v *StorageReferenceValue) GetMember(
	interpreter *Interpreter,
	getLocationRange func() LocationRange,
	name string,
) Value {
	referencedValue := v.ReferencedValue(interpreter)
	if referencedValue == nil {
		panic(DereferenceError{
			LocationRange: getLocationRange(),
		})
	}

	self := *referencedValue

	interpreter.checkResourceNotDestroyed(self, getLocationRange)

	return interpreter.getMember(self, getLocationRange, name)
}

func (v *StorageReferenceValue) RemoveMember(
	interpreter *Interpreter,
	getLocationRange func() LocationRange,
	name string,
) Value {
	referencedValue := v.ReferencedValue(interpreter)
	if referencedValue == nil {
		panic(DereferenceError{
			LocationRange: getLocationRange(),
		})
	}

	self := *referencedValue

	interpreter.checkResourceNotDestroyed(self, getLocationRange)

	return self.(MemberAccessibleValue).RemoveMember(interpreter, getLocationRange, name)
}

func (v *StorageReferenceValue) SetMember(
	interpreter *Interpreter,
	getLocationRange func() LocationRange,
	name string,
	value Value,
) {
	referencedValue := v.ReferencedValue(interpreter)
	if referencedValue == nil {
		panic(DereferenceError{
			LocationRange: getLocationRange(),
		})
	}

	self := *referencedValue

	interpreter.checkResourceNotDestroyed(self, getLocationRange)

	interpreter.setMember(self, getLocationRange, name, value)
}

func (v *StorageReferenceValue) GetKey(
	interpreter *Interpreter,
	getLocationRange func() LocationRange,
	key Value,
) Value {
	referencedValue := v.ReferencedValue(interpreter)
	if referencedValue == nil {
		panic(DereferenceError{
			LocationRange: getLocationRange(),
		})
	}

	self := *referencedValue

	interpreter.checkResourceNotDestroyed(self, getLocationRange)

	return self.(ValueIndexableValue).
		GetKey(interpreter, getLocationRange, key)
}

func (v *StorageReferenceValue) SetKey(
	interpreter *Interpreter,
	getLocationRange func() LocationRange,
	key Value,
	value Value,
) {
	referencedValue := v.ReferencedValue(interpreter)
	if referencedValue == nil {
		panic(DereferenceError{
			LocationRange: getLocationRange(),
		})
	}

	self := *referencedValue

	interpreter.checkResourceNotDestroyed(self, getLocationRange)

	self.(ValueIndexableValue).
		SetKey(interpreter, getLocationRange, key, value)
}

func (v *StorageReferenceValue) InsertKey(
	interpreter *Interpreter,
	getLocationRange func() LocationRange,
	key Value,
	value Value,
) {
	referencedValue := v.ReferencedValue(interpreter)
	if referencedValue == nil {
		panic(DereferenceError{
			LocationRange: getLocationRange(),
		})
	}

	self := *referencedValue

	interpreter.checkResourceNotDestroyed(self, getLocationRange)

	self.(ValueIndexableValue).
		InsertKey(interpreter, getLocationRange, key, value)
}

func (v *StorageReferenceValue) RemoveKey(
	interpreter *Interpreter,
	getLocationRange func() LocationRange,
	key Value,
) Value {
	referencedValue := v.ReferencedValue(interpreter)
	if referencedValue == nil {
		panic(DereferenceError{
			LocationRange: getLocationRange(),
		})
	}

	self := *referencedValue

	interpreter.checkResourceNotDestroyed(self, getLocationRange)

	return self.(ValueIndexableValue).
		RemoveKey(interpreter, getLocationRange, key)
}

func (v *StorageReferenceValue) Equal(_ *Interpreter, _ func() LocationRange, other Value) bool {
	otherReference, ok := other.(*StorageReferenceValue)
	if !ok ||
		v.TargetStorageAddress != otherReference.TargetStorageAddress ||
		v.TargetPath != otherReference.TargetPath ||
		v.Authorized != otherReference.Authorized {

		return false
	}

	if v.BorrowedType == nil {
		return otherReference.BorrowedType == nil
	} else {
		return v.BorrowedType.Equal(otherReference.BorrowedType)
	}
}

func (v *StorageReferenceValue) ConformsToDynamicType(
	interpreter *Interpreter,
	getLocationRange func() LocationRange,
	dynamicType DynamicType,
	results TypeConformanceResults,
) bool {

	refType, ok := dynamicType.(StorageReferenceDynamicType)
	if !ok ||
		refType.authorized != v.Authorized {

		return false
	}

	if refType.borrowedType == nil {
		if v.BorrowedType != nil {
			return false
		}
	} else if !refType.borrowedType.Equal(v.BorrowedType) {
		return false
	}

	referencedValue := v.ReferencedValue(interpreter)
	if referencedValue == nil {
		return false
	}

	return (*referencedValue).ConformsToDynamicType(
		interpreter,
		getLocationRange,
		refType.InnerType(),
		results,
	)
}

func (*StorageReferenceValue) IsStorable() bool {
	return false
}

func (v *StorageReferenceValue) Storable(_ atree.SlabStorage, _ atree.Address, _ uint64) (atree.Storable, error) {
	return NonStorable{Value: v}, nil
}

func (*StorageReferenceValue) NeedsStoreTo(_ atree.Address) bool {
	return false
}

func (*StorageReferenceValue) IsResourceKinded(_ *Interpreter) bool {
	return false
}

func (v *StorageReferenceValue) Transfer(
	interpreter *Interpreter,
	_ func() LocationRange,
	_ atree.Address,
	remove bool,
	storable atree.Storable,
) Value {
	if remove {
		interpreter.RemoveReferencedSlab(storable)
	}
	return v
}

func (v *StorageReferenceValue) Clone(_ *Interpreter) Value {
	return &StorageReferenceValue{
		Authorized:           v.Authorized,
		TargetStorageAddress: v.TargetStorageAddress,
		TargetPath:           v.TargetPath,
		BorrowedType:         v.BorrowedType,
	}
}

func (*StorageReferenceValue) DeepRemove(_ *Interpreter) {
	// NO-OP
}

// EphemeralReferenceValue

type EphemeralReferenceValue struct {
	Authorized   bool
	Value        Value
	BorrowedType sema.Type
}

var _ Value = &EphemeralReferenceValue{}
var _ EquatableValue = &EphemeralReferenceValue{}
var _ ValueIndexableValue = &EphemeralReferenceValue{}
var _ MemberAccessibleValue = &EphemeralReferenceValue{}

func (*EphemeralReferenceValue) IsValue() {}

func (v *EphemeralReferenceValue) Accept(interpreter *Interpreter, visitor Visitor) {
	visitor.VisitEphemeralReferenceValue(interpreter, v)
}

func (*EphemeralReferenceValue) Walk(_ *Interpreter, _ func(Value)) {
	// NO-OP
	// NOTE: *not* walking referenced value!
}

func (v *EphemeralReferenceValue) String() string {
	return v.RecursiveString(SeenReferences{})
}

func (v *EphemeralReferenceValue) RecursiveString(seenReferences SeenReferences) string {
	if _, ok := seenReferences[v]; ok {
		return "..."
	}
	seenReferences[v] = struct{}{}
	defer delete(seenReferences, v)

	return v.Value.RecursiveString(seenReferences)
}

func (v *EphemeralReferenceValue) DynamicType(interpreter *Interpreter, seenReferences SeenReferences) DynamicType {
	// TODO: provide proper location range
	referencedValue := v.ReferencedValue(interpreter, ReturnEmptyLocationRange)
	if referencedValue == nil {
		panic(DereferenceError{})
	}

	if _, ok := seenReferences[v]; ok {
		return nil
	}

	seenReferences[v] = struct{}{}
	defer delete(seenReferences, v)

	innerType := (*referencedValue).DynamicType(interpreter, seenReferences)

	return EphemeralReferenceDynamicType{
		authorized:   v.Authorized,
		innerType:    innerType,
		borrowedType: v.BorrowedType,
	}
}

func (v *EphemeralReferenceValue) StaticType() StaticType {
	var borrowedType StaticType
	if v.BorrowedType != nil {
		borrowedType = ConvertSemaToStaticType(v.BorrowedType)
	}
	return ReferenceStaticType{
		Authorized: v.Authorized,
		Type:       borrowedType,
	}
}

func (v *EphemeralReferenceValue) ReferencedValue(
	interpreter *Interpreter,
	getLocationRange func() LocationRange,
) *Value {
	// Just like for storage references, references to optionals are unwrapped,
	// i.e. a reference to `nil` aborts when dereferenced.

	switch referenced := v.Value.(type) {
	case *SomeValue:
		innerValue := referenced.InnerValue(interpreter, getLocationRange)
		return &innerValue
	case NilValue:
		return nil
	default:
		return &v.Value
	}
}

func (v *EphemeralReferenceValue) GetMember(
	interpreter *Interpreter,
	getLocationRange func() LocationRange,
	name string,
) Value {
	referencedValue := v.ReferencedValue(interpreter, getLocationRange)
	if referencedValue == nil {
		panic(DereferenceError{
			LocationRange: getLocationRange(),
		})
	}

	self := *referencedValue

	interpreter.checkResourceNotDestroyed(self, getLocationRange)

	return interpreter.getMember(self, getLocationRange, name)
}

func (v *EphemeralReferenceValue) RemoveMember(
	interpreter *Interpreter,
	getLocationRange func() LocationRange,
	identifier string,
) Value {
	referencedValue := v.ReferencedValue(interpreter, getLocationRange)
	if referencedValue == nil {
		panic(DereferenceError{
			LocationRange: getLocationRange(),
		})
	}

	self := *referencedValue

	interpreter.checkResourceNotDestroyed(self, getLocationRange)

	if memberAccessibleValue, ok := self.(MemberAccessibleValue); ok {
		return memberAccessibleValue.RemoveMember(interpreter, getLocationRange, identifier)
	}

	return nil
}

func (v *EphemeralReferenceValue) SetMember(
	interpreter *Interpreter,
	getLocationRange func() LocationRange,
	name string,
	value Value,
) {
	referencedValue := v.ReferencedValue(interpreter, getLocationRange)
	if referencedValue == nil {
		panic(DereferenceError{
			LocationRange: getLocationRange(),
		})
	}

	self := *referencedValue

	interpreter.checkResourceNotDestroyed(self, getLocationRange)

	interpreter.setMember(self, getLocationRange, name, value)
}

func (v *EphemeralReferenceValue) GetKey(
	interpreter *Interpreter,
	getLocationRange func() LocationRange,
	key Value,
) Value {
	referencedValue := v.ReferencedValue(interpreter, getLocationRange)
	if referencedValue == nil {
		panic(DereferenceError{
			LocationRange: getLocationRange(),
		})
	}

	self := *referencedValue

	interpreter.checkResourceNotDestroyed(self, getLocationRange)

	return self.(ValueIndexableValue).
		GetKey(interpreter, getLocationRange, key)
}

func (v *EphemeralReferenceValue) SetKey(
	interpreter *Interpreter,
	getLocationRange func() LocationRange,
	key Value,
	value Value,
) {
	referencedValue := v.ReferencedValue(interpreter, getLocationRange)
	if referencedValue == nil {
		panic(DereferenceError{
			LocationRange: getLocationRange(),
		})
	}

	self := *referencedValue

	interpreter.checkResourceNotDestroyed(self, getLocationRange)

	self.(ValueIndexableValue).
		SetKey(interpreter, getLocationRange, key, value)
}

func (v *EphemeralReferenceValue) InsertKey(
	interpreter *Interpreter,
	getLocationRange func() LocationRange,
	key Value,
	value Value,
) {
	referencedValue := v.ReferencedValue(interpreter, getLocationRange)
	if referencedValue == nil {
		panic(DereferenceError{
			LocationRange: getLocationRange(),
		})
	}

	self := *referencedValue

	interpreter.checkResourceNotDestroyed(self, getLocationRange)

	self.(ValueIndexableValue).
		InsertKey(interpreter, getLocationRange, key, value)
}

func (v *EphemeralReferenceValue) RemoveKey(
	interpreter *Interpreter,
	getLocationRange func() LocationRange,
	key Value,
) Value {
	referencedValue := v.ReferencedValue(interpreter, getLocationRange)
	if referencedValue == nil {
		panic(DereferenceError{
			LocationRange: getLocationRange(),
		})
	}

	self := *referencedValue

	interpreter.checkResourceNotDestroyed(self, getLocationRange)

	return self.(ValueIndexableValue).
		RemoveKey(interpreter, getLocationRange, key)
}

func (v *EphemeralReferenceValue) Equal(_ *Interpreter, _ func() LocationRange, other Value) bool {
	otherReference, ok := other.(*EphemeralReferenceValue)
	if !ok ||
		v.Value != otherReference.Value ||
		v.Authorized != otherReference.Authorized {

		return false
	}

	if v.BorrowedType == nil {
		return otherReference.BorrowedType == nil
	} else {
		return v.BorrowedType.Equal(otherReference.BorrowedType)
	}
}

func (v *EphemeralReferenceValue) ConformsToDynamicType(
	interpreter *Interpreter,
	getLocationRange func() LocationRange,
	dynamicType DynamicType,
	results TypeConformanceResults,
) bool {

	refType, ok := dynamicType.(EphemeralReferenceDynamicType)
	if !ok ||
		refType.authorized != v.Authorized {

		return false
	}

	if refType.borrowedType == nil {
		if v.BorrowedType != nil {
			return false
		}
	} else if !refType.borrowedType.Equal(v.BorrowedType) {
		return false
	}

	referencedValue := v.ReferencedValue(interpreter, getLocationRange)
	if referencedValue == nil {
		return false
	}

	entry := typeConformanceResultEntry{
		EphemeralReferenceValue:       v,
		EphemeralReferenceDynamicType: refType,
	}

	if result, contains := results[entry]; contains {
		return result
	}

	// It is safe to set 'true' here even this is not checked yet, because the final result
	// doesn't depend on this. It depends on the rest of values of the object tree.
	results[entry] = true

	result := (*referencedValue).ConformsToDynamicType(
		interpreter,
		getLocationRange,
		refType.InnerType(),
		results,
	)

	results[entry] = result

	return result
}

func (*EphemeralReferenceValue) IsStorable() bool {
	return false
}

func (v *EphemeralReferenceValue) Storable(_ atree.SlabStorage, _ atree.Address, _ uint64) (atree.Storable, error) {
	return NonStorable{Value: v}, nil
}

func (*EphemeralReferenceValue) NeedsStoreTo(_ atree.Address) bool {
	return false
}

func (*EphemeralReferenceValue) IsResourceKinded(_ *Interpreter) bool {
	return false
}

func (v *EphemeralReferenceValue) Transfer(
	interpreter *Interpreter,
	_ func() LocationRange,
	_ atree.Address,
	remove bool,
	storable atree.Storable,
) Value {
	if remove {
		interpreter.RemoveReferencedSlab(storable)
	}
	return v
}

func (v *EphemeralReferenceValue) Clone(_ *Interpreter) Value {
	return &EphemeralReferenceValue{
		Authorized:   v.Authorized,
		BorrowedType: v.BorrowedType,
		Value:        v.Value,
	}
}

func (*EphemeralReferenceValue) DeepRemove(_ *Interpreter) {
	// NO-OP
}

// AddressValue
//
type AddressValue common.Address

func NewAddressValue(a common.Address) AddressValue {
	return NewAddressValueFromBytes(a[:])
}

func NewAddressValueFromBytes(b []byte) AddressValue {
	result := AddressValue{}
	copy(result[common.AddressLength-len(b):], b)
	return result
}

func ConvertAddress(memoryGauge common.MemoryGauge, value Value) AddressValue {
	var result AddressValue

	uint64Value := ConvertUInt64(memoryGauge, value)

	binary.BigEndian.PutUint64(
		result[:common.AddressLength],
		uint64(uint64Value),
	)

	return result
}

var _ Value = AddressValue{}
var _ atree.Storable = AddressValue{}
var _ EquatableValue = AddressValue{}
var _ HashableValue = AddressValue{}
var _ MemberAccessibleValue = AddressValue{}

func (AddressValue) IsValue() {}

func (v AddressValue) Accept(interpreter *Interpreter, visitor Visitor) {
	visitor.VisitAddressValue(interpreter, v)
}

func (AddressValue) Walk(_ *Interpreter, _ func(Value)) {
	// NO-OP
}

var addressDynamicType DynamicType = AddressDynamicType{}

func (AddressValue) DynamicType(_ *Interpreter, _ SeenReferences) DynamicType {
	return addressDynamicType
}

func (AddressValue) StaticType() StaticType {
	return PrimitiveStaticTypeAddress
}

func (v AddressValue) String() string {
	return format.Address(common.Address(v))
}

func (v AddressValue) RecursiveString(_ SeenReferences) string {
	return v.String()
}

func (v AddressValue) Equal(_ *Interpreter, _ func() LocationRange, other Value) bool {
	otherAddress, ok := other.(AddressValue)
	if !ok {
		return false
	}
	return v == otherAddress
}

// HashInput returns a byte slice containing:
// - HashInputTypeAddress (1 byte)
// - address (8 bytes)
func (v AddressValue) HashInput(_ *Interpreter, _ func() LocationRange, scratch []byte) []byte {
	length := 1 + len(v)
	var buffer []byte
	if length <= len(scratch) {
		buffer = scratch[:length]
	} else {
		buffer = make([]byte, length)
	}

	buffer[0] = byte(HashInputTypeAddress)
	copy(buffer[1:], v[:])
	return buffer
}

func (v AddressValue) Hex() string {
	return v.ToAddress().Hex()
}

func (v AddressValue) ToAddress() common.Address {
	return common.Address(v)
}

func (v AddressValue) GetMember(interpreter *Interpreter, _ func() LocationRange, name string) Value {
	switch name {

	case sema.ToStringFunctionName:
		return NewHostFunctionValue(
			interpreter,
			func(invocation Invocation) Value {
				interpreter := invocation.Interpreter
				memoryUsage := common.NewStringMemoryUsage(
					safeMul(common.AddressLength, 2),
				)
				return NewStringValue(
					interpreter,
					memoryUsage,
					func() string {
						return v.String()
					},
				)
			},
			sema.ToStringFunctionType,
		)

	case sema.AddressTypeToBytesFunctionName:
		return NewHostFunctionValue(
			interpreter,
			func(invocation Invocation) Value {
				address := common.Address(v)
				return ByteSliceToByteArrayValue(interpreter, address[:])
			},
			sema.AddressTypeToBytesFunctionType,
		)
	}

	return nil
}

func (AddressValue) RemoveMember(_ *Interpreter, _ func() LocationRange, _ string) Value {
	// Addresses have no removable members (fields / functions)
	panic(errors.NewUnreachableError())
}

func (AddressValue) SetMember(_ *Interpreter, _ func() LocationRange, _ string, _ Value) {
	// Addresses have no settable members (fields / functions)
	panic(errors.NewUnreachableError())
}

func (v AddressValue) ConformsToDynamicType(
	_ *Interpreter,
	_ func() LocationRange,
	dynamicType DynamicType,
	_ TypeConformanceResults,
) bool {
	_, ok := dynamicType.(AddressDynamicType)
	return ok
}

func (AddressValue) IsStorable() bool {
	return true
}

func (v AddressValue) Storable(_ atree.SlabStorage, _ atree.Address, _ uint64) (atree.Storable, error) {
	return v, nil
}

func (AddressValue) NeedsStoreTo(_ atree.Address) bool {
	return false
}

func (AddressValue) IsResourceKinded(_ *Interpreter) bool {
	return false
}

func (v AddressValue) Transfer(
	interpreter *Interpreter,
	_ func() LocationRange,
	_ atree.Address,
	remove bool,
	storable atree.Storable,
) Value {
	if remove {
		interpreter.RemoveReferencedSlab(storable)
	}
	return v
}

func (v AddressValue) Clone(_ *Interpreter) Value {
	return v
}

func (AddressValue) DeepRemove(_ *Interpreter) {
	// NO-OP
}

func (v AddressValue) ByteSize() uint32 {
	return cborTagSize + getBytesCBORSize(v.ToAddress().Bytes())
}

func (v AddressValue) StoredValue(_ atree.SlabStorage) (atree.Value, error) {
	return v, nil
}

func (AddressValue) ChildStorables() []atree.Storable {
	return nil
}

func accountGetCapabilityFunction(
	inter *Interpreter,
	addressValue AddressValue,
	pathType sema.Type,
	funcType *sema.FunctionType,
) *HostFunctionValue {

	return NewHostFunctionValue(
		inter,
		func(invocation Invocation) Value {

			path, ok := invocation.Arguments[0].(PathValue)
			if !ok {
				panic(errors.NewUnreachableError())
			}

			pathDynamicType := path.DynamicType(invocation.Interpreter, SeenReferences{})
			if !invocation.Interpreter.IsSubType(pathDynamicType, pathType) {
				panic(TypeMismatchError{
					ExpectedType:  pathType,
					LocationRange: invocation.GetLocationRange(),
				})
			}

			// NOTE: the type parameter is optional, for backwards compatibility

			var borrowType *sema.ReferenceType
			typeParameterPair := invocation.TypeParameterTypes.Oldest()
			if typeParameterPair != nil {
				ty := typeParameterPair.Value
				// we handle the nil case for this below
				borrowType, _ = ty.(*sema.ReferenceType)
			}

			var borrowStaticType StaticType
			if borrowType != nil {
				borrowStaticType = ConvertSemaToStaticType(borrowType)
			}

			return &CapabilityValue{
				Address:    addressValue,
				Path:       path,
				BorrowType: borrowStaticType,
			}
		},
		funcType,
	)
}

// PathValue

type PathValue struct {
	Domain     common.PathDomain
	Identifier string
}

var EmptyPathValue = PathValue{}

var _ Value = PathValue{}
var _ atree.Storable = PathValue{}
var _ EquatableValue = PathValue{}
var _ HashableValue = PathValue{}
var _ MemberAccessibleValue = PathValue{}

func (PathValue) IsValue() {}

func (v PathValue) Accept(interpreter *Interpreter, visitor Visitor) {
	visitor.VisitPathValue(interpreter, v)
}

func (PathValue) Walk(_ *Interpreter, _ func(Value)) {
	// NO-OP
}

var storagePathDynamicType DynamicType = StoragePathDynamicType{}
var publicPathDynamicType DynamicType = PublicPathDynamicType{}
var privatePathDynamicType DynamicType = PrivatePathDynamicType{}

func (v PathValue) DynamicType(_ *Interpreter, _ SeenReferences) DynamicType {
	switch v.Domain {
	case common.PathDomainStorage:
		return storagePathDynamicType
	case common.PathDomainPublic:
		return publicPathDynamicType
	case common.PathDomainPrivate:
		return privatePathDynamicType
	default:
		panic(errors.NewUnreachableError())
	}
}

func (v PathValue) StaticType() StaticType {
	switch v.Domain {
	case common.PathDomainStorage:
		return PrimitiveStaticTypeStoragePath
	case common.PathDomainPublic:
		return PrimitiveStaticTypePublicPath
	case common.PathDomainPrivate:
		return PrimitiveStaticTypePrivatePath
	default:
		panic(errors.NewUnreachableError())
	}
}

func (v PathValue) String() string {
	return format.Path(
		v.Domain.Identifier(),
		v.Identifier,
	)
}

func (v PathValue) RecursiveString(_ SeenReferences) string {
	return v.String()
}

func (v PathValue) GetMember(inter *Interpreter, _ func() LocationRange, name string) Value {
	switch name {

	case sema.ToStringFunctionName:
		return NewHostFunctionValue(
			inter,
			func(invocation Invocation) Value {
				interpreter := invocation.Interpreter

				domainLength := len(v.Domain.Identifier())
				identifierLength := len(v.Identifier)

				memoryUsage := common.NewStringMemoryUsage(
					safeAdd(domainLength, identifierLength),
				)

				return NewStringValue(
					interpreter,
					memoryUsage,
					v.String,
				)
			},
			sema.ToStringFunctionType,
		)
	}

	return nil
}

func (PathValue) RemoveMember(_ *Interpreter, _ func() LocationRange, _ string) Value {
	// Paths have no removable members (fields / functions)
	panic(errors.NewUnreachableError())
}

func (PathValue) SetMember(_ *Interpreter, _ func() LocationRange, _ string, _ Value) {
	// Paths have no settable members (fields / functions)
	panic(errors.NewUnreachableError())
}

func (v PathValue) ConformsToDynamicType(
	_ *Interpreter,
	_ func() LocationRange,
	dynamicType DynamicType,
	_ TypeConformanceResults,
) bool {
	switch dynamicType.(type) {
	case PublicPathDynamicType:
		return v.Domain == common.PathDomainPublic
	case PrivatePathDynamicType:
		return v.Domain == common.PathDomainPrivate
	case StoragePathDynamicType:
		return v.Domain == common.PathDomainStorage
	default:
		return false
	}
}

func (v PathValue) Equal(_ *Interpreter, _ func() LocationRange, other Value) bool {
	otherPath, ok := other.(PathValue)
	if !ok {
		return false
	}

	return otherPath.Identifier == v.Identifier &&
		otherPath.Domain == v.Domain
}

// HashInput returns a byte slice containing:
// - HashInputTypePath (1 byte)
// - domain (1 byte)
// - identifier (n bytes)
func (v PathValue) HashInput(_ *Interpreter, _ func() LocationRange, scratch []byte) []byte {
	length := 1 + 1 + len(v.Identifier)
	var buffer []byte
	if length <= len(scratch) {
		buffer = scratch[:length]
	} else {
		buffer = make([]byte, length)
	}

	buffer[0] = byte(HashInputTypePath)
	buffer[1] = byte(v.Domain)
	copy(buffer[2:], v.Identifier)
	return buffer
}

func (PathValue) IsStorable() bool {
	return true
}

func convertPath(interpreter *Interpreter, domain common.PathDomain, value Value) Value {
	stringValue, ok := value.(*StringValue)
	if !ok {
		return NilValue{}
	}

	_, err := sema.CheckPathLiteral(
		domain.Identifier(),
		stringValue.Str,
		ReturnEmptyRange,
		ReturnEmptyRange,
	)
	if err != nil {
		return NilValue{}
	}

	return NewSomeValueNonCopying(interpreter, PathValue{
		Domain:     domain,
		Identifier: stringValue.Str,
	})
}

func ConvertPublicPath(interpreter *Interpreter, value Value) Value {
	return convertPath(interpreter, common.PathDomainPublic, value)
}

func ConvertPrivatePath(interpreter *Interpreter, value Value) Value {
	return convertPath(interpreter, common.PathDomainPrivate, value)
}

func ConvertStoragePath(interpreter *Interpreter, value Value) Value {
	return convertPath(interpreter, common.PathDomainStorage, value)
}

func (v PathValue) Storable(
	storage atree.SlabStorage,
	address atree.Address,
	maxInlineSize uint64,
) (atree.Storable, error) {
	return maybeLargeImmutableStorable(
		v,
		storage,
		address,
		maxInlineSize,
	)
}

func (PathValue) NeedsStoreTo(_ atree.Address) bool {
	return false
}

func (PathValue) IsResourceKinded(_ *Interpreter) bool {
	return false
}

func (v PathValue) Transfer(
	interpreter *Interpreter,
	_ func() LocationRange,
	_ atree.Address,
	remove bool,
	storable atree.Storable,
) Value {
	if remove {
		interpreter.RemoveReferencedSlab(storable)
	}
	return v
}

func (v PathValue) Clone(_ *Interpreter) Value {
	return v
}

func (PathValue) DeepRemove(_ *Interpreter) {
	// NO-OP
}

func (v PathValue) ByteSize() uint32 {
	// tag number (2 bytes) + array head (1 byte) + domain (CBOR uint) + identifier (CBOR string)
	return cborTagSize + 1 + getUintCBORSize(uint64(v.Domain)) + getBytesCBORSize([]byte(v.Identifier))
}

func (v PathValue) StoredValue(_ atree.SlabStorage) (atree.Value, error) {
	return v, nil
}

func (PathValue) ChildStorables() []atree.Storable {
	return nil
}

// CapabilityValue

type CapabilityValue struct {
	Address    AddressValue
	Path       PathValue
	BorrowType StaticType
}

var _ Value = &CapabilityValue{}
var _ atree.Storable = &CapabilityValue{}
var _ EquatableValue = &CapabilityValue{}
var _ MemberAccessibleValue = &CapabilityValue{}

func (*CapabilityValue) IsValue() {}

func (v *CapabilityValue) Accept(interpreter *Interpreter, visitor Visitor) {
	visitor.VisitCapabilityValue(interpreter, v)
}

func (v *CapabilityValue) Walk(_ *Interpreter, walkChild func(Value)) {
	walkChild(v.Address)
	walkChild(v.Path)
}

func (v *CapabilityValue) DynamicType(interpreter *Interpreter, _ SeenReferences) DynamicType {
	var borrowType *sema.ReferenceType
	if v.BorrowType != nil {
		// this function will panic already if this conversion fails
		borrowType, _ = interpreter.MustConvertStaticToSemaType(v.BorrowType).(*sema.ReferenceType)
	}

	return CapabilityDynamicType{
		BorrowType: borrowType,
		Domain:     v.Path.Domain,
	}
}

func (v *CapabilityValue) StaticType() StaticType {
	return CapabilityStaticType{
		BorrowType: v.BorrowType,
	}
}

func (v *CapabilityValue) String() string {
	return v.RecursiveString(SeenReferences{})
}

func (v *CapabilityValue) RecursiveString(seenReferences SeenReferences) string {
	var borrowType string
	if v.BorrowType != nil {
		borrowType = v.BorrowType.String()
	}
	return format.Capability(
		borrowType,
		v.Address.RecursiveString(seenReferences),
		v.Path.RecursiveString(seenReferences),
	)
}

func (v *CapabilityValue) GetMember(interpreter *Interpreter, _ func() LocationRange, name string) Value {
	switch name {
	case "borrow":
		var borrowType *sema.ReferenceType
		if v.BorrowType != nil {
			// this function will panic already if this conversion fails
			borrowType, _ = interpreter.MustConvertStaticToSemaType(v.BorrowType).(*sema.ReferenceType)
		}
		return interpreter.capabilityBorrowFunction(v.Address, v.Path, borrowType)

	case "check":
		var borrowType *sema.ReferenceType
		if v.BorrowType != nil {
			// this function will panic already if this conversion fails
			borrowType, _ = interpreter.MustConvertStaticToSemaType(v.BorrowType).(*sema.ReferenceType)
		}
		return interpreter.capabilityCheckFunction(v.Address, v.Path, borrowType)

	case "address":
		return v.Address
	}

	return nil
}

func (*CapabilityValue) RemoveMember(_ *Interpreter, _ func() LocationRange, _ string) Value {
	// Capabilities have no removable members (fields / functions)
	panic(errors.NewUnreachableError())
}

func (*CapabilityValue) SetMember(_ *Interpreter, _ func() LocationRange, _ string, _ Value) {
	// Capabilities have no settable members (fields / functions)
	panic(errors.NewUnreachableError())
}

func (v *CapabilityValue) ConformsToDynamicType(
	_ *Interpreter,
	_ func() LocationRange,
	dynamicType DynamicType,
	_ TypeConformanceResults,
) bool {
	capabilityType, ok := dynamicType.(CapabilityDynamicType)
	return ok && v.Path.Domain == capabilityType.Domain
}

func (v *CapabilityValue) Equal(interpreter *Interpreter, getLocationRange func() LocationRange, other Value) bool {
	otherCapability, ok := other.(*CapabilityValue)
	if !ok {
		return false
	}

	// BorrowType is optional

	if v.BorrowType == nil {
		if otherCapability.BorrowType != nil {
			return false
		}
	} else if !v.BorrowType.Equal(otherCapability.BorrowType) {
		return false
	}

	return otherCapability.Address.Equal(interpreter, getLocationRange, v.Address) &&
		otherCapability.Path.Equal(interpreter, getLocationRange, v.Path)
}

func (*CapabilityValue) IsStorable() bool {
	return true
}

func (v *CapabilityValue) Storable(
	storage atree.SlabStorage,
	address atree.Address,
	maxInlineSize uint64,
) (atree.Storable, error) {
	return maybeLargeImmutableStorable(
		v,
		storage,
		address,
		maxInlineSize,
	)
}

func (*CapabilityValue) NeedsStoreTo(_ atree.Address) bool {
	return false
}

func (*CapabilityValue) IsResourceKinded(_ *Interpreter) bool {
	return false
}

func (v *CapabilityValue) Transfer(
	interpreter *Interpreter,
	_ func() LocationRange,
	_ atree.Address,
	remove bool,
	storable atree.Storable,
) Value {
	if remove {
		v.DeepRemove(interpreter)
		interpreter.RemoveReferencedSlab(storable)
	}
	return v
}

func (v *CapabilityValue) Clone(interpreter *Interpreter) Value {
	return &CapabilityValue{
		Address:    v.Address.Clone(interpreter).(AddressValue),
		Path:       v.Path.Clone(interpreter).(PathValue),
		BorrowType: v.BorrowType,
	}
}

func (v *CapabilityValue) DeepRemove(interpreter *Interpreter) {
	v.Address.DeepRemove(interpreter)
	v.Path.DeepRemove(interpreter)
}

func (v *CapabilityValue) ByteSize() uint32 {
	return mustStorableSize(v)
}

func (v *CapabilityValue) StoredValue(_ atree.SlabStorage) (atree.Value, error) {
	return v, nil
}

func (v *CapabilityValue) ChildStorables() []atree.Storable {
	return []atree.Storable{
		v.Address,
		v.Path,
	}
}

// LinkValue

type LinkValue struct {
	TargetPath PathValue
	Type       StaticType
}

var _ Value = LinkValue{}
var _ atree.Value = LinkValue{}
var _ EquatableValue = LinkValue{}

func (LinkValue) IsValue() {}

func (v LinkValue) Accept(interpreter *Interpreter, visitor Visitor) {
	visitor.VisitLinkValue(interpreter, v)
}

func (v LinkValue) Walk(_ *Interpreter, walkChild func(Value)) {
	walkChild(v.TargetPath)
}

func (LinkValue) DynamicType(_ *Interpreter, _ SeenReferences) DynamicType {
	return nil
}

func (LinkValue) StaticType() StaticType {
	return nil
}

func (v LinkValue) String() string {
	return v.RecursiveString(SeenReferences{})
}

func (v LinkValue) RecursiveString(seenReferences SeenReferences) string {
	return format.Link(
		v.Type.String(),
		v.TargetPath.RecursiveString(seenReferences),
	)
}

func (v LinkValue) ConformsToDynamicType(
	_ *Interpreter,
	_ func() LocationRange,
	_ DynamicType,
	_ TypeConformanceResults,
) bool {
	// There is no dynamic type for links,
	// as they are not first-class values in programs,
	// but only stored
	return false
}

func (v LinkValue) Equal(interpreter *Interpreter, getLocationRange func() LocationRange, other Value) bool {
	otherLink, ok := other.(LinkValue)
	if !ok {
		return false
	}

	return otherLink.TargetPath.Equal(interpreter, getLocationRange, v.TargetPath) &&
		otherLink.Type.Equal(v.Type)
}

func (LinkValue) IsStorable() bool {
	return true
}

func (v LinkValue) Storable(storage atree.SlabStorage, address atree.Address, maxInlineSize uint64) (atree.Storable, error) {
	return maybeLargeImmutableStorable(v, storage, address, maxInlineSize)
}

func (LinkValue) NeedsStoreTo(_ atree.Address) bool {
	return false
}

func (LinkValue) IsResourceKinded(_ *Interpreter) bool {
	return false
}

func (v LinkValue) Transfer(
	interpreter *Interpreter,
	_ func() LocationRange,
	_ atree.Address,
	remove bool,
	storable atree.Storable,
) Value {
	if remove {
		interpreter.RemoveReferencedSlab(storable)
	}
	return v
}

func (v LinkValue) Clone(interpreter *Interpreter) Value {
	return LinkValue{
		TargetPath: v.TargetPath.Clone(interpreter).(PathValue),
		Type:       v.Type,
	}
}

func (LinkValue) DeepRemove(_ *Interpreter) {
	// NO-OP
}

func (v LinkValue) ByteSize() uint32 {
	return mustStorableSize(v)
}

func (v LinkValue) StoredValue(_ atree.SlabStorage) (atree.Value, error) {
	return v, nil
}

func (v LinkValue) ChildStorables() []atree.Storable {
	return []atree.Storable{
		v.TargetPath,
	}
}

// NewPublicKeyValue constructs a PublicKey value.
func NewPublicKeyValue(
	interpreter *Interpreter,
	getLocationRange func() LocationRange,
	publicKey *ArrayValue,
	signAlgo *CompositeValue,
	validatePublicKey PublicKeyValidationHandlerFunc,
) *CompositeValue {

	fields := []CompositeField{
		{
			Name:  sema.PublicKeySignAlgoField,
			Value: signAlgo,
		},
	}

	publicKeyValue := NewCompositeValue(
		interpreter,
		sema.PublicKeyType.Location,
		sema.PublicKeyType.QualifiedIdentifier(),
		sema.PublicKeyType.Kind,
		fields,
		common.Address{},
	)

	publicKeyValue.ComputedFields = map[string]ComputedField{
		sema.PublicKeyPublicKeyField: func(interpreter *Interpreter, getLocationRange func() LocationRange) Value {
			return publicKey.Transfer(interpreter, getLocationRange, atree.Address{}, false, nil)
		},
	}
	publicKeyValue.Functions = map[string]FunctionValue{
		sema.PublicKeyVerifyFunction:    publicKeyVerifyFunction,
		sema.PublicKeyVerifyPoPFunction: publicKeyVerifyPoPFunction,
	}

	err := validatePublicKey(interpreter, getLocationRange, publicKeyValue)
	if err != nil {
		panic(InvalidPublicKeyError{
			PublicKey:     publicKey,
			Err:           err,
			LocationRange: getLocationRange(),
		})
	}

	// Public key value to string should include the key even though it is a computed field
	publicKeyValue.Stringer = func(publicKeyValue *CompositeValue, seenReferences SeenReferences) string {
		stringerFields := []CompositeField{
			{
				Name:  sema.PublicKeyPublicKeyField,
				Value: publicKey,
			},
			{
				Name: sema.PublicKeySignAlgoField,
				// TODO: provide proper location range
				Value: publicKeyValue.GetField(interpreter, ReturnEmptyLocationRange, sema.PublicKeySignAlgoField),
			},
		}

		return formatComposite(
			string(publicKeyValue.TypeID()),
			stringerFields,
			seenReferences,
		)
	}

	return publicKeyValue
}

// publicKeyVerifyFunction is only created once for the interpreter.
// Hence, no need to meter.
var publicKeyVerifyFunction = NewUnmeteredHostFunctionValue(
	func(invocation Invocation) Value {
		signatureValue, ok := invocation.Arguments[0].(*ArrayValue)
		if !ok {
			panic(errors.NewUnreachableError())
		}

		signedDataValue, ok := invocation.Arguments[1].(*ArrayValue)
		if !ok {
			panic(errors.NewUnreachableError())
		}

		domainSeparationTag, ok := invocation.Arguments[2].(*StringValue)
		if !ok {
			panic(errors.NewUnreachableError())
		}

		hashAlgo, ok := invocation.Arguments[3].(*CompositeValue)
		if !ok {
			panic(errors.NewUnreachableError())
		}

		publicKey := invocation.Self

		interpreter := invocation.Interpreter

		getLocationRange := invocation.GetLocationRange

		interpreter.ExpectType(
			publicKey,
			sema.PublicKeyType,
			getLocationRange,
		)

		return interpreter.SignatureVerificationHandler(
			interpreter,
			getLocationRange,
			signatureValue,
			signedDataValue,
			domainSeparationTag,
			hashAlgo,
			publicKey,
		)
	},
	sema.PublicKeyVerifyFunctionType,
)

// publicKeyVerifyPoPFunction is only created once for the interpreter.
// Hence, no need to meter.
var publicKeyVerifyPoPFunction = NewUnmeteredHostFunctionValue(
	func(invocation Invocation) (v Value) {
		signatureValue, ok := invocation.Arguments[0].(*ArrayValue)
		if !ok {
			panic(errors.NewUnreachableError())
		}

		publicKey := invocation.Self

		interpreter := invocation.Interpreter

		getLocationRange := invocation.GetLocationRange

		interpreter.ExpectType(
			publicKey,
			sema.PublicKeyType,
			getLocationRange,
		)

		return interpreter.BLSVerifyPoPHandler(
			interpreter,
			getLocationRange,
			publicKey,
			signatureValue,
		)
	},
	sema.PublicKeyVerifyPoPFunctionType,
)<|MERGE_RESOLUTION|>--- conflicted
+++ resolved
@@ -1242,11 +1242,8 @@
 	address common.Address,
 	values func() Value,
 ) *ArrayValue {
-<<<<<<< HEAD
-=======
 	interpreter.ReportComputation(common.ComputationKindCreateArrayValue, 1)
 
->>>>>>> 67f05fd4
 	var v *ArrayValue
 
 	if interpreter.tracingEnabled {
@@ -14394,12 +14391,9 @@
 	address common.Address,
 	keysAndValues ...Value,
 ) *DictionaryValue {
-<<<<<<< HEAD
-=======
 
 	interpreter.ReportComputation(common.ComputationKindCreateDictionaryValue, 1)
 
->>>>>>> 67f05fd4
 	var v *DictionaryValue
 
 	if interpreter.tracingEnabled {
