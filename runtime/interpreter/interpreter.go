--- conflicted
+++ resolved
@@ -4294,12 +4294,8 @@
 	// If the move is to a new location, then the resources are already cleared via the update function above.
 	// So no need to track those stale resources anymore.
 	if newStorageID != currentStorageID {
-<<<<<<< HEAD
-		interpreter.sharedState.referencedResourceKindedValues[currentStorageID] = nil
-=======
 		interpreter.SharedState.referencedResourceKindedValues[newStorageID] = values
 		interpreter.SharedState.referencedResourceKindedValues[currentStorageID] = nil
->>>>>>> 96d92b11
 	}
 }
 
