--- conflicted
+++ resolved
@@ -344,7 +344,7 @@
 		}
 
 		if statement.Index != nil {
-			index = index.Plus(interpreter, intOne).(IntValue)
+			index = index.Plus(interpreter, intOne, locationRange).(IntValue)
 		}
 	}
 }
@@ -374,7 +374,6 @@
 		value,
 	)
 
-<<<<<<< HEAD
 	result = interpreter.visitBlock(statement.Block)
 
 	switch result.(type) {
@@ -386,13 +385,6 @@
 
 	case ReturnResult:
 		return result, true
-=======
-		if indexVariable != nil {
-			currentIndex := indexVariable.GetValue().(IntValue)
-			nextIndex := currentIndex.Plus(interpreter, intOne, locationRange)
-			indexVariable.SetValue(nextIndex)
-		}
->>>>>>> 505e9c39
 	}
 
 	return nil, false
