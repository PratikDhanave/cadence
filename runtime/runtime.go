package runtime

import (
	"errors"
	"fmt"
	"strings"

	"github.com/dapperlabs/flow-go/language/runtime/ast"
	runtimeErrors "github.com/dapperlabs/flow-go/language/runtime/errors"
	"github.com/dapperlabs/flow-go/language/runtime/interpreter"
	"github.com/dapperlabs/flow-go/language/runtime/parser"
	"github.com/dapperlabs/flow-go/language/runtime/sema"
	"github.com/dapperlabs/flow-go/language/runtime/stdlib"
	"github.com/dapperlabs/flow-go/language/runtime/trampoline"
	"github.com/dapperlabs/flow-go/sdk/abi/values"
)

type Interface interface {
	// ResolveImport resolves an import of a program.
	ResolveImport(Location) (values.Bytes, error)
	// GetValue gets a value for the given key in the storage, controlled and owned by the given accounts.
	GetValue(owner, controller, key values.Bytes) (value values.Bytes, err error)
	// SetValue sets a value for the given key in the storage, controlled and owned by the given accounts.
	SetValue(owner, controller, key, value values.Bytes) (err error)
	// CreateAccount creates a new account with the given public keys and code.
	CreateAccount(publicKeys []values.Bytes, code values.Bytes) (address values.Address, err error)
	// AddAccountKey appends a key to an account.
	AddAccountKey(address values.Address, publicKey values.Bytes) error
	// RemoveAccountKey removes a key from an account by index.
	RemoveAccountKey(address values.Address, index values.Int) (publicKey values.Bytes, err error)
	// UpdateAccountCode updates the code associated with an account.
	UpdateAccountCode(address values.Address, code values.Bytes) (err error)
	// GetSigningAccounts returns the signing accounts.
	GetSigningAccounts() []values.Address
	// Log logs a string.
	Log(string)
	// EmitEvent is called when an event is emitted by the runtime.
	EmitEvent(values.Event)
}

type Error struct {
	Errors []error
}

func (e Error) Error() string {
	var sb strings.Builder
	sb.WriteString("Execution failed:\n")
	for _, err := range e.Errors {
		sb.WriteString(runtimeErrors.UnrollChildErrors(err))
		sb.WriteString("\n")
	}
	return sb.String()
}

// Runtime is a runtime capable of executing the Flow programming language.
type Runtime interface {
	// ExecuteScript executes the given script.
	//
	// This function returns an error if the program has errors (e.g syntax errors, type errors),
	// or if the execution fails.
	ExecuteScript(script []byte, runtimeInterface Interface, location Location) (values.Value, error)

	// ExecuteTransaction executes the given transaction.
	//
	// This function returns an error if the program has errors (e.g syntax errors, type errors),
	// or if the execution fails.
	ExecuteTransaction(script []byte, runtimeInterface Interface, location Location) error

	// ParseAndCheckProgram parses and checks the given code without executing the program.
	//
	// This function returns an error if the program contains any syntax or semantic errors.
	ParseAndCheckProgram(code []byte, runtimeInterface Interface, location Location) error
}

var typeDeclarations = stdlib.BuiltinTypes.ToTypeDeclarations()

type ImportResolver = func(astLocation ast.Location) (program *ast.Program, e error)

// interpreterRuntime is a interpreter-based version of the Flow runtime.
type interpreterRuntime struct{}

// NewInterpreterRuntime returns a interpreter-based version of the Flow runtime.
func NewInterpreterRuntime() Runtime {
	return &interpreterRuntime{}
}

func (r *interpreterRuntime) ExecuteScript(script []byte, runtimeInterface Interface, location Location) (values.Value, error) {
	functions := r.standardLibraryFunctions(runtimeInterface)

	checker, err := r.parseAndCheckProgram(script, runtimeInterface, location, functions)
	if err != nil {
		return nil, Error{[]error{err}}
	}

	_, ok := checker.GlobalValues["main"]
	if !ok {
		// TODO: error because no main?
		return nil, nil
	}

	runtimeStorage := newInterpreterRuntimeStorage(runtimeInterface)

	inter, err := r.newInterpreter(checker, functions, runtimeInterface, runtimeStorage)
	if err != nil {
		return nil, err
	}

	if err := inter.Interpret(); err != nil {
		return nil, err
	}

	value, err := inter.Invoke("main")
	if err != nil {
		return nil, err
	}

	// Write back all stored values, which were actually just cached, back into storage
	runtimeStorage.writeCached()

	return value.(interpreter.ExportableValue).Export(), nil
}

func (r *interpreterRuntime) ExecuteTransaction(
	script []byte,
	runtimeInterface Interface,
	location Location,
) error {
	functions := r.standardLibraryFunctions(runtimeInterface)

	checker, err := r.parseAndCheckProgram(script, runtimeInterface, location, functions)
	if err != nil {
		return Error{[]error{err}}
	}

	transactions := checker.TransactionTypes
	if len(transactions) < 1 {
		return fmt.Errorf("no transaction declared")
	} else if len(transactions) > 1 {
		return fmt.Errorf("more than one transaction declared")
	}

	transactionType := transactions[0]
	transactionPrepareFunctionType := transactionType.Prepare.InvocationFunctionType()

	signingAccountAddresses := runtimeInterface.GetSigningAccounts()

	// check parameter count

	signingAccountsCount := len(signingAccountAddresses)
	prepareFunctionParameterCount := len(transactionPrepareFunctionType.ParameterTypeAnnotations)
	if signingAccountsCount != prepareFunctionParameterCount {
		return fmt.Errorf(
			"parameter count mismatch for transaction `prepare` function: expected %d, got %d",
			prepareFunctionParameterCount,
			signingAccountsCount,
		)
	}

	// check parameter types

	for _, parameterTypeAnnotation := range transactionPrepareFunctionType.ParameterTypeAnnotations {
		parameterType := parameterTypeAnnotation.Type

		if !parameterType.Equal(&sema.AccountType{}) {
			err := fmt.Errorf(
				"parameter type mismatch for transaction `prepare` function: expected `%s`, got `%s`",
				&sema.AccountType{},
				parameterType,
			)
			return err
		}
	}

	runtimeStorage := newInterpreterRuntimeStorage(runtimeInterface)

	inter, err := r.newInterpreter(checker, functions, runtimeInterface, runtimeStorage)
	if err != nil {
		return err
	}

	if err := inter.Interpret(); err != nil {
		return err
	}

	signingAccounts := make([]interface{}, signingAccountsCount)

	for i, address := range signingAccountAddresses {
		signingAccounts[i] = interpreter.NewAccountValue(interpreter.AddressValue(address))
	}

	err = inter.InvokeTransaction(0, signingAccounts...)
	if err != nil {
		return err
	}

	// Write back all stored values, which were actually just cached, back into storage
	runtimeStorage.writeCached()

	return nil
}

func (r *interpreterRuntime) ParseAndCheckProgram(script []byte, runtimeInterface Interface, location Location) error {
	functions := r.standardLibraryFunctions(runtimeInterface)

	_, err := r.parseAndCheckProgram(script, runtimeInterface, location, functions)
	return err
}

func (r *interpreterRuntime) parseAndCheckProgram(
	script []byte,
	runtimeInterface Interface,
	location Location,
	functions stdlib.StandardLibraryFunctions,
) (*sema.Checker, error) {
	program, err := r.parse(script)
	if err != nil {
		return nil, err
	}

	importResolver := r.importResolver(runtimeInterface)
	err = program.ResolveImports(importResolver)
	if err != nil {
		return nil, err
	}

	valueDeclarations := functions.ToValueDeclarations()

	checker, err := sema.NewChecker(
		program,
		location,
		sema.WithPredeclaredValues(valueDeclarations),
		sema.WithPredeclaredTypes(typeDeclarations),
	)
	if err != nil {
		return nil, err
	}

	if err := checker.Check(); err != nil {
		return nil, err
	}

	return checker, nil
}

func (r *interpreterRuntime) newInterpreter(
	checker *sema.Checker,
	functions stdlib.StandardLibraryFunctions,
	runtimeInterface Interface,
	runtimeStorage *interpreterRuntimeStorage,
) (*interpreter.Interpreter, error) {
	return interpreter.NewInterpreter(
		checker,
		interpreter.WithPredefinedValues(functions.ToValues()),
		interpreter.WithOnEventEmittedHandler(func(_ *interpreter.Interpreter, eventValue interpreter.EventValue) {
			r.emitEvent(eventValue, runtimeInterface)
		}),
		interpreter.WithStorageReadHandler(runtimeStorage.readValue),
		interpreter.WithStorageWriteHandler(runtimeStorage.writeValue),
		interpreter.WithStorageKeyHandlerFunc(func(_ *interpreter.Interpreter, _ string, indexingType sema.Type) string {
			return indexingType.String()
		}),
	)
}

func (r *interpreterRuntime) standardLibraryFunctions(runtimeInterface Interface) stdlib.StandardLibraryFunctions {
	return append(
		stdlib.FlowBuiltInFunctions(stdlib.FlowBuiltinImpls{
			CreateAccount:     r.newCreateAccountFunction(runtimeInterface),
			AddAccountKey:     r.addAccountKeyFunction(runtimeInterface),
			RemoveAccountKey:  r.removeAccountKeyFunction(runtimeInterface),
			UpdateAccountCode: r.newUpdateAccountCodeFunction(runtimeInterface),
			GetAccount:        r.newGetAccountFunction(runtimeInterface),
			Log:               r.newLogFunction(runtimeInterface),
		}),
		stdlib.BuiltinFunctions...,
	)
}

func (r *interpreterRuntime) importResolver(runtimeInterface Interface) ImportResolver {
	return func(astLocation ast.Location) (program *ast.Program, e error) {
		var location Location
		switch astLocation := astLocation.(type) {
		case ast.StringLocation:
			location = StringLocation(astLocation)
		case ast.AddressLocation:
			location = AddressLocation(astLocation)
		default:
			panic(runtimeErrors.NewUnreachableError())
		}
		script, err := runtimeInterface.ResolveImport(location)
		if err != nil {
			return nil, err
		}
		return r.parse(script)
	}
}

func (r *interpreterRuntime) parse(script []byte) (program *ast.Program, err error) {
	program, _, err = parser.ParseProgram(string(script))
	return
}

// emitEvent converts an event value to native Go types and emits it to the runtime interface.
func (r *interpreterRuntime) emitEvent(eventValue interpreter.EventValue, runtimeInterface Interface) {
	event := eventValue.Export().(values.Event)

	var identifier string

	// TODO: can this be generalized for all types?
	switch location := eventValue.Location.(type) {
	case ast.AddressLocation:
		identifier = fmt.Sprintf("account.%s.%s", location, eventValue.Identifier)
	case TransactionLocation:
		identifier = fmt.Sprintf("tx.%s.%s", location, eventValue.Identifier)
	case ScriptLocation:
		identifier = fmt.Sprintf("script.%s.%s", location, eventValue.Identifier)
	default:
		panic(fmt.Sprintf("event definition from unsupported location: %s", location))
	}

	event.Identifier = identifier

	runtimeInterface.EmitEvent(event)
}

func (r *interpreterRuntime) emitAccountEvent(
	eventType sema.EventType,
	runtimeInterface Interface,
	fields ...values.Value,
) {
	identifier := fmt.Sprintf("flow.%s", eventType.Identifier)

	event := values.Event{
		Identifier: identifier,
		Fields:     fields,
	}

	runtimeInterface.EmitEvent(event)
}

<<<<<<< HEAD
=======
func accountValue(address values.Address) interpreter.Value {
	addressHex := fmt.Sprintf("%x", address)

	return &interpreter.CompositeValue{
		Identifier: (&sema.AccountType{}).ID(),
		Fields: map[string]interpreter.Value{
			"address": interpreter.AddressValue(address),
			"storage": interpreter.StorageValue{Identifier: addressHex},
		},
	}
}

>>>>>>> dc3cf63d
func (r *interpreterRuntime) newCreateAccountFunction(runtimeInterface Interface) interpreter.HostFunction {
	return func(arguments []interpreter.Value, _ interpreter.LocationPosition) trampoline.Trampoline {
		pkArray, ok := arguments[0].(*interpreter.ArrayValue)
		if !ok {
			panic(fmt.Sprintf("createAccount requires the first parameter to be an array"))
		}

		pkValues := pkArray.Values
		publicKeys := make([]values.Bytes, len(pkValues))

		for i, pkVal := range pkValues {
			publicKey, err := toBytes(pkVal)
			if err != nil {
				panic(fmt.Sprintf("createAccount requires the first parameter to be an array of arrays"))
			}
			publicKeys[i] = publicKey
		}

		code, err := toBytes(arguments[1])
		if err != nil {
			panic(fmt.Sprintf("createAccount requires the third parameter to be an array"))
		}

		accountAddress, err := runtimeInterface.CreateAccount(publicKeys, code)
		if err != nil {
			panic(err)
		}

		r.emitAccountEvent(stdlib.AccountCreatedEventType, runtimeInterface, accountAddress)

		result := interpreter.AddressValue(accountAddress)
		return trampoline.Done{Result: result}
	}
}

func (r *interpreterRuntime) addAccountKeyFunction(runtimeInterface Interface) interpreter.HostFunction {
	return func(arguments []interpreter.Value, _ interpreter.LocationPosition) trampoline.Trampoline {
		if len(arguments) != 2 {
			panic(fmt.Sprintf("addAccountKey requires 2 parameters"))
		}

		accountAddress, ok := arguments[0].(interpreter.AddressValue)
		if !ok {
			panic(fmt.Sprintf("addAccountKey requires the first parameter to be an address"))
		}

		publicKey, err := toBytes(arguments[1])
		if err != nil {
			panic(fmt.Sprintf("addAccountKey requires the second parameter to be an array"))
		}

		accountAddressValue := accountAddress.Export().(values.Address)

		err = runtimeInterface.AddAccountKey(accountAddressValue, publicKey)
		if err != nil {
			panic(err)
		}

		r.emitAccountEvent(stdlib.AccountKeyAddedEventType, runtimeInterface, accountAddressValue, publicKey)

		result := &interpreter.VoidValue{}
		return trampoline.Done{Result: result}
	}
}

func (r *interpreterRuntime) removeAccountKeyFunction(runtimeInterface Interface) interpreter.HostFunction {
	return func(arguments []interpreter.Value, _ interpreter.LocationPosition) trampoline.Trampoline {
		if len(arguments) != 2 {
			panic(fmt.Sprintf("removeAccountKey requires 2 parameters"))
		}

		accountAddress, ok := arguments[0].(interpreter.AddressValue)
		if !ok {
			panic(fmt.Sprintf("removeAccountKey requires the first parameter to be an address"))
		}

		index, ok := arguments[1].(interpreter.IntValue)
		if !ok {
			panic(fmt.Sprintf("removeAccountKey requires the second parameter to be an integer"))

		}

		accountAddressValue := accountAddress.Export().(values.Address)

		indexValue := index.Export().(values.Int)

		publicKey, err := runtimeInterface.RemoveAccountKey(accountAddressValue, indexValue)
		if err != nil {
			panic(err)
		}

		r.emitAccountEvent(stdlib.AccountKeyRemovedEventType, runtimeInterface, accountAddressValue, publicKey)

		result := &interpreter.VoidValue{}
		return trampoline.Done{Result: result}
	}
}

func (r *interpreterRuntime) newUpdateAccountCodeFunction(runtimeInterface Interface) interpreter.HostFunction {
	return func(arguments []interpreter.Value, _ interpreter.LocationPosition) trampoline.Trampoline {
		if len(arguments) != 2 {
			panic(fmt.Sprintf("updateAccountCode requires 2 parameters"))
		}

		accountAddress, ok := arguments[0].(interpreter.AddressValue)
		if !ok {
			panic(fmt.Sprintf("updateAccountCode requires the first parameter to be an address"))
		}

		code, err := toBytes(arguments[1])
		if err != nil {
			panic(fmt.Sprintf("updateAccountCode requires the second parameter to be an array"))
		}

		accountAddressValue := accountAddress.Export().(values.Address)

		err = runtimeInterface.UpdateAccountCode(accountAddressValue, code)
		if err != nil {
			panic(err)
		}

		r.emitAccountEvent(stdlib.AccountCodeUpdatedEventType, runtimeInterface, accountAddressValue, code)

		result := &interpreter.VoidValue{}
		return trampoline.Done{Result: result}
	}
}

func (r *interpreterRuntime) newGetAccountFunction(runtimeInterface Interface) interpreter.HostFunction {
	return func(arguments []interpreter.Value, _ interpreter.LocationPosition) trampoline.Trampoline {
		if len(arguments) != 1 {
			panic(fmt.Sprintf("getAccount requires 1 parameter"))
		}

		accountAddress, ok := arguments[0].(interpreter.AddressValue)
		if !ok {
			panic(fmt.Sprintf("getAccount requires the first parameter to be an address"))
		}

		account := interpreter.NewAccountValue(accountAddress)

		return trampoline.Done{Result: account}
	}
}

func (r *interpreterRuntime) newLogFunction(runtimeInterface Interface) interpreter.HostFunction {
	return func(arguments []interpreter.Value, _ interpreter.LocationPosition) trampoline.Trampoline {
		runtimeInterface.Log(fmt.Sprint(arguments[0]))
		return trampoline.Done{Result: &interpreter.VoidValue{}}
	}
}

func (r *interpreterRuntime) getOwnerControllerKey(
	arguments []interpreter.Value,
) (
	controller []byte, owner []byte, key []byte,
) {
	var err error
	owner, err = toBytes(arguments[0])
	if err != nil {
		panic(fmt.Sprintf("setValue requires the first parameter to be an array"))
	}
	controller, err = toBytes(arguments[1])
	if err != nil {
		panic(fmt.Sprintf("setValue requires the second parameter to be an array"))
	}
	key, err = toBytes(arguments[2])
	if err != nil {
		panic(fmt.Sprintf("setValue requires the third parameter to be an array"))
	}
	return
}

func toBytes(value interpreter.Value) (values.Bytes, error) {
	_, isNil := value.(interpreter.NilValue)
	if isNil {
		return nil, nil
	}

	someValue, ok := value.(*interpreter.SomeValue)
	if ok {
		value = someValue.Value
	}

	array, ok := value.(*interpreter.ArrayValue)
	if !ok {
		return nil, errors.New("value is not an array")
	}

	result := make([]byte, len(array.Values))
	for i, arrayValue := range array.Values {
		intValue, ok := arrayValue.(interpreter.IntValue)
		if !ok {
			return nil, errors.New("array value is not an Int")
		}

		j := intValue.IntValue()

		if j < 0 || j > 255 {
			return nil, errors.New("array value is not in byte range (0-255)")
		}

		result[i] = byte(j)
	}

	return result, nil
}<|MERGE_RESOLUTION|>--- conflicted
+++ resolved
@@ -338,21 +338,6 @@
 	runtimeInterface.EmitEvent(event)
 }
 
-<<<<<<< HEAD
-=======
-func accountValue(address values.Address) interpreter.Value {
-	addressHex := fmt.Sprintf("%x", address)
-
-	return &interpreter.CompositeValue{
-		Identifier: (&sema.AccountType{}).ID(),
-		Fields: map[string]interpreter.Value{
-			"address": interpreter.AddressValue(address),
-			"storage": interpreter.StorageValue{Identifier: addressHex},
-		},
-	}
-}
-
->>>>>>> dc3cf63d
 func (r *interpreterRuntime) newCreateAccountFunction(runtimeInterface Interface) interpreter.HostFunction {
 	return func(arguments []interpreter.Value, _ interpreter.LocationPosition) trampoline.Trampoline {
 		pkArray, ok := arguments[0].(*interpreter.ArrayValue)
