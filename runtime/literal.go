/*
 * Cadence - The resource-oriented smart contract programming language
 *
 * Copyright Dapper Labs, Inc.
 *
 * Licensed under the Apache License, Version 2.0 (the "License");
 * you may not use this file except in compliance with the License.
 * You may obtain a copy of the License at
 *
 *   http://www.apache.org/licenses/LICENSE-2.0
 *
 * Unless required by applicable law or agreed to in writing, software
 * distributed under the License is distributed on an "AS IS" BASIS,
 * WITHOUT WARRANTIES OR CONDITIONS OF ANY KIND, either express or implied.
 * See the License for the specific language governing permissions and
 * limitations under the License.
 */

package runtime

import (
	"math/big"

	"github.com/onflow/cadence"
	"github.com/onflow/cadence/fixedpoint"
	"github.com/onflow/cadence/runtime/ast"
	"github.com/onflow/cadence/runtime/common"
	"github.com/onflow/cadence/runtime/interpreter"
	"github.com/onflow/cadence/runtime/parser"
	"github.com/onflow/cadence/runtime/sema"
)

var InvalidLiteralError = parser.NewSyntaxError(
	ast.Position{Line: 1},
	"invalid literal",
)
var UnsupportedLiteralError = parser.NewSyntaxError(
	ast.Position{Line: 1},
	"unsupported literal",
)
var LiteralExpressionTypeError = parser.NewSyntaxError(
	ast.Position{Line: 1},
	"input is not a literal",
)

// ParseLiteral parses a single literal string, that should have the given type.
//
// Returns an error if the literal string is not a literal (e.g. it does not have valid syntax,
// or does not parse to a literal).
func ParseLiteral(
	literal string,
	ty sema.Type,
	inter *interpreter.Interpreter,
) (
	cadence.Value,
	error,
) {
	code := []byte(literal)

	expression, errs := parser.ParseExpression(inter, code, parser.Config{})
	if len(errs) > 0 {
		return nil, parser.Error{
			Code:   code,
			Errors: errs,
		}
	}

	return LiteralValue(inter, expression, ty)
}

// ParseLiteralArgumentList parses an argument list with literals, that should have the given types.
// Returns an error if the code is not a valid argument list, or the arguments are not literals.
//
// Note: This method is not used directly within Cadence, but used by downstream dependencies
// such as CLI, playground, etc. Hence, shouldn't be moved to test.
func ParseLiteralArgumentList(
	argumentList string,
	parameterTypes []sema.Type,
	inter *interpreter.Interpreter,
) (
	[]cadence.Value,
	error,
) {
	code := []byte(argumentList)
	arguments, errs := parser.ParseArgumentList(inter, code, parser.Config{})
	if len(errs) > 0 {
		return nil, parser.Error{
			Errors: errs,
		}
	}

	argumentCount := len(arguments)
	parameterCount := len(parameterTypes)

	if argumentCount != parameterCount {
		return nil, parser.NewSyntaxError(
			ast.Position{Line: 1},
			"invalid number of arguments: got %d, expected %d",
			argumentCount,
			parameterCount,
		)
	}

	result := make([]cadence.Value, argumentCount)

	for i, argument := range arguments {
		parameterType := parameterTypes[i]
		value, err := LiteralValue(inter, argument.Expression, parameterType)
		if err != nil {
			return nil, parser.NewSyntaxError(
<<<<<<< HEAD
				ast.Position{Line: 1},
=======
				argument.Expression.StartPosition(),
>>>>>>> f1db11c4
				"invalid argument at index %d: %v", i, err,
			)
		}
		result[i] = value
	}

	return result, nil
}

func arrayLiteralValue(inter *interpreter.Interpreter, elements []ast.Expression, elementType sema.Type) (cadence.Value, error) {
	return cadence.NewMeteredArray(
		inter,
		len(elements),
		func() ([]cadence.Value, error) {
			values := make([]cadence.Value, len(elements))

			for i, element := range elements {
				convertedElement, err := LiteralValue(inter, element, elementType)
				if err != nil {
					return nil, err
				}
				values[i] = convertedElement
			}

			return values, nil
		})
}

func pathLiteralValue(
	memoryGauge common.MemoryGauge,
	expression ast.Expression,
	ty sema.Type,
) (
	cadence.Value,
	error,
) {
	pathExpression, ok := expression.(*ast.PathExpression)
	if !ok {
		return nil, LiteralExpressionTypeError
	}

	pathDomain := pathExpression.Domain.Identifier
	pathIdentifier := pathExpression.Identifier.Identifier

	pathType, err := sema.CheckPathLiteral(
		pathDomain,
		pathIdentifier,
		func() ast.Range {
			return ast.NewRangeFromPositioned(memoryGauge, pathExpression.Domain)
		},
		func() ast.Range {
			return ast.NewRangeFromPositioned(memoryGauge, pathExpression.Identifier)
		},
	)
	if err != nil {
		return nil, InvalidLiteralError
	}

	if !sema.IsSubType(pathType, ty) {
		return nil, parser.NewSyntaxError(
			ast.Position{Line: 1},
			"path literal type %s is not subtype of requested path type %s",
			pathType, ty,
		)
	}

	return cadence.NewMeteredPath(
		memoryGauge,
		common.PathDomainFromIdentifier(pathDomain),
		pathIdentifier,
	)
}

func integerLiteralValue(
	inter *interpreter.Interpreter,
	expression ast.Expression,
	ty sema.Type,
) (cadence.Value, error) {
	integerExpression, ok := expression.(*ast.IntegerExpression)
	if !ok {
		return nil, LiteralExpressionTypeError
	}

	if !sema.CheckIntegerLiteral(inter, integerExpression, ty, nil) {
		return nil, InvalidLiteralError
	}

	memoryUsage := common.NewBigIntMemoryUsage(
		common.BigIntByteLength(integerExpression.Value),
	)
	intValue := interpreter.NewIntValueFromBigInt(
		inter,
		memoryUsage,
		func() *big.Int {
			return integerExpression.Value
		},
	)

	convertedValue, err := convertIntValue(
		inter,
		intValue,
		ty,
	)
	if err != nil {
		return nil, err
	}

	return ExportValue(convertedValue, inter, interpreter.EmptyLocationRange)
}

func convertIntValue(
	memoryGauge common.MemoryGauge,
	intValue interpreter.IntValue,
	ty sema.Type,
) (
	interpreter.Value,
	error,
) {

	switch ty {
	case sema.IntType, sema.IntegerType, sema.SignedIntegerType:
		return intValue, nil
	case sema.Int8Type:
		return interpreter.ConvertInt8(memoryGauge, intValue, interpreter.EmptyLocationRange), nil
	case sema.Int16Type:
		return interpreter.ConvertInt16(memoryGauge, intValue, interpreter.EmptyLocationRange), nil
	case sema.Int32Type:
		return interpreter.ConvertInt32(memoryGauge, intValue, interpreter.EmptyLocationRange), nil
	case sema.Int64Type:
		return interpreter.ConvertInt64(memoryGauge, intValue, interpreter.EmptyLocationRange), nil
	case sema.Int128Type:
		return interpreter.ConvertInt128(memoryGauge, intValue, interpreter.EmptyLocationRange), nil
	case sema.Int256Type:
		return interpreter.ConvertInt256(memoryGauge, intValue, interpreter.EmptyLocationRange), nil

	case sema.UIntType:
		return interpreter.ConvertUInt(memoryGauge, intValue, interpreter.EmptyLocationRange), nil
	case sema.UInt8Type:
		return interpreter.ConvertUInt8(memoryGauge, intValue, interpreter.EmptyLocationRange), nil
	case sema.UInt16Type:
		return interpreter.ConvertUInt16(memoryGauge, intValue, interpreter.EmptyLocationRange), nil
	case sema.UInt32Type:
		return interpreter.ConvertUInt32(memoryGauge, intValue, interpreter.EmptyLocationRange), nil
	case sema.UInt64Type:
		return interpreter.ConvertUInt64(memoryGauge, intValue, interpreter.EmptyLocationRange), nil
	case sema.UInt128Type:
		return interpreter.ConvertUInt128(memoryGauge, intValue, interpreter.EmptyLocationRange), nil
	case sema.UInt256Type:
		return interpreter.ConvertUInt256(memoryGauge, intValue, interpreter.EmptyLocationRange), nil

	case sema.Word8Type:
		return interpreter.ConvertWord8(memoryGauge, intValue, interpreter.EmptyLocationRange), nil
	case sema.Word16Type:
		return interpreter.ConvertWord16(memoryGauge, intValue, interpreter.EmptyLocationRange), nil
	case sema.Word32Type:
		return interpreter.ConvertWord32(memoryGauge, intValue, interpreter.EmptyLocationRange), nil
	case sema.Word64Type:
		return interpreter.ConvertWord64(memoryGauge, intValue, interpreter.EmptyLocationRange), nil
	case sema.Word128Type:
		return interpreter.ConvertWord128(memoryGauge, intValue, interpreter.EmptyLocationRange), nil
	case sema.Word256Type:
		return interpreter.ConvertWord256(memoryGauge, intValue, interpreter.EmptyLocationRange), nil

	default:
		return nil, UnsupportedLiteralError
	}
}

func fixedPointLiteralValue(memoryGauge common.MemoryGauge, expression ast.Expression, ty sema.Type) (cadence.Value, error) {
	fixedPointExpression, ok := expression.(*ast.FixedPointExpression)
	if !ok {
		return nil, LiteralExpressionTypeError
	}

	if !sema.CheckFixedPointLiteral(memoryGauge, fixedPointExpression, ty, nil) {
		return nil, InvalidLiteralError
	}

	// TODO: adjust once/if we support more fixed point types

	value := fixedpoint.ConvertToFixedPointBigInt(
		fixedPointExpression.Negative,
		fixedPointExpression.UnsignedInteger,
		fixedPointExpression.Fractional,
		fixedPointExpression.Scale,
		sema.Fix64Scale,
	)

	switch ty {
	case sema.Fix64Type, sema.FixedPointType, sema.SignedFixedPointType:
		return cadence.Fix64(value.Int64()), nil
	case sema.UFix64Type:
		return cadence.UFix64(value.Uint64()), nil
	}

	return nil, UnsupportedLiteralError
}

func LiteralValue(inter *interpreter.Interpreter, expression ast.Expression, ty sema.Type) (cadence.Value, error) {
	switch ty := ty.(type) {
	case *sema.VariableSizedType:
		expression, ok := expression.(*ast.ArrayExpression)
		if !ok {
			return nil, LiteralExpressionTypeError
		}

		return arrayLiteralValue(inter, expression.Values, ty.Type)

	case *sema.ConstantSizedType:
		expression, ok := expression.(*ast.ArrayExpression)
		if !ok {
			return nil, LiteralExpressionTypeError
		}

		return arrayLiteralValue(inter, expression.Values, ty.Type)

	case *sema.OptionalType:
		if _, ok := expression.(*ast.NilExpression); ok {
			value := cadence.NewMeteredOptional(inter, nil)
			for {
				ty, ok = ty.Type.(*sema.OptionalType)
				if !ok {
					return value, nil
				}
				value = cadence.NewMeteredOptional(inter, value)
			}
		}

		converted, err := LiteralValue(inter, expression, ty.Type)
		if err != nil {
			return nil, err
		}

		return cadence.NewMeteredOptional(inter, converted), nil

	case *sema.DictionaryType:
		expression, ok := expression.(*ast.DictionaryExpression)
		if !ok {
			return nil, LiteralExpressionTypeError
		}

		return cadence.NewMeteredDictionary(
			inter,
			len(expression.Entries),
			func() ([]cadence.KeyValuePair, error) {
				pairs := make([]cadence.KeyValuePair, len(expression.Entries))

				for i, entry := range expression.Entries {
					var err error

					pairs[i].Key, err = LiteralValue(inter, entry.Key, ty.KeyType)
					if err != nil {
						return nil, err
					}

					pairs[i].Value, err = LiteralValue(inter, entry.Value, ty.ValueType)
					if err != nil {
						return nil, err
					}
				}

				return pairs, nil
			},
		)

	case *sema.AddressType:
		expression, ok := expression.(*ast.IntegerExpression)
		if !ok {
			return nil, LiteralExpressionTypeError
		}

		if !sema.CheckAddressLiteral(inter, expression, nil) {
			return nil, InvalidLiteralError
		}

		return cadence.BytesToAddress(expression.Value.Bytes()), nil
	}

	switch ty {
	case sema.BoolType:
		expression, ok := expression.(*ast.BoolExpression)
		if !ok {
			return nil, LiteralExpressionTypeError
		}

		return cadence.NewMeteredBool(inter, expression.Value), nil

	case sema.StringType:
		expression, ok := expression.(*ast.StringExpression)
		if !ok {
			return nil, LiteralExpressionTypeError
		}

		return cadence.NewMeteredString(
			inter,
			common.NewCadenceStringMemoryUsage(len(expression.Value)),
			func() string {
				return expression.Value
			},
		)
	}

	switch {
	case sema.IsSameTypeKind(ty, sema.IntegerType):
		return integerLiteralValue(inter, expression, ty)

	case sema.IsSameTypeKind(ty, sema.FixedPointType):
		return fixedPointLiteralValue(inter, expression, ty)

	case sema.IsSameTypeKind(ty, sema.PathType):
		return pathLiteralValue(inter, expression, ty)
	}

	return nil, UnsupportedLiteralError
}<|MERGE_RESOLUTION|>--- conflicted
+++ resolved
@@ -108,11 +108,7 @@
 		value, err := LiteralValue(inter, argument.Expression, parameterType)
 		if err != nil {
 			return nil, parser.NewSyntaxError(
-<<<<<<< HEAD
-				ast.Position{Line: 1},
-=======
 				argument.Expression.StartPosition(),
->>>>>>> f1db11c4
 				"invalid argument at index %d: %v", i, err,
 			)
 		}
