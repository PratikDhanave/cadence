--- conflicted
+++ resolved
@@ -8092,6 +8092,48 @@
 	require.Equal(t, retErr, err)
 }
 
+func TestRuntimeFlowEventTypes(t *testing.T) {
+
+	t.Parallel()
+
+	rt := newTestInterpreterRuntime()
+
+	script := []byte(`
+      pub fun main(): Type? {
+          return CompositeType("flow.AccountContractAdded")
+      }
+    `)
+
+	runtimeInterface := &testRuntimeInterface{
+		storage: newTestLedger(nil, nil),
+	}
+
+	result, err := rt.ExecuteScript(
+		Script{
+			Source: script,
+		},
+		Context{
+			Interface: runtimeInterface,
+			Location:  common.ScriptLocation{},
+		},
+	)
+	require.NoError(t, err)
+
+	accountContractAddedType := ExportType(
+		stdlib.AccountContractAddedEventType,
+		map[sema.TypeID]cadence.Type{},
+	)
+
+	require.Equal(t,
+		cadence.Optional{
+			Value: cadence.TypeValue{
+				StaticType: accountContractAddedType,
+			},
+		},
+		result,
+	)
+}
+
 func TestRuntimeDestructorReentrancyPrevention(t *testing.T) {
 
 	t.Parallel()
@@ -8198,148 +8240,6 @@
 	require.ErrorAs(t, err, &destructionError)
 }
 
-func TestRuntimeFlowEventTypes(t *testing.T) {
-
-	t.Parallel()
-
-	rt := newTestInterpreterRuntime()
-
-	script := []byte(`
-      pub fun main(): Type? {
-          return CompositeType("flow.AccountContractAdded")
-      }
-    `)
-
-	runtimeInterface := &testRuntimeInterface{
-		storage: newTestLedger(nil, nil),
-	}
-
-	result, err := rt.ExecuteScript(
-		Script{
-			Source: script,
-		},
-		Context{
-			Interface: runtimeInterface,
-			Location:  common.ScriptLocation{},
-		},
-	)
-	require.NoError(t, err)
-
-	accountContractAddedType := ExportType(
-		stdlib.AccountContractAddedEventType,
-		map[sema.TypeID]cadence.Type{},
-	)
-
-	require.Equal(t,
-		cadence.Optional{
-			Value: cadence.TypeValue{
-				StaticType: accountContractAddedType,
-			},
-		},
-		result,
-	)
-}
-
-<<<<<<< HEAD
-func TestRuntimeDestructorReentrancyPrevention(t *testing.T) {
-
-	t.Parallel()
-
-	rt := newTestInterpreterRuntime()
-
-	script := []byte(`
-      pub resource Vault {
-          // Balance of a user's Vault
-          // we use unsigned fixed point numbers for balances
-          // because they can represent decimals and do not allow negative values
-          pub var balance: UFix64
-
-          init(balance: UFix64) {
-              self.balance = balance
-          }
-
-          pub fun withdraw(amount: UFix64): @Vault {
-              self.balance = self.balance - amount
-              return <-create Vault(balance: amount)
-          }
-
-          pub fun deposit(from: @Vault) {
-              self.balance = self.balance + from.balance
-              destroy from
-          }
-      }
-
-      // --- this code actually makes use of the vuln ---
-      pub resource InnerResource {
-          pub var victim: @Vault;
-          pub var here: Bool;
-          pub var parent: &OuterResource;
-          init(victim: @Vault, parent: &OuterResource) {
-              self.victim <- victim;
-              self.here = false;
-              self.parent = parent;
-          }
-
-          destroy() {
-             if self.here == false {
-                self.here = true;
-                self.parent.reenter(); // will cause us to re-enter this destructor
-             }
-             self.parent.collect(from: <- self.victim);
-          }
-      }
-
-      pub resource OuterResource {
-          pub var inner: @InnerResource?;
-          pub var collector: &Vault;
-          init(victim: @Vault, collector: &Vault) {
-              self.collector = collector;
-              self.inner <- create InnerResource(victim: <- victim, parent: &self as &OuterResource);
-          }
-          pub fun reenter() {
-              let inner <- self.inner <- nil;
-              destroy inner;
-          }
-          pub fun collect(from: @Vault) {
-              self.collector.deposit(from: <- from);
-          }
-
-          destroy() {
-             destroy self.inner;
-          }
-      }
-
-      pub fun doubleBalanceOfVault(vault: @Vault): @Vault {
-          var collector <- vault.withdraw(amount: 0.0);
-          var r <- create OuterResource(victim: <- vault, collector: &collector as &Vault);
-          destroy r;
-          return <- collector;
-      }
-
-      // --- end of vuln code ---
-
-      pub fun main(): UFix64 {
-              var v1 <- create Vault(balance: 1000.0);
-              var v2 <- doubleBalanceOfVault(vault: <- v1);
-              var v3 <- doubleBalanceOfVault(vault: <- v2);
-              let balance = v3.balance
-              destroy v3
-              return balance
-      }
-    `)
-
-	runtimeInterface := &testRuntimeInterface{
-		storage: newTestLedger(nil, nil),
-	}
-
-	_, err := rt.ExecuteScript(
-		Script{
-			Source: script,
-		},
-		Context{
-			Interface: runtimeInterface,
-			Location:  common.ScriptLocation{},
-=======
 func TestInvalidatedResourceUse(t *testing.T) {
 
 	t.Parallel()
@@ -8531,17 +8431,10 @@
 		Context{
 			Interface: runtimeInterface,
 			Location:  nextTransactionLocation(),
->>>>>>> e9fe16cc
 		},
 	)
 	RequireError(t, err)
 
-<<<<<<< HEAD
-	var destructionError interpreter.ReentrantResourceDestructionError
-	require.ErrorAs(t, err, &destructionError)
-=======
 	var destroyedResourceErr interpreter.DestroyedResourceError
 	require.ErrorAs(t, err, &destroyedResourceErr)
-
->>>>>>> e9fe16cc
 }