--- conflicted
+++ resolved
@@ -8238,51 +8238,6 @@
 
 	var destroyedResourceErr interpreter.DestroyedResourceError
 	require.ErrorAs(t, err, &destroyedResourceErr)
-<<<<<<< HEAD
-=======
-}
-
-func TestRuntimeFlowEventTypes(t *testing.T) {
-
-	t.Parallel()
-
-	rt := newTestInterpreterRuntime()
-
-	script := []byte(`
-      pub fun main(): Type? {
-          return CompositeType("flow.AccountContractAdded")
-      }
-    `)
-
-	runtimeInterface := &testRuntimeInterface{
-		storage: newTestLedger(nil, nil),
-	}
-
-	result, err := rt.ExecuteScript(
-		Script{
-			Source: script,
-		},
-		Context{
-			Interface: runtimeInterface,
-			Location:  common.ScriptLocation{},
-		},
-	)
-	require.NoError(t, err)
-
-	accountContractAddedType := ExportType(
-		stdlib.AccountContractAddedEventType,
-		map[sema.TypeID]cadence.Type{},
-	)
-
-	require.Equal(t,
-		cadence.Optional{
-			Value: cadence.TypeValue{
-				StaticType: accountContractAddedType,
-			},
-		},
-		result,
-	)
->>>>>>> 7c9d5db3
 }
 
 func TestInvalidatedResourceUse(t *testing.T) {
@@ -8511,46 +8466,6 @@
 		},
 	}
 
-<<<<<<< HEAD
-=======
-}
-
-func TestInvalidatedResourceUse2(t *testing.T) {
-
-	t.Parallel()
-
-	runtime := newTestInterpreterRuntime()
-
-	signerAccount := common.MustBytesToAddress([]byte{0x1})
-
-	signers := []Address{signerAccount}
-
-	accountCodes := map[Location][]byte{}
-	var events []cadence.Event
-
-	runtimeInterface := &testRuntimeInterface{
-		getCode: func(location Location) (bytes []byte, err error) {
-			return accountCodes[location], nil
-		},
-		storage: newTestLedger(nil, nil),
-		getSigningAccounts: func() ([]Address, error) {
-			return signers, nil
-		},
-		resolveLocation: singleIdentifierLocationResolver(t),
-		getAccountContractCode: func(location common.AddressLocation) (code []byte, err error) {
-			return accountCodes[location], nil
-		},
-		updateAccountContractCode: func(location common.AddressLocation, code []byte) (err error) {
-			accountCodes[location] = code
-			return nil
-		},
-		emitEvent: func(event cadence.Event) error {
-			events = append(events, event)
-			return nil
-		},
-	}
-
->>>>>>> 7c9d5db3
 	nextTransactionLocation := newTransactionLocationGenerator()
 
 	attacker := []byte(fmt.Sprintf(`
@@ -8721,4 +8636,211 @@
 
 	var destroyedResourceErr interpreter.DestroyedResourceError
 	require.ErrorAs(t, err, &destroyedResourceErr)
+}
+
+func TestInvalidatedResourceUse2(t *testing.T) {
+
+	t.Parallel()
+
+	runtime := newTestInterpreterRuntime()
+
+	signerAccount := common.MustBytesToAddress([]byte{0x1})
+
+	signers := []Address{signerAccount}
+
+	accountCodes := map[Location][]byte{}
+	var events []cadence.Event
+
+	runtimeInterface := &testRuntimeInterface{
+		getCode: func(location Location) (bytes []byte, err error) {
+			return accountCodes[location], nil
+		},
+		storage: newTestLedger(nil, nil),
+		getSigningAccounts: func() ([]Address, error) {
+			return signers, nil
+		},
+		resolveLocation: singleIdentifierLocationResolver(t),
+		getAccountContractCode: func(location common.AddressLocation) (code []byte, err error) {
+			return accountCodes[location], nil
+		},
+		updateAccountContractCode: func(location common.AddressLocation, code []byte) (err error) {
+			accountCodes[location] = code
+			return nil
+		},
+		emitEvent: func(event cadence.Event) error {
+			events = append(events, event)
+			return nil
+		},
+	}
+
+	nextTransactionLocation := newTransactionLocationGenerator()
+
+	attacker := []byte(fmt.Sprintf(`
+        import VictimContract from %s
+
+        pub contract AttackerContract {
+
+            pub resource InnerResource {
+                pub var name: String
+                pub var parent: &OuterResource?
+                pub var vault: @VictimContract.Vault?
+
+                init(_ name: String) {
+                    self.name = name
+                    self.parent = nil
+                    self.vault <- nil
+                }
+
+                pub fun setParent(_ parent: &OuterResource) {
+                    self.parent = parent
+                }
+
+                pub fun setVault(_ vault: @VictimContract.Vault) {
+                    self.vault <-! vault
+                }
+
+                destroy() {
+                    self.parent!.shenanigans()
+                    var vault: @VictimContract.Vault <- self.vault!
+                    self.parent!.collect(<- vault)
+                }
+            }
+
+            pub resource OuterResource {
+                pub var inner1: @InnerResource
+                pub var inner2: @InnerResource
+                pub var collector: &VictimContract.Vault
+
+                init(_ victim: @VictimContract.Vault, _ collector: &VictimContract.Vault) {
+                    self.collector = collector
+                    var i1 <- create InnerResource("inner1")
+                    var i2 <- create InnerResource("inner2")
+                    self.inner1 <- i1
+                    self.inner2 <- i2
+                    self.inner1.setVault(<- victim)
+                    self.inner1.setParent(&self as &OuterResource)
+                    self.inner2.setParent(&self as &OuterResource)
+                }
+
+                pub fun shenanigans() {
+                    self.inner1 <-> self.inner2
+                }
+
+                pub fun collect(_ from: @VictimContract.Vault) {
+                    self.collector.deposit(from: <- from)
+                }
+
+                destroy() {
+                    destroy self.inner1
+                    // inner1 and inner2 got swapped during the above line
+                    destroy self.inner2
+                }
+            }
+
+            pub fun doubleBalanceOfVault(_ vault: @VictimContract.Vault): @VictimContract.Vault {
+                var collector <- vault.withdraw(amount: 0.0)
+                var outer <- create OuterResource(<- vault, &collector as &VictimContract.Vault)
+                destroy outer
+                return <- collector
+            }
+
+            pub fun attack() {
+                var v1 <- VictimContract.faucet()
+                var v2 <- AttackerContract.doubleBalanceOfVault(<- v1)
+                destroy v2
+           }
+        }`,
+		signerAccount.HexWithPrefix(),
+	))
+
+	victim := []byte(`
+        pub contract VictimContract {
+            pub resource Vault {
+
+                // Balance of a user's Vault
+                // we use unsigned fixed point numbers for balances
+                // because they can represent decimals and do not allow negative values
+                pub var balance: UFix64
+
+                init(balance: UFix64) {
+                    self.balance = balance
+                }
+
+                pub fun withdraw(amount: UFix64): @Vault {
+                    self.balance = self.balance - amount
+                    return <-create Vault(balance: amount)
+                }
+
+                pub fun deposit(from: @Vault) {
+                    self.balance = self.balance + from.balance
+                    destroy from
+                }
+            }
+
+            pub fun faucet(): @VictimContract.Vault {
+                return <- create VictimContract.Vault(balance: 5.0)
+            }
+        }
+    `)
+
+	// Deploy Victim
+
+	deployVictim := DeploymentTransaction("VictimContract", victim)
+	err := runtime.ExecuteTransaction(
+		Script{
+			Source: deployVictim,
+		},
+		Context{
+			Interface: runtimeInterface,
+			Location:  nextTransactionLocation(),
+		},
+	)
+	require.NoError(t, err)
+
+	// Deploy Attacker
+
+	deployAttacker := DeploymentTransaction("AttackerContract", attacker)
+
+	err = runtime.ExecuteTransaction(
+		Script{
+			Source: deployAttacker,
+		},
+		Context{
+			Interface: runtimeInterface,
+			Location:  nextTransactionLocation(),
+		},
+	)
+	require.NoError(t, err)
+
+	// Attack
+
+	attackTransaction := []byte(fmt.Sprintf(`
+        import VictimContract from %s
+        import AttackerContract from %s
+
+        transaction {
+            execute {
+                AttackerContract.attack()
+            }
+        }`,
+		signerAccount.HexWithPrefix(),
+		signerAccount.HexWithPrefix(),
+	))
+
+	signers = nil
+
+	err = runtime.ExecuteTransaction(
+		Script{
+			Source: attackTransaction,
+		},
+		Context{
+			Interface: runtimeInterface,
+			Location:  nextTransactionLocation(),
+		},
+	)
+
+	RequireError(t, err)
+
+	var destroyedResourceErr interpreter.DestroyedResourceError
+	require.ErrorAs(t, err, &destroyedResourceErr)
 }