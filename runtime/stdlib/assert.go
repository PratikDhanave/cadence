/*
 * Cadence - The resource-oriented smart contract programming language
 *
 * Copyright 2019-2022 Dapper Labs, Inc.
 *
 * Licensed under the Apache License, Version 2.0 (the "License");
 * you may not use this file except in compliance with the License.
 * You may obtain a copy of the License at
 *
 *   http://www.apache.org/licenses/LICENSE-2.0
 *
 * Unless required by applicable law or agreed to in writing, software
 * distributed under the License is distributed on an "AS IS" BASIS,
 * WITHOUT WARRANTIES OR CONDITIONS OF ANY KIND, either express or implied.
 * See the License for the specific language governing permissions and
 * limitations under the License.
 */

package stdlib

import (
	"fmt"

	"github.com/onflow/cadence/runtime/errors"
	"github.com/onflow/cadence/runtime/interpreter"
	"github.com/onflow/cadence/runtime/sema"
)

// AssertFunction

const assertFunctionDocString = `
Terminates the program if the given condition is false, and reports a message which explains how the condition is false.
Use this function for internal sanity checks.

The message argument is optional.
`

var assertFunctionType = &sema.FunctionType{
<<<<<<< HEAD
	Purity: sema.FunctionPurityView,
	Parameters: []*sema.Parameter{
=======
	Parameters: []sema.Parameter{
>>>>>>> 505e9c39
		{
			Label:          sema.ArgumentLabelNotRequired,
			Identifier:     "condition",
			TypeAnnotation: sema.BoolTypeAnnotation,
		},
		{
			Identifier:     "message",
			TypeAnnotation: sema.StringTypeAnnotation,
		},
	},
	ReturnTypeAnnotation:  sema.VoidTypeAnnotation,
	RequiredArgumentCount: sema.RequiredArgumentCount(1),
}

var AssertFunction = NewStandardLibraryFunction(
	"assert",
	assertFunctionType,
	assertFunctionDocString,
	func(invocation interpreter.Invocation) interpreter.Value {
		result, ok := invocation.Arguments[0].(interpreter.BoolValue)
		if !ok {
			panic(errors.NewUnreachableError())
		}

		if !result {
			var message string
			if len(invocation.Arguments) > 1 {
				messageValue, ok := invocation.Arguments[1].(*interpreter.StringValue)
				if !ok {
					panic(errors.NewUnreachableError())
				}
				message = messageValue.Str
			}
			panic(AssertionError{
				Message:       message,
				LocationRange: invocation.LocationRange,
			})
		}
		return interpreter.Void
	},
)

// AssertionError

type AssertionError struct {
	Message string
	interpreter.LocationRange
}

var _ errors.UserError = AssertionError{}

func (AssertionError) IsUserError() {}

func (e AssertionError) Error() string {
	const message = "assertion failed"
	if e.Message == "" {
		return message
	}
	return fmt.Sprintf("%s: %s", message, e.Message)
}<|MERGE_RESOLUTION|>--- conflicted
+++ resolved
@@ -36,12 +36,8 @@
 `
 
 var assertFunctionType = &sema.FunctionType{
-<<<<<<< HEAD
 	Purity: sema.FunctionPurityView,
-	Parameters: []*sema.Parameter{
-=======
 	Parameters: []sema.Parameter{
->>>>>>> 505e9c39
 		{
 			Label:          sema.ArgumentLabelNotRequired,
 			Identifier:     "condition",
