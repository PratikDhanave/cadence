/*
 * Cadence - The resource-oriented smart contract programming language
 *
 * Copyright Dapper Labs, Inc.
 *
 * Licensed under the Apache License, Version 2.0 (the "License");
 * you may not use this file except in compliance with the License.
 * You may obtain a copy of the License at
 *
 *   http://www.apache.org/licenses/LICENSE-2.0
 *
 * Unless required by applicable law or agreed to in writing, software
 * distributed under the License is distributed on an "AS IS" BASIS,
 * WITHOUT WARRANTIES OR CONDITIONS OF ANY KIND, either express or implied.
 * See the License for the specific language governing permissions and
 * limitations under the License.
 */

package stdlib

import (
	"fmt"
	"sync"

	"github.com/onflow/cadence/runtime/ast"
	"github.com/onflow/cadence/runtime/common"
	"github.com/onflow/cadence/runtime/errors"
	"github.com/onflow/cadence/runtime/interpreter"
	"github.com/onflow/cadence/runtime/sema"
)

// This is the Cadence standard library for writing tests.
// It provides the Cadence constructs (structs, functions, etc.) that are needed to
// write tests in Cadence.

const testContractTypeName = "Test"

const testScriptResultTypeName = "ScriptResult"
const testTransactionResultTypeName = "TransactionResult"
const testResultStatusTypeName = "ResultStatus"
const testResultStatusTypeSucceededCaseName = "succeeded"
const testResultStatusTypeFailedCaseName = "failed"
const testAccountTypeName = "Account"
const testErrorTypeName = "Error"
const testMatcherTypeName = "Matcher"

const accountAddressFieldName = "address"

const matcherTestFieldName = "test"

const addressesFieldName = "addresses"

const TestContractLocation = common.IdentifierLocation(testContractTypeName)

var testOnce sync.Once

// Deprecated: Use GetTestContract instead
var testContractType *TestContractType

func GetTestContractType() *TestContractType {
	testOnce.Do(func() {
		testContractType = newTestContractType()
	})
	return testContractType
}

func typeNotFoundError(parentType, nestedType string) error {
	return errors.NewUnexpectedError("cannot find type '%s.%s'", parentType, nestedType)
}

func memberNotFoundError(parentType, member string) error {
	return errors.NewUnexpectedError("cannot find member '%s.%s'", parentType, member)
}

<<<<<<< HEAD
var blockchainBackendInterfaceType = func() *sema.InterfaceType {
	typ, ok := testContractType.NestedTypes.Get(blockchainBackendTypeName)
	if !ok {
		panic(typeNotFoundError(testContractTypeName, blockchainBackendTypeName))
	}

	interfaceType, ok := typ.(*sema.InterfaceType)
	if !ok {
		panic(errors.NewUnexpectedError(
			"invalid type for '%s'. expected interface",
			blockchainBackendTypeName,
		))
	}

	return interfaceType
}()

var matcherType = func() *sema.CompositeType {
	typ, ok := testContractType.NestedTypes.Get(matcherTypeName)
	if !ok {
		panic(typeNotFoundError(testContractTypeName, matcherTypeName))
	}

	compositeType, ok := typ.(*sema.CompositeType)
	if !ok {
		panic(errors.NewUnexpectedError(
			"invalid type for '%s'. expected struct type",
			matcherTypeName,
		))
	}

	return compositeType
}()

var matcherTestFunctionType = compositeFunctionType(matcherType, matcherTestFieldName)

=======
>>>>>>> 326312ca
func compositeFunctionType(parent *sema.CompositeType, funcName string) *sema.FunctionType {
	testFunc, ok := parent.Members.Get(funcName)
	if !ok {
		panic(memberNotFoundError(parent.Identifier, funcName))
	}

	return getFunctionTypeFromMember(testFunc, funcName)
}

func interfaceFunctionType(parent *sema.InterfaceType, funcName string) *sema.FunctionType {
	testFunc, ok := parent.Members.Get(funcName)
	if !ok {
		panic(memberNotFoundError(parent.Identifier, funcName))
	}

	return getFunctionTypeFromMember(testFunc, funcName)
}

func getFunctionTypeFromMember(funcMember *sema.Member, funcName string) *sema.FunctionType {
	functionType, ok := funcMember.TypeAnnotation.Type.(*sema.FunctionType)
	if !ok {
		panic(errors.NewUnexpectedError(
			"invalid type for '%s'. expected function type",
			funcName,
		))
	}

	return functionType
}

<<<<<<< HEAD
func init() {

	// Enrich 'Test' contract with natively implemented functions

	// Test.assert()
	testContractType.Members.Set(
		testAssertFunctionName,
		sema.NewUnmeteredPublicFunctionMember(
			testContractType,
			testAssertFunctionName,
			testAssertFunctionType,
			testAssertFunctionDocString,
		),
	)

	// Test.fail()
	testContractType.Members.Set(
		testFailFunctionName,
		sema.NewUnmeteredPublicFunctionMember(
			testContractType,
			testFailFunctionName,
			testFailFunctionType,
			testFailFunctionDocString,
		),
	)

	// Test.expect()
	testContractType.Members.Set(
		testExpectFunctionName,
		sema.NewUnmeteredPublicFunctionMember(
			testContractType,
			testExpectFunctionName,
			testExpectFunctionType,
			testExpectFunctionDocString,
		),
	)

	// Test.newEmulatorBlockchain()
	testContractType.Members.Set(
		testNewEmulatorBlockchainFunctionName,
		sema.NewUnmeteredPublicFunctionMember(
			testContractType,
			testNewEmulatorBlockchainFunctionName,
			testNewEmulatorBlockchainFunctionType,
			testNewEmulatorBlockchainFunctionDocString,
		),
	)

	// Test.newMatcher()
	testContractType.Members.Set(
		newMatcherFunctionName,
		sema.NewUnmeteredPublicFunctionMember(
			testContractType,
			newMatcherFunctionName,
			newMatcherFunctionType,
			newMatcherFunctionDocString,
		),
	)

	// Test.equal()
	testContractType.Members.Set(
		equalMatcherFunctionName,
		sema.NewUnmeteredPublicFunctionMember(
			testContractType,
			equalMatcherFunctionName,
			equalMatcherFunctionType,
			equalMatcherFunctionDocString,
		),
	)

	// Test.beEmpty()
	testContractType.Members.Set(
		beEmptyMatcherFunctionName,
		sema.NewUnmeteredPublicFunctionMember(
			testContractType,
			beEmptyMatcherFunctionName,
			beEmptyMatcherFunctionType,
			beEmptyMatcherFunctionDocString,
		),
	)

	// Test.haveElementCount()
	testContractType.Members.Set(
		haveElementCountMatcherFunctionName,
		sema.NewUnmeteredPublicFunctionMember(
			testContractType,
			haveElementCountMatcherFunctionName,
			haveElementCountMatcherFunctionType,
			haveElementCountMatcherFunctionDocString,
		),
	)

	// Test.contain()
	testContractType.Members.Set(
		containMatcherFunctionName,
		sema.NewUnmeteredPublicFunctionMember(
			testContractType,
			containMatcherFunctionName,
			containMatcherFunctionType,
			containMatcherFunctionDocString,
		),
	)

	// Test.beGreaterThan()
	testContractType.Members.Set(
		beGreaterThanMatcherFunctionName,
		sema.NewUnmeteredPublicFunctionMember(
			testContractType,
			beGreaterThanMatcherFunctionName,
			beGreaterThanMatcherFunctionType,
			beGreaterThanMatcherFunctionDocString,
		),
	)

	// Test.beLessThan()
	testContractType.Members.Set(
		beLessThanMatcherFunctionName,
		sema.NewUnmeteredPublicFunctionMember(
			testContractType,
			beLessThanMatcherFunctionName,
			beLessThanMatcherFunctionType,
			beLessThanMatcherFunctionDocString,
		),
	)

	// Test.readFile()
	testContractType.Members.Set(
		testReadFileFunctionName,
		sema.NewUnmeteredPublicFunctionMember(
			testContractType,
			testReadFileFunctionName,
			testReadFileFunctionType,
			testReadFileFunctionDocString,
		),
	)

	// Enrich 'Test' contract elaboration with natively implemented composite types.
	// e.g: 'EmulatorBackend' type.
	TestContractChecker.Elaboration.SetCompositeType(
		EmulatorBackendType.ID(),
		EmulatorBackendType,
	)
}

var blockchainType = func() sema.Type {
	typ, ok := testContractType.NestedTypes.Get(blockchainTypeName)
	if !ok {
		panic(typeNotFoundError(testContractTypeName, blockchainTypeName))
	}

	return typ
}()

// Functions belonging to the 'Test' contract

// 'Test.assert' function

const testAssertFunctionDocString = `
Fails the test-case if the given condition is false, and reports a message which explains how the condition is false.
`

const testAssertFunctionName = "assert"

var testAssertFunctionType = &sema.FunctionType{
	Purity: sema.FunctionPurityView,
	Parameters: []sema.Parameter{
		{
			Label:          sema.ArgumentLabelNotRequired,
			Identifier:     "condition",
			TypeAnnotation: sema.BoolTypeAnnotation,
		},
		{
			Identifier:     "message",
			TypeAnnotation: sema.StringTypeAnnotation,
		},
	},
	ReturnTypeAnnotation:  sema.VoidTypeAnnotation,
	RequiredArgumentCount: sema.RequiredArgumentCount(1),
}

var testAssertFunction = interpreter.NewUnmeteredHostFunctionValue(
	testAssertFunctionType,
	func(invocation interpreter.Invocation) interpreter.Value {
		condition, ok := invocation.Arguments[0].(interpreter.BoolValue)
		if !ok {
			panic(errors.NewUnreachableError())
		}

		var message string
		if len(invocation.Arguments) > 1 {
			messageValue, ok := invocation.Arguments[1].(*interpreter.StringValue)
			if !ok {
				panic(errors.NewUnreachableError())
			}
			message = messageValue.Str
		}

		if !condition {
			panic(AssertionError{
				Message:       message,
				LocationRange: invocation.LocationRange,
			})
		}

		return interpreter.Void
	},
)

// 'Test.fail' function

const testFailFunctionDocString = `
Fails the test-case with a message.
`

const testFailFunctionName = "fail"

var testFailFunctionType = &sema.FunctionType{
	Purity: sema.FunctionPurityView,
	Parameters: []sema.Parameter{
		{
			Identifier:     "message",
			TypeAnnotation: sema.StringTypeAnnotation,
		},
	},
	ReturnTypeAnnotation:  sema.VoidTypeAnnotation,
	RequiredArgumentCount: sema.RequiredArgumentCount(0),
}

var testFailFunction = interpreter.NewUnmeteredHostFunctionValue(
	testFailFunctionType,
	func(invocation interpreter.Invocation) interpreter.Value {
		var message string
		if len(invocation.Arguments) > 0 {
			messageValue, ok := invocation.Arguments[0].(*interpreter.StringValue)
			if !ok {
				panic(errors.NewUnreachableError())
			}
			message = messageValue.Str
		}

		panic(AssertionError{
			Message:       message,
			LocationRange: invocation.LocationRange,
		})
	},
)

// 'Test.expect' function

const testExpectFunctionDocString = `
Expect function tests a value against a matcher, and fails the test if it's not a match.
`

const testExpectFunctionName = "expect"

var testExpectFunctionType = func() *sema.FunctionType {

	typeParameter := &sema.TypeParameter{
		TypeBound: sema.AnyStructType,
		Name:      "T",
		Optional:  true,
	}

	return &sema.FunctionType{
		Purity: matcherTestFunctionType.Purity,
		Parameters: []sema.Parameter{
			{
				Label:      sema.ArgumentLabelNotRequired,
				Identifier: "value",
				TypeAnnotation: sema.NewTypeAnnotation(
					&sema.GenericType{
						TypeParameter: typeParameter,
					},
				),
			},
			{
				Label:          sema.ArgumentLabelNotRequired,
				Identifier:     "matcher",
				TypeAnnotation: sema.NewTypeAnnotation(matcherType),
			},
		},
		TypeParameters: []*sema.TypeParameter{
			typeParameter,
		},
		ReturnTypeAnnotation: sema.VoidTypeAnnotation,
	}
}()

var testExpectFunction = interpreter.NewUnmeteredHostFunctionValue(
	testExpectFunctionType,
	func(invocation interpreter.Invocation) interpreter.Value {
		value := invocation.Arguments[0]

		matcher, ok := invocation.Arguments[1].(*interpreter.CompositeValue)
		if !ok {
			panic(errors.NewUnreachableError())
		}

		inter := invocation.Interpreter
		locationRange := invocation.LocationRange

		result := invokeMatcherTest(
			inter,
			matcher,
			value,
			locationRange,
		)

		if !result {
			panic(AssertionError{
				LocationRange: locationRange,
			})
		}

		return interpreter.Void
	},
)

func invokeMatcherTest(
	inter *interpreter.Interpreter,
	matcher interpreter.MemberAccessibleValue,
	value interpreter.Value,
	locationRange interpreter.LocationRange,
) bool {
	testFunc := matcher.GetMember(
		inter,
		locationRange,
		matcherTestFieldName,
	)

	funcValue, ok := testFunc.(interpreter.FunctionValue)
	if !ok {
		panic(errors.NewUnexpectedError(
			"invalid value type for field '%s'. expected function value",
			matcherTestFieldName,
		))
	}

	functionType := funcValue.FunctionType()

	testResult, err := inter.InvokeExternally(
		funcValue,
		functionType,
		[]interpreter.Value{
			value,
		},
	)

	if err != nil {
		panic(err)
	}

	result, ok := testResult.(interpreter.BoolValue)
	if !ok {
		panic(errors.NewUnreachableError())
	}

	return bool(result)
}

// 'Test.readFile' function

const testReadFileFunctionDocString = `
Read a local file, and return the content as a string.
`

const testReadFileFunctionName = "readFile"

var testReadFileFunctionType = sema.NewSimpleFunctionType(
	sema.FunctionPurityImpure,
	[]sema.Parameter{
		{
			Label:          sema.ArgumentLabelNotRequired,
			Identifier:     "path",
			TypeAnnotation: sema.StringTypeAnnotation,
		},
	},
	sema.StringTypeAnnotation,
)

func testReadFileFunction(testFramework TestFramework) *interpreter.HostFunctionValue {
	return interpreter.NewUnmeteredHostFunctionValue(
		testReadFileFunctionType,
		func(invocation interpreter.Invocation) interpreter.Value {
			pathString, ok := invocation.Arguments[0].(*interpreter.StringValue)
			if !ok {
				panic(errors.NewUnreachableError())
			}

			content, err := testFramework.ReadFile(pathString.Str)
			if err != nil {
				panic(err)
			}

			return interpreter.NewUnmeteredStringValue(content)
		},
	)
}

// 'Test.newEmulatorBlockchain' function

const testNewEmulatorBlockchainFunctionDocString = `
Creates a blockchain which is backed by a new emulator instance.
`

const testNewEmulatorBlockchainFunctionName = "newEmulatorBlockchain"

var testNewEmulatorBlockchainFunctionType = sema.NewSimpleFunctionType(
	sema.FunctionPurityView,
	nil,
	sema.NewTypeAnnotation(
		blockchainType,
	),
)

func testNewEmulatorBlockchainFunction(testFramework TestFramework) *interpreter.HostFunctionValue {
	return interpreter.NewUnmeteredHostFunctionValue(
		testNewEmulatorBlockchainFunctionType,
		func(invocation interpreter.Invocation) interpreter.Value {
			inter := invocation.Interpreter
			locationRange := invocation.LocationRange

			// Create an `EmulatorBackend`
			emulatorBackend := newEmulatorBackend(
				inter,
				testFramework,
				locationRange,
			)

			// Create a 'Blockchain' struct value, that wraps the emulator backend,
			// by calling the constructor of 'Blockchain'.

			blockchainConstructor := getNestedTypeConstructorValue(
				*invocation.Self,
				blockchainTypeName,
			)

			blockchain, err := inter.InvokeExternally(
				blockchainConstructor,
				blockchainConstructor.Type,
				[]interpreter.Value{
					emulatorBackend,
				},
			)

			if err != nil {
				panic(err)
			}

			return blockchain
		},
	)
}

=======
>>>>>>> 326312ca
func getNestedTypeConstructorValue(parent interpreter.Value, typeName string) *interpreter.HostFunctionValue {
	compositeValue, ok := parent.(*interpreter.CompositeValue)
	if !ok {
		panic(errors.NewUnreachableError())
	}

	constructorVar := compositeValue.NestedVariables[typeName]
	constructor, ok := constructorVar.GetValue().(*interpreter.HostFunctionValue)
	if !ok {
		panic(errors.NewUnexpectedError("invalid type for constructor"))
	}
	return constructor
}

<<<<<<< HEAD
// 'Test.NewMatcher' function.
// Constructs a matcher that test only 'AnyStruct'.
// Accepts test function that accepts subtype of 'AnyStruct'.
//
// Signature:
//    fun newMatcher<T: AnyStruct>(test: fun(T): Bool): Test.Matcher
//
// where `T` is optional, and bound to `AnyStruct`.
//
// Sample usage: `Test.newMatcher(fun (_ value: Int: Bool) { return true })`

const newMatcherFunctionDocString = `
Creates a matcher with a test function.
The test function is of type 'fun(T): Bool', where 'T' is bound to 'AnyStruct'.
`

const newMatcherFunctionName = "newMatcher"

var newMatcherFunctionType = func() *sema.FunctionType {

	typeParameter := &sema.TypeParameter{
		TypeBound: sema.AnyStructType,
		Name:      "T",
		Optional:  true,
	}

	return &sema.FunctionType{
		Purity:        sema.FunctionPurityView,
		IsConstructor: true,
		Parameters: []sema.Parameter{
			{
				Label:      sema.ArgumentLabelNotRequired,
				Identifier: "test",
				TypeAnnotation: sema.NewTypeAnnotation(
					// Type of the 'test' function: ((T): Bool)
					&sema.FunctionType{
						Parameters: []sema.Parameter{
							{
								Label:      sema.ArgumentLabelNotRequired,
								Identifier: "value",
								TypeAnnotation: sema.NewTypeAnnotation(
									&sema.GenericType{
										TypeParameter: typeParameter,
									},
								),
							},
						},
						ReturnTypeAnnotation: sema.NewTypeAnnotation(
							sema.BoolType,
						),
					},
				),
			},
		},
		ReturnTypeAnnotation: sema.NewTypeAnnotation(matcherType),
		TypeParameters: []*sema.TypeParameter{
			typeParameter,
		},
	}
}()

var newMatcherFunction = interpreter.NewUnmeteredHostFunctionValue(
	newMatcherFunctionType,
	func(invocation interpreter.Invocation) interpreter.Value {
		test, ok := invocation.Arguments[0].(interpreter.FunctionValue)
		if !ok {
			panic(errors.NewUnreachableError())
		}

		return newMatcherWithGenericTestFunction(invocation, test)
	},
)

// 'EmulatorBackend' struct.
//
// 'EmulatorBackend' is the native implementation of the 'Test.BlockchainBackend' interface.
// It provides a blockchain backed by the emulator.

const emulatorBackendTypeName = "EmulatorBackend"

var EmulatorBackendType = func() *sema.CompositeType {

	ty := &sema.CompositeType{
		Identifier: emulatorBackendTypeName,
		Kind:       common.CompositeKindStructure,
		Location:   TestContractLocation,
		ExplicitInterfaceConformances: []*sema.InterfaceType{
			blockchainBackendInterfaceType,
		},
	}

	var members = []*sema.Member{
		sema.NewUnmeteredPublicFunctionMember(
			ty,
			emulatorBackendExecuteScriptFunctionName,
			emulatorBackendExecuteScriptFunctionType,
			emulatorBackendExecuteScriptFunctionDocString,
		),
		sema.NewUnmeteredPublicFunctionMember(
			ty,
			emulatorBackendCreateAccountFunctionName,
			emulatorBackendCreateAccountFunctionType,
			emulatorBackendCreateAccountFunctionDocString,
		),
		sema.NewUnmeteredPublicFunctionMember(
			ty,
			emulatorBackendAddTransactionFunctionName,
			emulatorBackendAddTransactionFunctionType,
			emulatorBackendAddTransactionFunctionDocString,
		),
		sema.NewUnmeteredPublicFunctionMember(
			ty,
			emulatorBackendExecuteNextTransactionFunctionName,
			emulatorBackendExecuteNextTransactionFunctionType,
			emulatorBackendExecuteNextTransactionFunctionDocString,
		),
		sema.NewUnmeteredPublicFunctionMember(
			ty,
			emulatorBackendCommitBlockFunctionName,
			emulatorBackendCommitBlockFunctionType,
			emulatorBackendCommitBlockFunctionDocString,
		),
		sema.NewUnmeteredPublicFunctionMember(
			ty,
			emulatorBackendDeployContractFunctionName,
			emulatorBackendDeployContractFunctionType,
			emulatorBackendDeployContractFunctionDocString,
		),
		sema.NewUnmeteredPublicFunctionMember(
			ty,
			emulatorBackendUseConfigFunctionName,
			emulatorBackendUseConfigFunctionType,
			emulatorBackendUseConfigFunctionDocString,
		),
	}

	ty.Members = sema.MembersAsMap(members)
	ty.Fields = sema.MembersFieldNames(members)

	return ty
}()

func newEmulatorBackend(
	inter *interpreter.Interpreter,
	testFramework TestFramework,
	locationRange interpreter.LocationRange,
) *interpreter.CompositeValue {
	var fields = []interpreter.CompositeField{
		{
			Name:  emulatorBackendExecuteScriptFunctionName,
			Value: emulatorBackendExecuteScriptFunction(testFramework),
		},
		{
			Name:  emulatorBackendCreateAccountFunctionName,
			Value: emulatorBackendCreateAccountFunction(testFramework),
		}, {
			Name:  emulatorBackendAddTransactionFunctionName,
			Value: emulatorBackendAddTransactionFunction(testFramework),
		},
		{
			Name:  emulatorBackendExecuteNextTransactionFunctionName,
			Value: emulatorBackendExecuteNextTransactionFunction(testFramework),
		},
		{
			Name:  emulatorBackendCommitBlockFunctionName,
			Value: emulatorBackendCommitBlockFunction(testFramework),
		},
		{
			Name:  emulatorBackendDeployContractFunctionName,
			Value: emulatorBackendDeployContractFunction(testFramework),
		},
		{
			Name:  emulatorBackendUseConfigFunctionName,
			Value: emulatorBackendUseConfigFunction(testFramework),
		},
	}

	return interpreter.NewCompositeValue(
		inter,
		locationRange,
		EmulatorBackendType.Location,
		emulatorBackendTypeName,
		common.CompositeKindStructure,
		fields,
		common.ZeroAddress,
	)
}

// 'EmulatorBackend.executeScript' function

const emulatorBackendExecuteScriptFunctionName = "executeScript"

const emulatorBackendExecuteScriptFunctionDocString = `
Executes a script and returns the script return value and the status.
The 'returnValue' field of the result will be nil if the script failed.
`

var emulatorBackendExecuteScriptFunctionType = interfaceFunctionType(
	blockchainBackendInterfaceType,
	emulatorBackendExecuteScriptFunctionName,
)

func emulatorBackendExecuteScriptFunction(testFramework TestFramework) *interpreter.HostFunctionValue {
	return interpreter.NewUnmeteredHostFunctionValue(
		emulatorBackendExecuteScriptFunctionType,
		func(invocation interpreter.Invocation) interpreter.Value {
			script, ok := invocation.Arguments[0].(*interpreter.StringValue)
			if !ok {
				panic(errors.NewUnreachableError())
			}

			args, err := arrayValueToSlice(invocation.Arguments[1])
			if err != nil {
				panic(errors.NewUnexpectedErrorFromCause(err))
			}

			inter := invocation.Interpreter

			result := testFramework.RunScript(inter, script.Str, args)

			return newScriptResult(inter, result.Value, result)
		},
	)
}

=======
>>>>>>> 326312ca
func arrayValueToSlice(value interpreter.Value) ([]interpreter.Value, error) {
	array, ok := value.(*interpreter.ArrayValue)
	if !ok {
		return nil, errors.NewDefaultUserError("value is not an array")
	}

	result := make([]interpreter.Value, 0, array.Count())

	array.Iterate(nil, func(element interpreter.Value) (resume bool) {
		result = append(result, element)
		return true
	})

	return result, nil
}

// newScriptResult Creates a "ScriptResult" using the return value of the executed script.
func newScriptResult(
	inter *interpreter.Interpreter,
	returnValue interpreter.Value,
	result *ScriptResult,
) interpreter.Value {

	if returnValue == nil {
		returnValue = interpreter.Nil
	}

	// Lookup and get 'ResultStatus' enum value.
	resultStatusConstructor := getConstructor(inter, testResultStatusTypeName)
	var status interpreter.Value
	if result.Error == nil {
		succeededVar := resultStatusConstructor.NestedVariables[testResultStatusTypeSucceededCaseName]
		status = succeededVar.GetValue()
	} else {
		failedVar := resultStatusConstructor.NestedVariables[testResultStatusTypeFailedCaseName]
		status = failedVar.GetValue()
	}

	errValue := newErrorValue(inter, result.Error)

	// Create a 'ScriptResult' by calling its constructor.
	scriptResultConstructor := getConstructor(inter, testScriptResultTypeName)
	scriptResult, err := inter.InvokeExternally(
		scriptResultConstructor,
		scriptResultConstructor.Type,
		[]interpreter.Value{
			status,
			returnValue,
			errValue,
		},
	)

	if err != nil {
		panic(err)
	}

	return scriptResult
}

func getConstructor(inter *interpreter.Interpreter, typeName string) *interpreter.HostFunctionValue {
	resultStatusConstructorVar := inter.FindVariable(typeName)
	resultStatusConstructor, ok := resultStatusConstructorVar.GetValue().(*interpreter.HostFunctionValue)
	if !ok {
		panic(errors.NewUnexpectedError("invalid type for constructor of '%s'", typeName))
	}

	return resultStatusConstructor
}

func addressArrayValueToSlice(accountsValue interpreter.Value) []common.Address {
	accountsArray, ok := accountsValue.(*interpreter.ArrayValue)
	if !ok {
		panic(errors.NewUnreachableError())
	}

	addresses := make([]common.Address, 0)

	accountsArray.Iterate(nil, func(element interpreter.Value) (resume bool) {
		address, ok := element.(interpreter.AddressValue)
		if !ok {
			panic(errors.NewUnreachableError())
		}

		addresses = append(addresses, common.Address(address))

		return true
	})

	return addresses
}

func accountsArrayValueToSlice(
	inter *interpreter.Interpreter,
	accountsValue interpreter.Value,
	locationRange interpreter.LocationRange,
) []*Account {

	accountsArray, ok := accountsValue.(*interpreter.ArrayValue)
	if !ok {
		panic(errors.NewUnreachableError())
	}

	accounts := make([]*Account, 0)

	accountsArray.Iterate(nil, func(element interpreter.Value) (resume bool) {
		accountValue, ok := element.(interpreter.MemberAccessibleValue)
		if !ok {
			panic(errors.NewUnreachableError())
		}

		account := accountFromValue(inter, accountValue, locationRange)

		accounts = append(accounts, account)

		return true
	})

	return accounts
}

func accountFromValue(
	inter *interpreter.Interpreter,
	accountValue interpreter.MemberAccessibleValue,
	locationRange interpreter.LocationRange,
) *Account {

	// Get address
	addressValue := accountValue.GetMember(
		inter,
		locationRange,
		accountAddressFieldName,
	)
	address, ok := addressValue.(interpreter.AddressValue)
	if !ok {
		panic(errors.NewUnreachableError())
	}

	// Get public key
	publicKeyVal, ok := accountValue.GetMember(
		inter,
		locationRange,
		sema.AccountKeyPublicKeyFieldName,
	).(interpreter.MemberAccessibleValue)

	if !ok {
		panic(errors.NewUnreachableError())
	}

	publicKey, err := NewPublicKeyFromValue(inter, locationRange, publicKeyVal)
	if err != nil {
		panic(err)
	}

	return &Account{
		Address:   common.Address(address),
		PublicKey: publicKey,
	}
}

// newTransactionResult Creates a "TransactionResult" indicating the status of the transaction execution.
func newTransactionResult(inter *interpreter.Interpreter, result *TransactionResult) interpreter.Value {
	// Lookup and get 'ResultStatus' enum value.
	resultStatusConstructor := getConstructor(inter, testResultStatusTypeName)
	var status interpreter.Value
	if result.Error == nil {
		succeededVar := resultStatusConstructor.NestedVariables[testResultStatusTypeSucceededCaseName]
		status = succeededVar.GetValue()
	} else {
		failedVar := resultStatusConstructor.NestedVariables[testResultStatusTypeFailedCaseName]
		status = failedVar.GetValue()
	}

	// Create a 'TransactionResult' by calling its constructor.
	transactionResultConstructor := getConstructor(inter, testTransactionResultTypeName)

	errValue := newErrorValue(inter, result.Error)

	transactionResult, err := inter.InvokeExternally(
		transactionResultConstructor,
		transactionResultConstructor.Type,
		[]interpreter.Value{
			status,
			errValue,
		},
	)

	if err != nil {
		panic(err)
	}

	return transactionResult
}

func newErrorValue(inter *interpreter.Interpreter, err error) interpreter.Value {
	if err == nil {
		return interpreter.Nil
	}

	// Create a 'Error' by calling its constructor.
	errorConstructor := getConstructor(inter, testErrorTypeName)

	errorValue, invocationErr := inter.InvokeExternally(
		errorConstructor,
		errorConstructor.Type,
		[]interpreter.Value{
			interpreter.NewUnmeteredStringValue(err.Error()),
		},
	)

	if invocationErr != nil {
		panic(invocationErr)
	}

	return errorValue
}

<<<<<<< HEAD
// 'EmulatorBackend.commitBlock' function

const emulatorBackendCommitBlockFunctionName = "commitBlock"

const emulatorBackendCommitBlockFunctionDocString = `
Commit the current block. Committing will fail if there are un-executed transactions in the block.
`

var emulatorBackendCommitBlockFunctionType = interfaceFunctionType(
	blockchainBackendInterfaceType,
	emulatorBackendCommitBlockFunctionName,
)

func emulatorBackendCommitBlockFunction(testFramework TestFramework) *interpreter.HostFunctionValue {
	return interpreter.NewUnmeteredHostFunctionValue(
		emulatorBackendCommitBlockFunctionType,
		func(invocation interpreter.Invocation) interpreter.Value {
			err := testFramework.CommitBlock()
			if err != nil {
				panic(err)
			}

			return interpreter.Void
		},
	)
}

// Built-in matchers

const equalMatcherFunctionName = "equal"

const equalMatcherFunctionDocString = `
Returns a matcher that succeeds if the tested value is equal to the given value.
`

var equalMatcherFunctionType = func() *sema.FunctionType {

	typeParameter := &sema.TypeParameter{
		TypeBound: sema.AnyStructType,
		Name:      "T",
		Optional:  true,
	}

	return &sema.FunctionType{
		IsConstructor: false,
		TypeParameters: []*sema.TypeParameter{
			typeParameter,
		},
		Parameters: []sema.Parameter{
			{
				Label:      sema.ArgumentLabelNotRequired,
				Identifier: "value",
				TypeAnnotation: sema.NewTypeAnnotation(
					&sema.GenericType{
						TypeParameter: typeParameter,
					},
				),
			},
		},
		ReturnTypeAnnotation: sema.NewTypeAnnotation(matcherType),
	}
}()

var equalMatcherFunction = interpreter.NewUnmeteredHostFunctionValue(
	equalMatcherFunctionType,
	func(invocation interpreter.Invocation) interpreter.Value {
		otherValue, ok := invocation.Arguments[0].(interpreter.EquatableValue)
		if !ok {
			panic(errors.NewUnreachableError())
		}

		inter := invocation.Interpreter

		equalTestFunc := interpreter.NewHostFunctionValue(
			nil,
			matcherTestFunctionType,
			func(invocation interpreter.Invocation) interpreter.Value {

				thisValue, ok := invocation.Arguments[0].(interpreter.EquatableValue)
				if !ok {
					panic(errors.NewUnreachableError())
				}

				equal := thisValue.Equal(
					inter,
					invocation.LocationRange,
					otherValue,
				)

				return interpreter.AsBoolValue(equal)
			},
		)

		return newMatcherWithGenericTestFunction(invocation, equalTestFunc)
	},
)

const beEmptyMatcherFunctionName = "beEmpty"

const beEmptyMatcherFunctionDocString = `
Returns a matcher that succeeds if the tested value is an array or dictionary,
and the tested value contains no elements.
`

var beEmptyMatcherFunctionType = func() *sema.FunctionType {
	return &sema.FunctionType{
		IsConstructor:        false,
		TypeParameters:       []*sema.TypeParameter{},
		Parameters:           []sema.Parameter{},
		ReturnTypeAnnotation: sema.NewTypeAnnotation(matcherType),
	}
}()

var beEmptyMatcherFunction = interpreter.NewUnmeteredHostFunctionValue(
	beEmptyMatcherFunctionType,
	func(invocation interpreter.Invocation) interpreter.Value {
		beEmptyTestFunc := interpreter.NewHostFunctionValue(
			nil,
			matcherTestFunctionType,
			func(invocation interpreter.Invocation) interpreter.Value {
				var isEmpty bool
				switch value := invocation.Arguments[0].(type) {
				case *interpreter.ArrayValue:
					isEmpty = value.Count() == 0
				case *interpreter.DictionaryValue:
					isEmpty = value.Count() == 0
				default:
					panic(errors.NewDefaultUserError("expected Array or Dictionary argument"))
				}

				return interpreter.AsBoolValue(isEmpty)
			},
		)

		return newMatcherWithAnyStructTestFunction(invocation, beEmptyTestFunc)
	},
)

const haveElementCountMatcherFunctionName = "haveElementCount"

const haveElementCountMatcherFunctionDocString = `
Returns a matcher that succeeds if the tested value is an array or dictionary,
and has the given number of elements.
`

var haveElementCountMatcherFunctionType = func() *sema.FunctionType {
	return &sema.FunctionType{
		IsConstructor:  false,
		TypeParameters: []*sema.TypeParameter{},
		Parameters: []sema.Parameter{
			{
				Label:      sema.ArgumentLabelNotRequired,
				Identifier: "count",
				TypeAnnotation: sema.NewTypeAnnotation(
					sema.IntType,
				),
			},
		},
		ReturnTypeAnnotation: sema.NewTypeAnnotation(matcherType),
	}
}()

var haveElementCountMatcherFunction = interpreter.NewUnmeteredHostFunctionValue(
	haveElementCountMatcherFunctionType,
	func(invocation interpreter.Invocation) interpreter.Value {
		count, ok := invocation.Arguments[0].(interpreter.IntValue)
		if !ok {
			panic(errors.NewUnreachableError())
		}

		haveElementCountTestFunc := interpreter.NewHostFunctionValue(
			nil,
			matcherTestFunctionType,
			func(invocation interpreter.Invocation) interpreter.Value {
				var matchingCount bool
				switch value := invocation.Arguments[0].(type) {
				case *interpreter.ArrayValue:
					matchingCount = value.Count() == count.ToInt(invocation.LocationRange)
				case *interpreter.DictionaryValue:
					matchingCount = value.Count() == count.ToInt(invocation.LocationRange)
				default:
					panic(errors.NewDefaultUserError("expected Array or Dictionary argument"))
				}

				return interpreter.AsBoolValue(matchingCount)
			},
		)

		return newMatcherWithAnyStructTestFunction(invocation, haveElementCountTestFunc)
	},
)

const containMatcherFunctionName = "contain"

const containMatcherFunctionDocString = `
Returns a matcher that succeeds if the tested value is an array that contains
a value that is equal to the given value, or the tested value is a dictionary
that contains an entry where the key is equal to the given value.
`

var containMatcherFunctionType = func() *sema.FunctionType {
	return &sema.FunctionType{
		IsConstructor:  false,
		TypeParameters: []*sema.TypeParameter{},
		Parameters: []sema.Parameter{
			{
				Label:      sema.ArgumentLabelNotRequired,
				Identifier: "element",
				TypeAnnotation: sema.NewTypeAnnotation(
					sema.AnyStructType,
				),
			},
		},
		ReturnTypeAnnotation: sema.NewTypeAnnotation(matcherType),
	}
}()

var containMatcherFunction = interpreter.NewUnmeteredHostFunctionValue(
	containMatcherFunctionType,
	func(invocation interpreter.Invocation) interpreter.Value {
		element, ok := invocation.Arguments[0].(interpreter.EquatableValue)
		if !ok {
			panic(errors.NewUnreachableError())
		}

		inter := invocation.Interpreter

		containTestFunc := interpreter.NewHostFunctionValue(
			nil,
			matcherTestFunctionType,
			func(invocation interpreter.Invocation) interpreter.Value {
				var elementFound interpreter.BoolValue
				switch value := invocation.Arguments[0].(type) {
				case *interpreter.ArrayValue:
					elementFound = value.Contains(
						inter,
						invocation.LocationRange,
						element,
					)
				case *interpreter.DictionaryValue:
					elementFound = value.ContainsKey(
						inter,
						invocation.LocationRange,
						element,
					)
				default:
					panic(errors.NewDefaultUserError("expected Array or Dictionary argument"))
				}

				return elementFound
			},
		)

		return newMatcherWithAnyStructTestFunction(invocation, containTestFunc)
	},
)

const beGreaterThanMatcherFunctionName = "beGreaterThan"

const beGreaterThanMatcherFunctionDocString = `
Returns a matcher that succeeds if the tested value is a number and
greater than the given number.
`

var beGreaterThanMatcherFunctionType = func() *sema.FunctionType {
	return &sema.FunctionType{
		IsConstructor:  false,
		TypeParameters: []*sema.TypeParameter{},
		Parameters: []sema.Parameter{
			{
				Label:      sema.ArgumentLabelNotRequired,
				Identifier: "value",
				TypeAnnotation: sema.NewTypeAnnotation(
					sema.NumberType,
				),
			},
		},
		ReturnTypeAnnotation: sema.NewTypeAnnotation(matcherType),
	}
}()

var beGreaterThanMatcherFunction = interpreter.NewUnmeteredHostFunctionValue(
	beGreaterThanMatcherFunctionType,
	func(invocation interpreter.Invocation) interpreter.Value {
		otherValue, ok := invocation.Arguments[0].(interpreter.NumberValue)
		if !ok {
			panic(errors.NewUnreachableError())
		}

		inter := invocation.Interpreter

		beGreaterThanTestFunc := interpreter.NewHostFunctionValue(
			nil,
			matcherTestFunctionType,
			func(invocation interpreter.Invocation) interpreter.Value {
				thisValue, ok := invocation.Arguments[0].(interpreter.NumberValue)
				if !ok {
					panic(errors.NewUnreachableError())
				}

				isGreaterThan := thisValue.Greater(
					inter,
					otherValue,
					invocation.LocationRange,
				)

				return isGreaterThan
			},
		)

		return newMatcherWithAnyStructTestFunction(invocation, beGreaterThanTestFunc)
	},
)

const beLessThanMatcherFunctionName = "beLessThan"

const beLessThanMatcherFunctionDocString = `
Returns a matcher that succeeds if the tested value is a number and
less than the given number.
`

var beLessThanMatcherFunctionType = func() *sema.FunctionType {
	return &sema.FunctionType{
		IsConstructor:  false,
		TypeParameters: []*sema.TypeParameter{},
		Parameters: []sema.Parameter{
			{
				Label:      sema.ArgumentLabelNotRequired,
				Identifier: "value",
				TypeAnnotation: sema.NewTypeAnnotation(
					sema.NumberType,
				),
			},
		},
		ReturnTypeAnnotation: sema.NewTypeAnnotation(matcherType),
	}
}()

var beLessThanMatcherFunction = interpreter.NewUnmeteredHostFunctionValue(
	beLessThanMatcherFunctionType,
	func(invocation interpreter.Invocation) interpreter.Value {
		otherValue, ok := invocation.Arguments[0].(interpreter.NumberValue)
		if !ok {
			panic(errors.NewUnreachableError())
		}

		inter := invocation.Interpreter

		beLessThanTestFunc := interpreter.NewHostFunctionValue(
			nil,
			matcherTestFunctionType,
			func(invocation interpreter.Invocation) interpreter.Value {
				thisValue, ok := invocation.Arguments[0].(interpreter.NumberValue)
				if !ok {
					panic(errors.NewUnreachableError())
				}

				isLessThan := thisValue.Less(
					inter,
					otherValue,
					invocation.LocationRange,
				)

				return isLessThan
			},
		)

		return newMatcherWithAnyStructTestFunction(invocation, beLessThanTestFunc)
	},
)

// 'EmulatorBackend.deployContract' function

const emulatorBackendDeployContractFunctionName = "deployContract"

const emulatorBackendDeployContractFunctionDocString = `
Deploys a given contract, and initializes it with the provided arguments.
`

var emulatorBackendDeployContractFunctionType = interfaceFunctionType(
	blockchainBackendInterfaceType,
	emulatorBackendDeployContractFunctionName,
)

func emulatorBackendDeployContractFunction(testFramework TestFramework) *interpreter.HostFunctionValue {
	return interpreter.NewUnmeteredHostFunctionValue(
		emulatorBackendDeployContractFunctionType,
		func(invocation interpreter.Invocation) interpreter.Value {
			inter := invocation.Interpreter

			// Contract name
			name, ok := invocation.Arguments[0].(*interpreter.StringValue)
			if !ok {
				panic(errors.NewUnreachableError())
			}

			// Contract code
			code, ok := invocation.Arguments[1].(*interpreter.StringValue)
			if !ok {
				panic(errors.NewUnreachableError())
			}

			// authorizer
			accountValue, ok := invocation.Arguments[2].(interpreter.MemberAccessibleValue)
			if !ok {
				panic(errors.NewUnreachableError())
			}

			account := accountFromValue(inter, accountValue, invocation.LocationRange)

			// Contract init arguments
			args, err := arrayValueToSlice(invocation.Arguments[3])
			if err != nil {
				panic(err)
			}

			err = testFramework.DeployContract(
				inter,
				name.Str,
				code.Str,
				account,
				args,
			)

			return newErrorValue(inter, err)
		},
	)
}

// 'EmulatorBackend.useConfiguration' function

const emulatorBackendUseConfigFunctionName = "useConfiguration"

const emulatorBackendUseConfigFunctionDocString = `Use configurations function`

var emulatorBackendUseConfigFunctionType = interfaceFunctionType(
	blockchainBackendInterfaceType,
	emulatorBackendUseConfigFunctionName,
)

func emulatorBackendUseConfigFunction(testFramework TestFramework) *interpreter.HostFunctionValue {
	return interpreter.NewUnmeteredHostFunctionValue(
		emulatorBackendUseConfigFunctionType,
		func(invocation interpreter.Invocation) interpreter.Value {
			inter := invocation.Interpreter

			// configurations
			configsValue, ok := invocation.Arguments[0].(*interpreter.CompositeValue)
			if !ok {
				panic(errors.NewUnreachableError())
			}

			addresses, ok := configsValue.GetMember(
				inter,
				invocation.LocationRange,
				addressesFieldName,
			).(*interpreter.DictionaryValue)
			if !ok {
				panic(errors.NewUnreachableError())
			}

			mapping := make(map[string]common.Address, addresses.Count())

			addresses.Iterate(nil, func(locationValue, addressValue interpreter.Value) bool {
				location, ok := locationValue.(*interpreter.StringValue)
				if !ok {
					panic(errors.NewUnreachableError())
				}

				address, ok := addressValue.(interpreter.AddressValue)
				if !ok {
					panic(errors.NewUnreachableError())
				}

				mapping[location.Str] = common.Address(address)

				return true
			})

			testFramework.UseConfiguration(&Configuration{
				Addresses: mapping,
			})

			return interpreter.Void
		},
	)
}

=======
>>>>>>> 326312ca
// TestFailedError

type TestFailedError struct {
	Err error
}

var _ errors.UserError = TestFailedError{}

func (TestFailedError) IsUserError() {}

func (e TestFailedError) Unwrap() error {
	return e.Err
}

func (e TestFailedError) Error() string {
	return fmt.Sprintf("test failed: %s", e.Err.Error())
}

// Creates a matcher using a function that accepts an `AnyStruct` typed parameter.
// i.e: invokes `newMatcher(fun (value: AnyStruct): Bool)`.
func newMatcherWithAnyStructTestFunction(
	invocation interpreter.Invocation,
	testFunc interpreter.FunctionValue,
	matcherTestFunctionType *sema.FunctionType,
) interpreter.Value {

	matcherConstructor := getNestedTypeConstructorValue(
		*invocation.Self,
		matcherTypeName,
	)
	matcher, err := invocation.Interpreter.InvokeExternally(
		matcherConstructor,
		matcherConstructor.Type,
		[]interpreter.Value{
			testFunc,
		},
	)

	if err != nil {
		panic(err)
	}

	return matcher
}

// Creates a matcher using a function that accepts a generic `T` typed parameter.
// NOTE: Use this function only if the matcher function has a generic type.
func newMatcherWithGenericTestFunction(
	invocation interpreter.Invocation,
	testFunc interpreter.FunctionValue,
) interpreter.Value {

	typeParameterPair := invocation.TypeParameterTypes.Oldest()
	if typeParameterPair == nil {
		panic(errors.NewUnreachableError())
	}

	parameterType := typeParameterPair.Value

	// Wrap the user provided test function with a function that validates the argument types.
	// i.e: create a closure that cast the arguments.
	//
	// e.g: convert `newMatcher(test: fun(Int): Bool)` to:
	//
	//  newMatcher(fun (b: AnyStruct): Bool {
	//      return test(b as! Int)
	//  })
	//
	// Note: This argument validation is only needed if the matcher was created with a user-provided function.
	// No need to validate if the matcher is created as a matcher combinator.
	//
	matcherTestFunction := interpreter.NewUnmeteredHostFunctionValue(
		matcherTestFunctionType,
		func(invocation interpreter.Invocation) interpreter.Value {
			inter := invocation.Interpreter

			for _, argument := range invocation.Arguments {
				argumentStaticType := argument.StaticType(inter)

				if !inter.IsSubTypeOfSemaType(argumentStaticType, parameterType) {
					argumentSemaType := inter.MustConvertStaticToSemaType(argumentStaticType)

					panic(interpreter.TypeMismatchError{
						ExpectedType:  parameterType,
						ActualType:    argumentSemaType,
						LocationRange: invocation.LocationRange,
					})
				}
			}

			value, err := inter.InvokeFunction(testFunc, invocation)
			if err != nil {
				panic(err)
			}

			return value
		},
	)

<<<<<<< HEAD
	return newMatcherWithAnyStructTestFunction(invocation, matcherTestFunction)
=======
	matcherConstructor := getNestedTypeConstructorValue(
		*invocation.Self,
		testMatcherTypeName,
	)
	matcher, err := inter.InvokeExternally(
		matcherConstructor,
		matcherConstructor.Type,
		[]interpreter.Value{
			matcherTestFunction,
		},
	)

	if err != nil {
		panic(err)
	}

	return matcher
>>>>>>> 326312ca
}

func TestCheckerContractValueHandler(
	checker *sema.Checker,
	declaration *ast.CompositeDeclaration,
	compositeType *sema.CompositeType,
) sema.ValueDeclaration {
	constructorType, constructorArgumentLabels := sema.CompositeLikeConstructorType(
		checker.Elaboration,
		declaration,
		compositeType,
	)

	return StandardLibraryValue{
		Name:           declaration.Identifier.Identifier,
		Type:           constructorType,
		DocString:      declaration.DocString,
		Kind:           declaration.DeclarationKind(),
		Position:       &declaration.Identifier.Pos,
		ArgumentLabels: constructorArgumentLabels,
	}
}

func NewTestInterpreterContractValueHandler(
	testFramework TestFramework,
) interpreter.ContractValueHandlerFunc {
	return func(
		inter *interpreter.Interpreter,
		compositeType *sema.CompositeType,
		constructorGenerator func(common.Address) *interpreter.HostFunctionValue,
		invocationRange ast.Range,
	) interpreter.ContractValue {

		switch compositeType.Location {
		case CryptoCheckerLocation:
			contract, err := NewCryptoContract(
				inter,
				constructorGenerator(common.ZeroAddress),
				invocationRange,
			)
			if err != nil {
				panic(err)
			}
			return contract

		case TestContractLocation:
			contract, err := GetTestContractType().NewTestContract(
				inter,
				testFramework,
				constructorGenerator(common.ZeroAddress),
				invocationRange,
			)
			if err != nil {
				panic(err)
			}
			return contract

		default:
			// During tests, imported contracts can be constructed using the constructor,
			// similar to structs. Therefore, generate a constructor function.
			return constructorGenerator(common.ZeroAddress)
		}
	}
}<|MERGE_RESOLUTION|>--- conflicted
+++ resolved
@@ -72,45 +72,6 @@
 	return errors.NewUnexpectedError("cannot find member '%s.%s'", parentType, member)
 }
 
-<<<<<<< HEAD
-var blockchainBackendInterfaceType = func() *sema.InterfaceType {
-	typ, ok := testContractType.NestedTypes.Get(blockchainBackendTypeName)
-	if !ok {
-		panic(typeNotFoundError(testContractTypeName, blockchainBackendTypeName))
-	}
-
-	interfaceType, ok := typ.(*sema.InterfaceType)
-	if !ok {
-		panic(errors.NewUnexpectedError(
-			"invalid type for '%s'. expected interface",
-			blockchainBackendTypeName,
-		))
-	}
-
-	return interfaceType
-}()
-
-var matcherType = func() *sema.CompositeType {
-	typ, ok := testContractType.NestedTypes.Get(matcherTypeName)
-	if !ok {
-		panic(typeNotFoundError(testContractTypeName, matcherTypeName))
-	}
-
-	compositeType, ok := typ.(*sema.CompositeType)
-	if !ok {
-		panic(errors.NewUnexpectedError(
-			"invalid type for '%s'. expected struct type",
-			matcherTypeName,
-		))
-	}
-
-	return compositeType
-}()
-
-var matcherTestFunctionType = compositeFunctionType(matcherType, matcherTestFieldName)
-
-=======
->>>>>>> 326312ca
 func compositeFunctionType(parent *sema.CompositeType, funcName string) *sema.FunctionType {
 	testFunc, ok := parent.Members.Get(funcName)
 	if !ok {
@@ -141,463 +102,6 @@
 	return functionType
 }
 
-<<<<<<< HEAD
-func init() {
-
-	// Enrich 'Test' contract with natively implemented functions
-
-	// Test.assert()
-	testContractType.Members.Set(
-		testAssertFunctionName,
-		sema.NewUnmeteredPublicFunctionMember(
-			testContractType,
-			testAssertFunctionName,
-			testAssertFunctionType,
-			testAssertFunctionDocString,
-		),
-	)
-
-	// Test.fail()
-	testContractType.Members.Set(
-		testFailFunctionName,
-		sema.NewUnmeteredPublicFunctionMember(
-			testContractType,
-			testFailFunctionName,
-			testFailFunctionType,
-			testFailFunctionDocString,
-		),
-	)
-
-	// Test.expect()
-	testContractType.Members.Set(
-		testExpectFunctionName,
-		sema.NewUnmeteredPublicFunctionMember(
-			testContractType,
-			testExpectFunctionName,
-			testExpectFunctionType,
-			testExpectFunctionDocString,
-		),
-	)
-
-	// Test.newEmulatorBlockchain()
-	testContractType.Members.Set(
-		testNewEmulatorBlockchainFunctionName,
-		sema.NewUnmeteredPublicFunctionMember(
-			testContractType,
-			testNewEmulatorBlockchainFunctionName,
-			testNewEmulatorBlockchainFunctionType,
-			testNewEmulatorBlockchainFunctionDocString,
-		),
-	)
-
-	// Test.newMatcher()
-	testContractType.Members.Set(
-		newMatcherFunctionName,
-		sema.NewUnmeteredPublicFunctionMember(
-			testContractType,
-			newMatcherFunctionName,
-			newMatcherFunctionType,
-			newMatcherFunctionDocString,
-		),
-	)
-
-	// Test.equal()
-	testContractType.Members.Set(
-		equalMatcherFunctionName,
-		sema.NewUnmeteredPublicFunctionMember(
-			testContractType,
-			equalMatcherFunctionName,
-			equalMatcherFunctionType,
-			equalMatcherFunctionDocString,
-		),
-	)
-
-	// Test.beEmpty()
-	testContractType.Members.Set(
-		beEmptyMatcherFunctionName,
-		sema.NewUnmeteredPublicFunctionMember(
-			testContractType,
-			beEmptyMatcherFunctionName,
-			beEmptyMatcherFunctionType,
-			beEmptyMatcherFunctionDocString,
-		),
-	)
-
-	// Test.haveElementCount()
-	testContractType.Members.Set(
-		haveElementCountMatcherFunctionName,
-		sema.NewUnmeteredPublicFunctionMember(
-			testContractType,
-			haveElementCountMatcherFunctionName,
-			haveElementCountMatcherFunctionType,
-			haveElementCountMatcherFunctionDocString,
-		),
-	)
-
-	// Test.contain()
-	testContractType.Members.Set(
-		containMatcherFunctionName,
-		sema.NewUnmeteredPublicFunctionMember(
-			testContractType,
-			containMatcherFunctionName,
-			containMatcherFunctionType,
-			containMatcherFunctionDocString,
-		),
-	)
-
-	// Test.beGreaterThan()
-	testContractType.Members.Set(
-		beGreaterThanMatcherFunctionName,
-		sema.NewUnmeteredPublicFunctionMember(
-			testContractType,
-			beGreaterThanMatcherFunctionName,
-			beGreaterThanMatcherFunctionType,
-			beGreaterThanMatcherFunctionDocString,
-		),
-	)
-
-	// Test.beLessThan()
-	testContractType.Members.Set(
-		beLessThanMatcherFunctionName,
-		sema.NewUnmeteredPublicFunctionMember(
-			testContractType,
-			beLessThanMatcherFunctionName,
-			beLessThanMatcherFunctionType,
-			beLessThanMatcherFunctionDocString,
-		),
-	)
-
-	// Test.readFile()
-	testContractType.Members.Set(
-		testReadFileFunctionName,
-		sema.NewUnmeteredPublicFunctionMember(
-			testContractType,
-			testReadFileFunctionName,
-			testReadFileFunctionType,
-			testReadFileFunctionDocString,
-		),
-	)
-
-	// Enrich 'Test' contract elaboration with natively implemented composite types.
-	// e.g: 'EmulatorBackend' type.
-	TestContractChecker.Elaboration.SetCompositeType(
-		EmulatorBackendType.ID(),
-		EmulatorBackendType,
-	)
-}
-
-var blockchainType = func() sema.Type {
-	typ, ok := testContractType.NestedTypes.Get(blockchainTypeName)
-	if !ok {
-		panic(typeNotFoundError(testContractTypeName, blockchainTypeName))
-	}
-
-	return typ
-}()
-
-// Functions belonging to the 'Test' contract
-
-// 'Test.assert' function
-
-const testAssertFunctionDocString = `
-Fails the test-case if the given condition is false, and reports a message which explains how the condition is false.
-`
-
-const testAssertFunctionName = "assert"
-
-var testAssertFunctionType = &sema.FunctionType{
-	Purity: sema.FunctionPurityView,
-	Parameters: []sema.Parameter{
-		{
-			Label:          sema.ArgumentLabelNotRequired,
-			Identifier:     "condition",
-			TypeAnnotation: sema.BoolTypeAnnotation,
-		},
-		{
-			Identifier:     "message",
-			TypeAnnotation: sema.StringTypeAnnotation,
-		},
-	},
-	ReturnTypeAnnotation:  sema.VoidTypeAnnotation,
-	RequiredArgumentCount: sema.RequiredArgumentCount(1),
-}
-
-var testAssertFunction = interpreter.NewUnmeteredHostFunctionValue(
-	testAssertFunctionType,
-	func(invocation interpreter.Invocation) interpreter.Value {
-		condition, ok := invocation.Arguments[0].(interpreter.BoolValue)
-		if !ok {
-			panic(errors.NewUnreachableError())
-		}
-
-		var message string
-		if len(invocation.Arguments) > 1 {
-			messageValue, ok := invocation.Arguments[1].(*interpreter.StringValue)
-			if !ok {
-				panic(errors.NewUnreachableError())
-			}
-			message = messageValue.Str
-		}
-
-		if !condition {
-			panic(AssertionError{
-				Message:       message,
-				LocationRange: invocation.LocationRange,
-			})
-		}
-
-		return interpreter.Void
-	},
-)
-
-// 'Test.fail' function
-
-const testFailFunctionDocString = `
-Fails the test-case with a message.
-`
-
-const testFailFunctionName = "fail"
-
-var testFailFunctionType = &sema.FunctionType{
-	Purity: sema.FunctionPurityView,
-	Parameters: []sema.Parameter{
-		{
-			Identifier:     "message",
-			TypeAnnotation: sema.StringTypeAnnotation,
-		},
-	},
-	ReturnTypeAnnotation:  sema.VoidTypeAnnotation,
-	RequiredArgumentCount: sema.RequiredArgumentCount(0),
-}
-
-var testFailFunction = interpreter.NewUnmeteredHostFunctionValue(
-	testFailFunctionType,
-	func(invocation interpreter.Invocation) interpreter.Value {
-		var message string
-		if len(invocation.Arguments) > 0 {
-			messageValue, ok := invocation.Arguments[0].(*interpreter.StringValue)
-			if !ok {
-				panic(errors.NewUnreachableError())
-			}
-			message = messageValue.Str
-		}
-
-		panic(AssertionError{
-			Message:       message,
-			LocationRange: invocation.LocationRange,
-		})
-	},
-)
-
-// 'Test.expect' function
-
-const testExpectFunctionDocString = `
-Expect function tests a value against a matcher, and fails the test if it's not a match.
-`
-
-const testExpectFunctionName = "expect"
-
-var testExpectFunctionType = func() *sema.FunctionType {
-
-	typeParameter := &sema.TypeParameter{
-		TypeBound: sema.AnyStructType,
-		Name:      "T",
-		Optional:  true,
-	}
-
-	return &sema.FunctionType{
-		Purity: matcherTestFunctionType.Purity,
-		Parameters: []sema.Parameter{
-			{
-				Label:      sema.ArgumentLabelNotRequired,
-				Identifier: "value",
-				TypeAnnotation: sema.NewTypeAnnotation(
-					&sema.GenericType{
-						TypeParameter: typeParameter,
-					},
-				),
-			},
-			{
-				Label:          sema.ArgumentLabelNotRequired,
-				Identifier:     "matcher",
-				TypeAnnotation: sema.NewTypeAnnotation(matcherType),
-			},
-		},
-		TypeParameters: []*sema.TypeParameter{
-			typeParameter,
-		},
-		ReturnTypeAnnotation: sema.VoidTypeAnnotation,
-	}
-}()
-
-var testExpectFunction = interpreter.NewUnmeteredHostFunctionValue(
-	testExpectFunctionType,
-	func(invocation interpreter.Invocation) interpreter.Value {
-		value := invocation.Arguments[0]
-
-		matcher, ok := invocation.Arguments[1].(*interpreter.CompositeValue)
-		if !ok {
-			panic(errors.NewUnreachableError())
-		}
-
-		inter := invocation.Interpreter
-		locationRange := invocation.LocationRange
-
-		result := invokeMatcherTest(
-			inter,
-			matcher,
-			value,
-			locationRange,
-		)
-
-		if !result {
-			panic(AssertionError{
-				LocationRange: locationRange,
-			})
-		}
-
-		return interpreter.Void
-	},
-)
-
-func invokeMatcherTest(
-	inter *interpreter.Interpreter,
-	matcher interpreter.MemberAccessibleValue,
-	value interpreter.Value,
-	locationRange interpreter.LocationRange,
-) bool {
-	testFunc := matcher.GetMember(
-		inter,
-		locationRange,
-		matcherTestFieldName,
-	)
-
-	funcValue, ok := testFunc.(interpreter.FunctionValue)
-	if !ok {
-		panic(errors.NewUnexpectedError(
-			"invalid value type for field '%s'. expected function value",
-			matcherTestFieldName,
-		))
-	}
-
-	functionType := funcValue.FunctionType()
-
-	testResult, err := inter.InvokeExternally(
-		funcValue,
-		functionType,
-		[]interpreter.Value{
-			value,
-		},
-	)
-
-	if err != nil {
-		panic(err)
-	}
-
-	result, ok := testResult.(interpreter.BoolValue)
-	if !ok {
-		panic(errors.NewUnreachableError())
-	}
-
-	return bool(result)
-}
-
-// 'Test.readFile' function
-
-const testReadFileFunctionDocString = `
-Read a local file, and return the content as a string.
-`
-
-const testReadFileFunctionName = "readFile"
-
-var testReadFileFunctionType = sema.NewSimpleFunctionType(
-	sema.FunctionPurityImpure,
-	[]sema.Parameter{
-		{
-			Label:          sema.ArgumentLabelNotRequired,
-			Identifier:     "path",
-			TypeAnnotation: sema.StringTypeAnnotation,
-		},
-	},
-	sema.StringTypeAnnotation,
-)
-
-func testReadFileFunction(testFramework TestFramework) *interpreter.HostFunctionValue {
-	return interpreter.NewUnmeteredHostFunctionValue(
-		testReadFileFunctionType,
-		func(invocation interpreter.Invocation) interpreter.Value {
-			pathString, ok := invocation.Arguments[0].(*interpreter.StringValue)
-			if !ok {
-				panic(errors.NewUnreachableError())
-			}
-
-			content, err := testFramework.ReadFile(pathString.Str)
-			if err != nil {
-				panic(err)
-			}
-
-			return interpreter.NewUnmeteredStringValue(content)
-		},
-	)
-}
-
-// 'Test.newEmulatorBlockchain' function
-
-const testNewEmulatorBlockchainFunctionDocString = `
-Creates a blockchain which is backed by a new emulator instance.
-`
-
-const testNewEmulatorBlockchainFunctionName = "newEmulatorBlockchain"
-
-var testNewEmulatorBlockchainFunctionType = sema.NewSimpleFunctionType(
-	sema.FunctionPurityView,
-	nil,
-	sema.NewTypeAnnotation(
-		blockchainType,
-	),
-)
-
-func testNewEmulatorBlockchainFunction(testFramework TestFramework) *interpreter.HostFunctionValue {
-	return interpreter.NewUnmeteredHostFunctionValue(
-		testNewEmulatorBlockchainFunctionType,
-		func(invocation interpreter.Invocation) interpreter.Value {
-			inter := invocation.Interpreter
-			locationRange := invocation.LocationRange
-
-			// Create an `EmulatorBackend`
-			emulatorBackend := newEmulatorBackend(
-				inter,
-				testFramework,
-				locationRange,
-			)
-
-			// Create a 'Blockchain' struct value, that wraps the emulator backend,
-			// by calling the constructor of 'Blockchain'.
-
-			blockchainConstructor := getNestedTypeConstructorValue(
-				*invocation.Self,
-				blockchainTypeName,
-			)
-
-			blockchain, err := inter.InvokeExternally(
-				blockchainConstructor,
-				blockchainConstructor.Type,
-				[]interpreter.Value{
-					emulatorBackend,
-				},
-			)
-
-			if err != nil {
-				panic(err)
-			}
-
-			return blockchain
-		},
-	)
-}
-
-=======
->>>>>>> 326312ca
 func getNestedTypeConstructorValue(parent interpreter.Value, typeName string) *interpreter.HostFunctionValue {
 	compositeValue, ok := parent.(*interpreter.CompositeValue)
 	if !ok {
@@ -612,234 +116,6 @@
 	return constructor
 }
 
-<<<<<<< HEAD
-// 'Test.NewMatcher' function.
-// Constructs a matcher that test only 'AnyStruct'.
-// Accepts test function that accepts subtype of 'AnyStruct'.
-//
-// Signature:
-//    fun newMatcher<T: AnyStruct>(test: fun(T): Bool): Test.Matcher
-//
-// where `T` is optional, and bound to `AnyStruct`.
-//
-// Sample usage: `Test.newMatcher(fun (_ value: Int: Bool) { return true })`
-
-const newMatcherFunctionDocString = `
-Creates a matcher with a test function.
-The test function is of type 'fun(T): Bool', where 'T' is bound to 'AnyStruct'.
-`
-
-const newMatcherFunctionName = "newMatcher"
-
-var newMatcherFunctionType = func() *sema.FunctionType {
-
-	typeParameter := &sema.TypeParameter{
-		TypeBound: sema.AnyStructType,
-		Name:      "T",
-		Optional:  true,
-	}
-
-	return &sema.FunctionType{
-		Purity:        sema.FunctionPurityView,
-		IsConstructor: true,
-		Parameters: []sema.Parameter{
-			{
-				Label:      sema.ArgumentLabelNotRequired,
-				Identifier: "test",
-				TypeAnnotation: sema.NewTypeAnnotation(
-					// Type of the 'test' function: ((T): Bool)
-					&sema.FunctionType{
-						Parameters: []sema.Parameter{
-							{
-								Label:      sema.ArgumentLabelNotRequired,
-								Identifier: "value",
-								TypeAnnotation: sema.NewTypeAnnotation(
-									&sema.GenericType{
-										TypeParameter: typeParameter,
-									},
-								),
-							},
-						},
-						ReturnTypeAnnotation: sema.NewTypeAnnotation(
-							sema.BoolType,
-						),
-					},
-				),
-			},
-		},
-		ReturnTypeAnnotation: sema.NewTypeAnnotation(matcherType),
-		TypeParameters: []*sema.TypeParameter{
-			typeParameter,
-		},
-	}
-}()
-
-var newMatcherFunction = interpreter.NewUnmeteredHostFunctionValue(
-	newMatcherFunctionType,
-	func(invocation interpreter.Invocation) interpreter.Value {
-		test, ok := invocation.Arguments[0].(interpreter.FunctionValue)
-		if !ok {
-			panic(errors.NewUnreachableError())
-		}
-
-		return newMatcherWithGenericTestFunction(invocation, test)
-	},
-)
-
-// 'EmulatorBackend' struct.
-//
-// 'EmulatorBackend' is the native implementation of the 'Test.BlockchainBackend' interface.
-// It provides a blockchain backed by the emulator.
-
-const emulatorBackendTypeName = "EmulatorBackend"
-
-var EmulatorBackendType = func() *sema.CompositeType {
-
-	ty := &sema.CompositeType{
-		Identifier: emulatorBackendTypeName,
-		Kind:       common.CompositeKindStructure,
-		Location:   TestContractLocation,
-		ExplicitInterfaceConformances: []*sema.InterfaceType{
-			blockchainBackendInterfaceType,
-		},
-	}
-
-	var members = []*sema.Member{
-		sema.NewUnmeteredPublicFunctionMember(
-			ty,
-			emulatorBackendExecuteScriptFunctionName,
-			emulatorBackendExecuteScriptFunctionType,
-			emulatorBackendExecuteScriptFunctionDocString,
-		),
-		sema.NewUnmeteredPublicFunctionMember(
-			ty,
-			emulatorBackendCreateAccountFunctionName,
-			emulatorBackendCreateAccountFunctionType,
-			emulatorBackendCreateAccountFunctionDocString,
-		),
-		sema.NewUnmeteredPublicFunctionMember(
-			ty,
-			emulatorBackendAddTransactionFunctionName,
-			emulatorBackendAddTransactionFunctionType,
-			emulatorBackendAddTransactionFunctionDocString,
-		),
-		sema.NewUnmeteredPublicFunctionMember(
-			ty,
-			emulatorBackendExecuteNextTransactionFunctionName,
-			emulatorBackendExecuteNextTransactionFunctionType,
-			emulatorBackendExecuteNextTransactionFunctionDocString,
-		),
-		sema.NewUnmeteredPublicFunctionMember(
-			ty,
-			emulatorBackendCommitBlockFunctionName,
-			emulatorBackendCommitBlockFunctionType,
-			emulatorBackendCommitBlockFunctionDocString,
-		),
-		sema.NewUnmeteredPublicFunctionMember(
-			ty,
-			emulatorBackendDeployContractFunctionName,
-			emulatorBackendDeployContractFunctionType,
-			emulatorBackendDeployContractFunctionDocString,
-		),
-		sema.NewUnmeteredPublicFunctionMember(
-			ty,
-			emulatorBackendUseConfigFunctionName,
-			emulatorBackendUseConfigFunctionType,
-			emulatorBackendUseConfigFunctionDocString,
-		),
-	}
-
-	ty.Members = sema.MembersAsMap(members)
-	ty.Fields = sema.MembersFieldNames(members)
-
-	return ty
-}()
-
-func newEmulatorBackend(
-	inter *interpreter.Interpreter,
-	testFramework TestFramework,
-	locationRange interpreter.LocationRange,
-) *interpreter.CompositeValue {
-	var fields = []interpreter.CompositeField{
-		{
-			Name:  emulatorBackendExecuteScriptFunctionName,
-			Value: emulatorBackendExecuteScriptFunction(testFramework),
-		},
-		{
-			Name:  emulatorBackendCreateAccountFunctionName,
-			Value: emulatorBackendCreateAccountFunction(testFramework),
-		}, {
-			Name:  emulatorBackendAddTransactionFunctionName,
-			Value: emulatorBackendAddTransactionFunction(testFramework),
-		},
-		{
-			Name:  emulatorBackendExecuteNextTransactionFunctionName,
-			Value: emulatorBackendExecuteNextTransactionFunction(testFramework),
-		},
-		{
-			Name:  emulatorBackendCommitBlockFunctionName,
-			Value: emulatorBackendCommitBlockFunction(testFramework),
-		},
-		{
-			Name:  emulatorBackendDeployContractFunctionName,
-			Value: emulatorBackendDeployContractFunction(testFramework),
-		},
-		{
-			Name:  emulatorBackendUseConfigFunctionName,
-			Value: emulatorBackendUseConfigFunction(testFramework),
-		},
-	}
-
-	return interpreter.NewCompositeValue(
-		inter,
-		locationRange,
-		EmulatorBackendType.Location,
-		emulatorBackendTypeName,
-		common.CompositeKindStructure,
-		fields,
-		common.ZeroAddress,
-	)
-}
-
-// 'EmulatorBackend.executeScript' function
-
-const emulatorBackendExecuteScriptFunctionName = "executeScript"
-
-const emulatorBackendExecuteScriptFunctionDocString = `
-Executes a script and returns the script return value and the status.
-The 'returnValue' field of the result will be nil if the script failed.
-`
-
-var emulatorBackendExecuteScriptFunctionType = interfaceFunctionType(
-	blockchainBackendInterfaceType,
-	emulatorBackendExecuteScriptFunctionName,
-)
-
-func emulatorBackendExecuteScriptFunction(testFramework TestFramework) *interpreter.HostFunctionValue {
-	return interpreter.NewUnmeteredHostFunctionValue(
-		emulatorBackendExecuteScriptFunctionType,
-		func(invocation interpreter.Invocation) interpreter.Value {
-			script, ok := invocation.Arguments[0].(*interpreter.StringValue)
-			if !ok {
-				panic(errors.NewUnreachableError())
-			}
-
-			args, err := arrayValueToSlice(invocation.Arguments[1])
-			if err != nil {
-				panic(errors.NewUnexpectedErrorFromCause(err))
-			}
-
-			inter := invocation.Interpreter
-
-			result := testFramework.RunScript(inter, script.Str, args)
-
-			return newScriptResult(inter, result.Value, result)
-		},
-	)
-}
-
-=======
->>>>>>> 326312ca
 func arrayValueToSlice(value interpreter.Value) ([]interpreter.Value, error) {
 	array, ok := value.(*interpreter.ArrayValue)
 	if !ok {
@@ -1056,497 +332,6 @@
 	return errorValue
 }
 
-<<<<<<< HEAD
-// 'EmulatorBackend.commitBlock' function
-
-const emulatorBackendCommitBlockFunctionName = "commitBlock"
-
-const emulatorBackendCommitBlockFunctionDocString = `
-Commit the current block. Committing will fail if there are un-executed transactions in the block.
-`
-
-var emulatorBackendCommitBlockFunctionType = interfaceFunctionType(
-	blockchainBackendInterfaceType,
-	emulatorBackendCommitBlockFunctionName,
-)
-
-func emulatorBackendCommitBlockFunction(testFramework TestFramework) *interpreter.HostFunctionValue {
-	return interpreter.NewUnmeteredHostFunctionValue(
-		emulatorBackendCommitBlockFunctionType,
-		func(invocation interpreter.Invocation) interpreter.Value {
-			err := testFramework.CommitBlock()
-			if err != nil {
-				panic(err)
-			}
-
-			return interpreter.Void
-		},
-	)
-}
-
-// Built-in matchers
-
-const equalMatcherFunctionName = "equal"
-
-const equalMatcherFunctionDocString = `
-Returns a matcher that succeeds if the tested value is equal to the given value.
-`
-
-var equalMatcherFunctionType = func() *sema.FunctionType {
-
-	typeParameter := &sema.TypeParameter{
-		TypeBound: sema.AnyStructType,
-		Name:      "T",
-		Optional:  true,
-	}
-
-	return &sema.FunctionType{
-		IsConstructor: false,
-		TypeParameters: []*sema.TypeParameter{
-			typeParameter,
-		},
-		Parameters: []sema.Parameter{
-			{
-				Label:      sema.ArgumentLabelNotRequired,
-				Identifier: "value",
-				TypeAnnotation: sema.NewTypeAnnotation(
-					&sema.GenericType{
-						TypeParameter: typeParameter,
-					},
-				),
-			},
-		},
-		ReturnTypeAnnotation: sema.NewTypeAnnotation(matcherType),
-	}
-}()
-
-var equalMatcherFunction = interpreter.NewUnmeteredHostFunctionValue(
-	equalMatcherFunctionType,
-	func(invocation interpreter.Invocation) interpreter.Value {
-		otherValue, ok := invocation.Arguments[0].(interpreter.EquatableValue)
-		if !ok {
-			panic(errors.NewUnreachableError())
-		}
-
-		inter := invocation.Interpreter
-
-		equalTestFunc := interpreter.NewHostFunctionValue(
-			nil,
-			matcherTestFunctionType,
-			func(invocation interpreter.Invocation) interpreter.Value {
-
-				thisValue, ok := invocation.Arguments[0].(interpreter.EquatableValue)
-				if !ok {
-					panic(errors.NewUnreachableError())
-				}
-
-				equal := thisValue.Equal(
-					inter,
-					invocation.LocationRange,
-					otherValue,
-				)
-
-				return interpreter.AsBoolValue(equal)
-			},
-		)
-
-		return newMatcherWithGenericTestFunction(invocation, equalTestFunc)
-	},
-)
-
-const beEmptyMatcherFunctionName = "beEmpty"
-
-const beEmptyMatcherFunctionDocString = `
-Returns a matcher that succeeds if the tested value is an array or dictionary,
-and the tested value contains no elements.
-`
-
-var beEmptyMatcherFunctionType = func() *sema.FunctionType {
-	return &sema.FunctionType{
-		IsConstructor:        false,
-		TypeParameters:       []*sema.TypeParameter{},
-		Parameters:           []sema.Parameter{},
-		ReturnTypeAnnotation: sema.NewTypeAnnotation(matcherType),
-	}
-}()
-
-var beEmptyMatcherFunction = interpreter.NewUnmeteredHostFunctionValue(
-	beEmptyMatcherFunctionType,
-	func(invocation interpreter.Invocation) interpreter.Value {
-		beEmptyTestFunc := interpreter.NewHostFunctionValue(
-			nil,
-			matcherTestFunctionType,
-			func(invocation interpreter.Invocation) interpreter.Value {
-				var isEmpty bool
-				switch value := invocation.Arguments[0].(type) {
-				case *interpreter.ArrayValue:
-					isEmpty = value.Count() == 0
-				case *interpreter.DictionaryValue:
-					isEmpty = value.Count() == 0
-				default:
-					panic(errors.NewDefaultUserError("expected Array or Dictionary argument"))
-				}
-
-				return interpreter.AsBoolValue(isEmpty)
-			},
-		)
-
-		return newMatcherWithAnyStructTestFunction(invocation, beEmptyTestFunc)
-	},
-)
-
-const haveElementCountMatcherFunctionName = "haveElementCount"
-
-const haveElementCountMatcherFunctionDocString = `
-Returns a matcher that succeeds if the tested value is an array or dictionary,
-and has the given number of elements.
-`
-
-var haveElementCountMatcherFunctionType = func() *sema.FunctionType {
-	return &sema.FunctionType{
-		IsConstructor:  false,
-		TypeParameters: []*sema.TypeParameter{},
-		Parameters: []sema.Parameter{
-			{
-				Label:      sema.ArgumentLabelNotRequired,
-				Identifier: "count",
-				TypeAnnotation: sema.NewTypeAnnotation(
-					sema.IntType,
-				),
-			},
-		},
-		ReturnTypeAnnotation: sema.NewTypeAnnotation(matcherType),
-	}
-}()
-
-var haveElementCountMatcherFunction = interpreter.NewUnmeteredHostFunctionValue(
-	haveElementCountMatcherFunctionType,
-	func(invocation interpreter.Invocation) interpreter.Value {
-		count, ok := invocation.Arguments[0].(interpreter.IntValue)
-		if !ok {
-			panic(errors.NewUnreachableError())
-		}
-
-		haveElementCountTestFunc := interpreter.NewHostFunctionValue(
-			nil,
-			matcherTestFunctionType,
-			func(invocation interpreter.Invocation) interpreter.Value {
-				var matchingCount bool
-				switch value := invocation.Arguments[0].(type) {
-				case *interpreter.ArrayValue:
-					matchingCount = value.Count() == count.ToInt(invocation.LocationRange)
-				case *interpreter.DictionaryValue:
-					matchingCount = value.Count() == count.ToInt(invocation.LocationRange)
-				default:
-					panic(errors.NewDefaultUserError("expected Array or Dictionary argument"))
-				}
-
-				return interpreter.AsBoolValue(matchingCount)
-			},
-		)
-
-		return newMatcherWithAnyStructTestFunction(invocation, haveElementCountTestFunc)
-	},
-)
-
-const containMatcherFunctionName = "contain"
-
-const containMatcherFunctionDocString = `
-Returns a matcher that succeeds if the tested value is an array that contains
-a value that is equal to the given value, or the tested value is a dictionary
-that contains an entry where the key is equal to the given value.
-`
-
-var containMatcherFunctionType = func() *sema.FunctionType {
-	return &sema.FunctionType{
-		IsConstructor:  false,
-		TypeParameters: []*sema.TypeParameter{},
-		Parameters: []sema.Parameter{
-			{
-				Label:      sema.ArgumentLabelNotRequired,
-				Identifier: "element",
-				TypeAnnotation: sema.NewTypeAnnotation(
-					sema.AnyStructType,
-				),
-			},
-		},
-		ReturnTypeAnnotation: sema.NewTypeAnnotation(matcherType),
-	}
-}()
-
-var containMatcherFunction = interpreter.NewUnmeteredHostFunctionValue(
-	containMatcherFunctionType,
-	func(invocation interpreter.Invocation) interpreter.Value {
-		element, ok := invocation.Arguments[0].(interpreter.EquatableValue)
-		if !ok {
-			panic(errors.NewUnreachableError())
-		}
-
-		inter := invocation.Interpreter
-
-		containTestFunc := interpreter.NewHostFunctionValue(
-			nil,
-			matcherTestFunctionType,
-			func(invocation interpreter.Invocation) interpreter.Value {
-				var elementFound interpreter.BoolValue
-				switch value := invocation.Arguments[0].(type) {
-				case *interpreter.ArrayValue:
-					elementFound = value.Contains(
-						inter,
-						invocation.LocationRange,
-						element,
-					)
-				case *interpreter.DictionaryValue:
-					elementFound = value.ContainsKey(
-						inter,
-						invocation.LocationRange,
-						element,
-					)
-				default:
-					panic(errors.NewDefaultUserError("expected Array or Dictionary argument"))
-				}
-
-				return elementFound
-			},
-		)
-
-		return newMatcherWithAnyStructTestFunction(invocation, containTestFunc)
-	},
-)
-
-const beGreaterThanMatcherFunctionName = "beGreaterThan"
-
-const beGreaterThanMatcherFunctionDocString = `
-Returns a matcher that succeeds if the tested value is a number and
-greater than the given number.
-`
-
-var beGreaterThanMatcherFunctionType = func() *sema.FunctionType {
-	return &sema.FunctionType{
-		IsConstructor:  false,
-		TypeParameters: []*sema.TypeParameter{},
-		Parameters: []sema.Parameter{
-			{
-				Label:      sema.ArgumentLabelNotRequired,
-				Identifier: "value",
-				TypeAnnotation: sema.NewTypeAnnotation(
-					sema.NumberType,
-				),
-			},
-		},
-		ReturnTypeAnnotation: sema.NewTypeAnnotation(matcherType),
-	}
-}()
-
-var beGreaterThanMatcherFunction = interpreter.NewUnmeteredHostFunctionValue(
-	beGreaterThanMatcherFunctionType,
-	func(invocation interpreter.Invocation) interpreter.Value {
-		otherValue, ok := invocation.Arguments[0].(interpreter.NumberValue)
-		if !ok {
-			panic(errors.NewUnreachableError())
-		}
-
-		inter := invocation.Interpreter
-
-		beGreaterThanTestFunc := interpreter.NewHostFunctionValue(
-			nil,
-			matcherTestFunctionType,
-			func(invocation interpreter.Invocation) interpreter.Value {
-				thisValue, ok := invocation.Arguments[0].(interpreter.NumberValue)
-				if !ok {
-					panic(errors.NewUnreachableError())
-				}
-
-				isGreaterThan := thisValue.Greater(
-					inter,
-					otherValue,
-					invocation.LocationRange,
-				)
-
-				return isGreaterThan
-			},
-		)
-
-		return newMatcherWithAnyStructTestFunction(invocation, beGreaterThanTestFunc)
-	},
-)
-
-const beLessThanMatcherFunctionName = "beLessThan"
-
-const beLessThanMatcherFunctionDocString = `
-Returns a matcher that succeeds if the tested value is a number and
-less than the given number.
-`
-
-var beLessThanMatcherFunctionType = func() *sema.FunctionType {
-	return &sema.FunctionType{
-		IsConstructor:  false,
-		TypeParameters: []*sema.TypeParameter{},
-		Parameters: []sema.Parameter{
-			{
-				Label:      sema.ArgumentLabelNotRequired,
-				Identifier: "value",
-				TypeAnnotation: sema.NewTypeAnnotation(
-					sema.NumberType,
-				),
-			},
-		},
-		ReturnTypeAnnotation: sema.NewTypeAnnotation(matcherType),
-	}
-}()
-
-var beLessThanMatcherFunction = interpreter.NewUnmeteredHostFunctionValue(
-	beLessThanMatcherFunctionType,
-	func(invocation interpreter.Invocation) interpreter.Value {
-		otherValue, ok := invocation.Arguments[0].(interpreter.NumberValue)
-		if !ok {
-			panic(errors.NewUnreachableError())
-		}
-
-		inter := invocation.Interpreter
-
-		beLessThanTestFunc := interpreter.NewHostFunctionValue(
-			nil,
-			matcherTestFunctionType,
-			func(invocation interpreter.Invocation) interpreter.Value {
-				thisValue, ok := invocation.Arguments[0].(interpreter.NumberValue)
-				if !ok {
-					panic(errors.NewUnreachableError())
-				}
-
-				isLessThan := thisValue.Less(
-					inter,
-					otherValue,
-					invocation.LocationRange,
-				)
-
-				return isLessThan
-			},
-		)
-
-		return newMatcherWithAnyStructTestFunction(invocation, beLessThanTestFunc)
-	},
-)
-
-// 'EmulatorBackend.deployContract' function
-
-const emulatorBackendDeployContractFunctionName = "deployContract"
-
-const emulatorBackendDeployContractFunctionDocString = `
-Deploys a given contract, and initializes it with the provided arguments.
-`
-
-var emulatorBackendDeployContractFunctionType = interfaceFunctionType(
-	blockchainBackendInterfaceType,
-	emulatorBackendDeployContractFunctionName,
-)
-
-func emulatorBackendDeployContractFunction(testFramework TestFramework) *interpreter.HostFunctionValue {
-	return interpreter.NewUnmeteredHostFunctionValue(
-		emulatorBackendDeployContractFunctionType,
-		func(invocation interpreter.Invocation) interpreter.Value {
-			inter := invocation.Interpreter
-
-			// Contract name
-			name, ok := invocation.Arguments[0].(*interpreter.StringValue)
-			if !ok {
-				panic(errors.NewUnreachableError())
-			}
-
-			// Contract code
-			code, ok := invocation.Arguments[1].(*interpreter.StringValue)
-			if !ok {
-				panic(errors.NewUnreachableError())
-			}
-
-			// authorizer
-			accountValue, ok := invocation.Arguments[2].(interpreter.MemberAccessibleValue)
-			if !ok {
-				panic(errors.NewUnreachableError())
-			}
-
-			account := accountFromValue(inter, accountValue, invocation.LocationRange)
-
-			// Contract init arguments
-			args, err := arrayValueToSlice(invocation.Arguments[3])
-			if err != nil {
-				panic(err)
-			}
-
-			err = testFramework.DeployContract(
-				inter,
-				name.Str,
-				code.Str,
-				account,
-				args,
-			)
-
-			return newErrorValue(inter, err)
-		},
-	)
-}
-
-// 'EmulatorBackend.useConfiguration' function
-
-const emulatorBackendUseConfigFunctionName = "useConfiguration"
-
-const emulatorBackendUseConfigFunctionDocString = `Use configurations function`
-
-var emulatorBackendUseConfigFunctionType = interfaceFunctionType(
-	blockchainBackendInterfaceType,
-	emulatorBackendUseConfigFunctionName,
-)
-
-func emulatorBackendUseConfigFunction(testFramework TestFramework) *interpreter.HostFunctionValue {
-	return interpreter.NewUnmeteredHostFunctionValue(
-		emulatorBackendUseConfigFunctionType,
-		func(invocation interpreter.Invocation) interpreter.Value {
-			inter := invocation.Interpreter
-
-			// configurations
-			configsValue, ok := invocation.Arguments[0].(*interpreter.CompositeValue)
-			if !ok {
-				panic(errors.NewUnreachableError())
-			}
-
-			addresses, ok := configsValue.GetMember(
-				inter,
-				invocation.LocationRange,
-				addressesFieldName,
-			).(*interpreter.DictionaryValue)
-			if !ok {
-				panic(errors.NewUnreachableError())
-			}
-
-			mapping := make(map[string]common.Address, addresses.Count())
-
-			addresses.Iterate(nil, func(locationValue, addressValue interpreter.Value) bool {
-				location, ok := locationValue.(*interpreter.StringValue)
-				if !ok {
-					panic(errors.NewUnreachableError())
-				}
-
-				address, ok := addressValue.(interpreter.AddressValue)
-				if !ok {
-					panic(errors.NewUnreachableError())
-				}
-
-				mapping[location.Str] = common.Address(address)
-
-				return true
-			})
-
-			testFramework.UseConfiguration(&Configuration{
-				Addresses: mapping,
-			})
-
-			return interpreter.Void
-		},
-	)
-}
-
-=======
->>>>>>> 326312ca
 // TestFailedError
 
 type TestFailedError struct {
@@ -1570,12 +355,11 @@
 func newMatcherWithAnyStructTestFunction(
 	invocation interpreter.Invocation,
 	testFunc interpreter.FunctionValue,
-	matcherTestFunctionType *sema.FunctionType,
 ) interpreter.Value {
 
 	matcherConstructor := getNestedTypeConstructorValue(
 		*invocation.Self,
-		matcherTypeName,
+		testMatcherTypeName,
 	)
 	matcher, err := invocation.Interpreter.InvokeExternally(
 		matcherConstructor,
@@ -1597,6 +381,7 @@
 func newMatcherWithGenericTestFunction(
 	invocation interpreter.Invocation,
 	testFunc interpreter.FunctionValue,
+	matcherTestFunctionType *sema.FunctionType,
 ) interpreter.Value {
 
 	typeParameterPair := invocation.TypeParameterTypes.Oldest()
@@ -1646,27 +431,7 @@
 		},
 	)
 
-<<<<<<< HEAD
 	return newMatcherWithAnyStructTestFunction(invocation, matcherTestFunction)
-=======
-	matcherConstructor := getNestedTypeConstructorValue(
-		*invocation.Self,
-		testMatcherTypeName,
-	)
-	matcher, err := inter.InvokeExternally(
-		matcherConstructor,
-		matcherConstructor.Type,
-		[]interpreter.Value{
-			matcherTestFunction,
-		},
-	)
-
-	if err != nil {
-		panic(err)
-	}
-
-	return matcher
->>>>>>> 326312ca
 }
 
 func TestCheckerContractValueHandler(
