--- conflicted
+++ resolved
@@ -1038,18 +1038,14 @@
 				nil,
 			)
 
-<<<<<<< HEAD
 			storageMapKey := interpreter.StringStorageMapKey(nameValue.Str)
 
 			inter.WriteStored(
-				address,
+				provider,
 				InboxStorageDomain,
 				storageMapKey,
 				publishedValue,
 			)
-=======
-			inter.WriteStored(provider, inboxStorageDomain, nameValue.Str, publishedValue)
->>>>>>> a72aee8e
 
 			return interpreter.Void
 		},
@@ -1074,13 +1070,9 @@
 			inter := invocation.Interpreter
 			locationRange := invocation.LocationRange
 
-<<<<<<< HEAD
 			storageMapKey := interpreter.StringStorageMapKey(nameValue.Str)
 
-			readValue := inter.ReadStored(address, InboxStorageDomain, storageMapKey)
-=======
-			readValue := inter.ReadStored(provider, inboxStorageDomain, nameValue.Str)
->>>>>>> a72aee8e
+			readValue := inter.ReadStored(provider, InboxStorageDomain, storageMapKey)
 			if readValue == nil {
 				return interpreter.Nil
 			}
@@ -1112,16 +1104,12 @@
 				nil,
 			)
 
-<<<<<<< HEAD
 			inter.WriteStored(
-				address,
+				provider,
 				InboxStorageDomain,
 				storageMapKey,
 				nil,
 			)
-=======
-			inter.WriteStored(provider, inboxStorageDomain, nameValue.Str, nil)
->>>>>>> a72aee8e
 
 			handler.EmitEvent(
 				inter,
