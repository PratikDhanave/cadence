// Test contract is the standard library that provides testing functionality in Cadence.
//
// TODO: Name is yet to be finalized
//
pub contract Test {

    pub struct Blockchain {

        pub let backend: AnyStruct{BlockchainBackend}

        init(backend: AnyStruct{BlockchainBackend}) {
            self.backend = backend
        }

<<<<<<< HEAD
        // Executes a script and returns the script return value and the status.
        // `returnValue` field of the result will be `nil` if the script failed.
        //
        pub fun executeScript(_ script: String): ScriptResult {
            return self.backend.executeScript(script)
=======
        pub fun executeScript(_ script: String, _ args: [AnyStruct]): ScriptResult {
            return self.backend.executeScript(script, args)
>>>>>>> 3197b870
        }

        // Creates a signer account by submitting an account creation transaction.
        // The transaction is paid by the service account.
        // The returned account can be used to sign and authorize transactions.
        //
        pub fun createAccount(): Account {
            return self.backend.createAccount()
        }

        // Add a transaction to the current block.
        //
        pub fun addTransaction(_ tx: Transaction) {
            self.backend.addTransaction(tx)
        }

        // Executes the next transaction in the block, if any.
        // Returns the result of the transaction, or nil if no transaction was scheduled.
        //
        pub fun executeNextTransaction(): TransactionResult? {
            return self.backend.executeNextTransaction()
        }

        // Commit the current block.
        // Committing will fail if there are un-executed transactions in the block.
        //
        pub fun commitBlock() {
            self.backend.commitBlock()
        }

        // Executes a given transaction and commit the current block.
        //
        pub fun executeTransaction(_ transaction: Transaction): TransactionResult {
            self.addTransaction(transaction)
            let txResult = self.executeNextTransaction()!
            self.commitBlock()
            return txResult
        }

        // Executes a given set of transactions and commit the current block.
        //
        pub fun executeTransactions(_ transactions: [Transaction]): [TransactionResult] {
            for tx in transactions {
                self.addTransaction(tx)
            }

            var results: [TransactionResult] = []
            for tx in transactions {
                let txResult = self.executeNextTransaction()!
                results.append(txResult)
            }

            self.commitBlock()
            return results
        }
    }

    // ResultStatus indicates status of a transaction or script execution.
    //
    pub enum ResultStatus: UInt8 {
        pub case succeeded
        pub case failed
    }

    // The result of a transaction execution.
    //
    pub struct TransactionResult {
        pub let status: ResultStatus

        init(_ status: ResultStatus) {
            self.status = status
        }
    }

    // The result of a script execution.
    //
    pub struct ScriptResult {
        pub let status:      ResultStatus
        pub let returnValue: AnyStruct?

        init(_ status: ResultStatus, _ returnValue: AnyStruct?) {
            self.status = status
            self.returnValue = returnValue
        }
    }

    // Account represents a user account in the blockchain.
    //
    pub struct Account {
        pub let address:    Address
        pub let accountKey: AccountKey
        pub let privateKey: [UInt8]

        init(_ address: Address, _ accountKey: AccountKey, _ privateKey: [UInt8]) {
            self.address = address
            self.accountKey = accountKey
            self.privateKey = privateKey
        }
    }

    // Transaction that can be submitted and executed on the blockchain.
    //
    pub struct Transaction {
        pub let code:       String
        pub let authorizer: Address?
        pub let signers:    [Account]

        init(_ code: String, _ authorizer: Address?, _ signers: [Account]) {
            self.code = code
            self.authorizer = authorizer
            self.signers = signers
        }
    }

    // BlockchainBackend is the interface to be implemented by the backend providers.
    //
    pub struct interface BlockchainBackend {

        pub fun executeScript(_ script: String): ScriptResult

        pub fun createAccount(): Account

        pub fun addTransaction(_ transaction: Transaction)

<<<<<<< HEAD
        pub fun executeNextTransaction(): TransactionResult?

        pub fun commitBlock()
=======
        pub fun executeScript(_ script: String, _ args: [AnyStruct]): ScriptResult
>>>>>>> 3197b870
    }
}<|MERGE_RESOLUTION|>--- conflicted
+++ resolved
@@ -12,16 +12,11 @@
             self.backend = backend
         }
 
-<<<<<<< HEAD
         // Executes a script and returns the script return value and the status.
         // `returnValue` field of the result will be `nil` if the script failed.
         //
-        pub fun executeScript(_ script: String): ScriptResult {
-            return self.backend.executeScript(script)
-=======
         pub fun executeScript(_ script: String, _ args: [AnyStruct]): ScriptResult {
             return self.backend.executeScript(script, args)
->>>>>>> 3197b870
         }
 
         // Creates a signer account by submitting an account creation transaction.
@@ -140,18 +135,14 @@
     //
     pub struct interface BlockchainBackend {
 
-        pub fun executeScript(_ script: String): ScriptResult
+        pub fun executeScript(_ script: String, _ args: [AnyStruct]): ScriptResult
 
         pub fun createAccount(): Account
 
         pub fun addTransaction(_ transaction: Transaction)
 
-<<<<<<< HEAD
         pub fun executeNextTransaction(): TransactionResult?
 
         pub fun commitBlock()
-=======
-        pub fun executeScript(_ script: String, _ args: [AnyStruct]): ScriptResult
->>>>>>> 3197b870
     }
 }