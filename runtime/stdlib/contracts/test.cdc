// Test contract is the standard library that provides testing functionality in Cadence.
//
// TODO: Name is yet to be finalized
//
pub contract Test {

    pub struct Blockchain {

        pub let backend: AnyStruct{BlockchainBackend}

        init(backend: AnyStruct{BlockchainBackend}) {
            self.backend = backend
        }

        // Executes a script and returns the script return value and the status.
        // `returnValue` field of the result will be `nil` if the script failed.
        //
        pub fun executeScript(_ script: String, _ arguments: [AnyStruct]): ScriptResult {
            return self.backend.executeScript(script, arguments)
        }

        // Creates a signer account by submitting an account creation transaction.
        // The transaction is paid by the service account.
        // The returned account can be used to sign and authorize transactions.
        //
        pub fun createAccount(): Account {
            return self.backend.createAccount()
        }

        // Add a transaction to the current block.
        //
        pub fun addTransaction(_ tx: Transaction) {
            self.backend.addTransaction(tx)
        }

        // Executes the next transaction in the block, if any.
        // Returns the result of the transaction, or nil if no transaction was scheduled.
        //
        pub fun executeNextTransaction(): TransactionResult? {
            return self.backend.executeNextTransaction()
        }

        // Commit the current block.
        // Committing will fail if there are un-executed transactions in the block.
        //
        pub fun commitBlock() {
            self.backend.commitBlock()
        }

        // Executes a given transaction and commit the current block.
        //
        pub fun executeTransaction(_ transaction: Transaction): TransactionResult {
            self.addTransaction(transaction)
            let txResult = self.executeNextTransaction()!
            self.commitBlock()
            return txResult
        }

        // Executes a given set of transactions and commit the current block.
        //
        pub fun executeTransactions(_ transactions: [Transaction]): [TransactionResult] {
            for tx in transactions {
                self.addTransaction(tx)
            }

            var results: [TransactionResult] = []
            for tx in transactions {
                let txResult = self.executeNextTransaction()!
                results.append(txResult)
            }

            self.commitBlock()
            return results
        }

        /// Deploys a given contract, and initilizes it with the arguments.
        ///
        pub fun deployContract(
            _ name: String,
            _ code: String,
            _ account: Account,
            _ args: [AnyStruct]
        ): Error? {
            return self.backend.deployContract(name, code, account, args)
        }
    }

    // ResultStatus indicates status of a transaction or script execution.
    //
    pub enum ResultStatus: UInt8 {
        pub case succeeded
        pub case failed
    }

    // The result of a transaction execution.
    //
    pub struct TransactionResult {
        pub let status: ResultStatus
        pub let error:  Error?

<<<<<<< HEAD
        init(_ status: ResultStatus, _ error: Error) {
=======
        init(status: ResultStatus) {
>>>>>>> 9c0004ec
            self.status = status
            self.error = error
        }
    }

    // The result of a script execution.
    //
    pub struct ScriptResult {
        pub let status: ResultStatus
        pub let returnValue: AnyStruct?
        pub let error:       Error?

<<<<<<< HEAD
        init(_ status: ResultStatus, _ returnValue: AnyStruct?, _ error: Error?) {
=======
        init(status: ResultStatus, returnValue: AnyStruct?) {
>>>>>>> 9c0004ec
            self.status = status
            self.returnValue = returnValue
            self.error = error
        }
    }

    // Error is returned if something has gone wrong.
    //
    pub struct Error {
        pub let message: String

        init(_ message: String) {
            self.message = message
        }
    }

    // Account represents info about the account created on the blockchain.
    //
    pub struct Account {
        pub let address: Address
        pub let publicKey: PublicKey

        init(address: Address, publicKey: PublicKey) {
            self.address = address
            self.publicKey = publicKey
        }
    }

    // Transaction that can be submitted and executed on the blockchain.
    //
    pub struct Transaction {
        pub let code: String
        pub let authorizers: [Address]
        pub let signers: [Account]
        pub let arguments: [AnyStruct]

        init(code: String, authorizers: [Address], signers: [Account], arguments: [AnyStruct]) {
            self.code = code
            self.authorizers = authorizers
            self.signers = signers
            self.arguments = arguments
        }
    }

    // BlockchainBackend is the interface to be implemented by the backend providers.
    //
    pub struct interface BlockchainBackend {

        pub fun executeScript(_ script: String, _ arguments: [AnyStruct]): ScriptResult

        pub fun createAccount(): Account

        pub fun addTransaction(_ transaction: Transaction)

        pub fun executeNextTransaction(): TransactionResult?

        pub fun commitBlock()

        pub fun deployContract(
            _ name: String,
            _ code: String,
            _ account: Account,
            _ args: [AnyStruct]
        ): Error?
    }
}<|MERGE_RESOLUTION|>--- conflicted
+++ resolved
@@ -98,11 +98,7 @@
         pub let status: ResultStatus
         pub let error:  Error?
 
-<<<<<<< HEAD
-        init(_ status: ResultStatus, _ error: Error) {
-=======
-        init(status: ResultStatus) {
->>>>>>> 9c0004ec
+        init(status: ResultStatus, error: Error) {
             self.status = status
             self.error = error
         }
@@ -115,11 +111,7 @@
         pub let returnValue: AnyStruct?
         pub let error:       Error?
 
-<<<<<<< HEAD
-        init(_ status: ResultStatus, _ returnValue: AnyStruct?, _ error: Error?) {
-=======
-        init(status: ResultStatus, returnValue: AnyStruct?) {
->>>>>>> 9c0004ec
+        init(status: ResultStatus, returnValue: AnyStruct?, error: Error?) {
             self.status = status
             self.returnValue = returnValue
             self.error = error
