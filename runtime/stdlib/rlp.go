/*
 * Cadence - The resource-oriented smart contract programming language
 *
 * Copyright Dapper Labs, Inc.
 *
 * Licensed under the Apache License, Version 2.0 (the "License");
 * you may not use this file except in compliance with the License.
 * You may obtain a copy of the License at
 *
 *   http://www.apache.org/licenses/LICENSE-2.0
 *
 * Unless required by applicable law or agreed to in writing, software
 * distributed under the License is distributed on an "AS IS" BASIS,
 * WITHOUT WARRANTIES OR CONDITIONS OF ANY KIND, either express or implied.
 * See the License for the specific language governing permissions and
 * limitations under the License.
 */

package stdlib

import (
	"fmt"

	"github.com/onflow/cadence/runtime/common"
	"github.com/onflow/cadence/runtime/errors"
	"github.com/onflow/cadence/runtime/interpreter"
	"github.com/onflow/cadence/runtime/sema"
	"github.com/onflow/cadence/runtime/stdlib/rlp"
)

var rlpContractType = func() *sema.CompositeType {
	ty := &sema.CompositeType{
		Identifier: "RLP",
		Kind:       common.CompositeKindContract,
	}

	ty.Members = sema.MembersAsMap([]*sema.Member{
		sema.NewUnmeteredPublicFunctionMember(
			ty,
			rlpDecodeListFunctionName,
			rlpDecodeListFunctionType,
			rlpDecodeListFunctionDocString,
		),
		sema.NewUnmeteredPublicFunctionMember(
			ty,
			rlpDecodeStringFunctionName,
			rlpDecodeStringFunctionType,
			rlpDecodeStringFunctionDocString,
		),
	})
	return ty
}()

<<<<<<< HEAD
var rlpContractStaticType interpreter.StaticType = interpreter.NewCompositeStaticType(nil, nil, rlpContractType.Identifier)
=======
var rlpContractStaticType interpreter.StaticType = interpreter.ConvertSemaCompositeTypeToStaticCompositeType(
	nil,
	rlpContractType,
)
>>>>>>> 3773020e

const rlpErrMsgInputContainsExtraBytes = "input data is expected to be RLP-encoded of a single string or a single list but it seems it contains extra trailing bytes."

const rlpDecodeStringFunctionDocString = `
Decodes an RLP-encoded byte array (called string in the context of RLP). 
The byte array should only contain of a single encoded value for a string;
if the encoded value type does not match, or it has trailing unnecessary bytes, the program aborts.
If any error is encountered while decoding, the program aborts.
`

const rlpDecodeStringFunctionName = "decodeString"

var rlpDecodeStringFunctionType = sema.NewSimpleFunctionType(
	sema.FunctionPurityView,
	[]sema.Parameter{
		{
			Label:          sema.ArgumentLabelNotRequired,
			Identifier:     "input",
			TypeAnnotation: sema.ByteArrayTypeAnnotation,
		},
	},
	sema.ByteArrayTypeAnnotation,
)

type RLPDecodeStringError struct {
	interpreter.LocationRange
	Msg string
}

var _ errors.UserError = RLPDecodeStringError{}

func (RLPDecodeStringError) IsUserError() {}

func (e RLPDecodeStringError) Error() string {
	return fmt.Sprintf("failed to RLP-decode string: %s", e.Msg)
}

var rlpDecodeStringFunction = interpreter.NewUnmeteredHostFunctionValue(
	rlpDecodeStringFunctionType,
	func(invocation interpreter.Invocation) interpreter.Value {
		input, ok := invocation.Arguments[0].(*interpreter.ArrayValue)
		if !ok {
			panic(errors.NewUnreachableError())
		}

		invocation.Interpreter.ReportComputation(common.ComputationKindSTDLIBRLPDecodeString, uint(input.Count()))

		locationRange := invocation.LocationRange

		convertedInput, err := interpreter.ByteArrayValueToByteSlice(invocation.Interpreter, input, locationRange)
		if err != nil {
			panic(RLPDecodeStringError{
				Msg:           err.Error(),
				LocationRange: locationRange,
			})
		}
		output, bytesRead, err := rlp.DecodeString(convertedInput, 0)
		if err != nil {
			panic(RLPDecodeStringError{
				Msg:           err.Error(),
				LocationRange: locationRange,
			})
		}
		if bytesRead != len(convertedInput) {
			panic(RLPDecodeStringError{
				Msg:           rlpErrMsgInputContainsExtraBytes,
				LocationRange: locationRange,
			})
		}
		return interpreter.ByteSliceToByteArrayValue(invocation.Interpreter, output)
	},
)

const rlpDecodeListFunctionDocString = `
Decodes an RLP-encoded list into an array of RLP-encoded items.
Note that this function does not recursively decode, so each element of the resulting array is RLP-encoded data. 
The byte array should only contain of a single encoded value for a list;
if the encoded value type does not match, or it has trailing unnecessary bytes, the program aborts.
If any error is encountered while decoding, the program aborts.
`

const rlpDecodeListFunctionName = "decodeList"

var rlpDecodeListFunctionType = sema.NewSimpleFunctionType(
	sema.FunctionPurityView,
	[]sema.Parameter{
		{
			Label:          sema.ArgumentLabelNotRequired,
			Identifier:     "input",
			TypeAnnotation: sema.ByteArrayTypeAnnotation,
		},
	},
	sema.ByteArrayArrayTypeAnnotation,
)

type RLPDecodeListError struct {
	interpreter.LocationRange
	Msg string
}

var _ errors.UserError = RLPDecodeListError{}

func (RLPDecodeListError) IsUserError() {}

func (e RLPDecodeListError) Error() string {
	return fmt.Sprintf("failed to RLP-decode list: %s", e.Msg)
}

var rlpDecodeListFunction = interpreter.NewUnmeteredHostFunctionValue(
	rlpDecodeListFunctionType,
	func(invocation interpreter.Invocation) interpreter.Value {
		input, ok := invocation.Arguments[0].(*interpreter.ArrayValue)
		if !ok {
			panic(errors.NewUnreachableError())
		}

		invocation.Interpreter.ReportComputation(common.ComputationKindSTDLIBRLPDecodeList, uint(input.Count()))

		locationRange := invocation.LocationRange

		convertedInput, err := interpreter.ByteArrayValueToByteSlice(invocation.Interpreter, input, locationRange)
		if err != nil {
			panic(RLPDecodeListError{
				Msg:           err.Error(),
				LocationRange: locationRange,
			})
		}

		output, bytesRead, err := rlp.DecodeList(convertedInput, 0)

		if err != nil {
			panic(RLPDecodeListError{
				Msg:           err.Error(),
				LocationRange: locationRange,
			})
		}

		if bytesRead != len(convertedInput) {
			panic(RLPDecodeListError{
				Msg:           rlpErrMsgInputContainsExtraBytes,
				LocationRange: locationRange,
			})
		}

		values := make([]interpreter.Value, len(output))
		for i, b := range output {
			values[i] = interpreter.ByteSliceToByteArrayValue(invocation.Interpreter, b)
		}

		return interpreter.NewArrayValue(
			invocation.Interpreter,
			locationRange,
			interpreter.NewVariableSizedStaticType(
				invocation.Interpreter,
				interpreter.ByteArrayStaticType,
			),
			common.ZeroAddress,
			values...,
		)
	},
)

var rlpContractFields = map[string]interpreter.Value{
	rlpDecodeListFunctionName:   rlpDecodeListFunction,
	rlpDecodeStringFunctionName: rlpDecodeStringFunction,
}

var rlpContractValue = interpreter.NewSimpleCompositeValue(
	nil,
	rlpContractType.ID(),
	rlpContractStaticType,
	nil,
	rlpContractFields,
	nil,
	nil,
	nil,
)

var RLPContract = StandardLibraryValue{
	Name:  "RLP",
	Type:  rlpContractType,
	Value: rlpContractValue,
	Kind:  common.DeclarationKindContract,
}<|MERGE_RESOLUTION|>--- conflicted
+++ resolved
@@ -51,14 +51,10 @@
 	return ty
 }()
 
-<<<<<<< HEAD
-var rlpContractStaticType interpreter.StaticType = interpreter.NewCompositeStaticType(nil, nil, rlpContractType.Identifier)
-=======
 var rlpContractStaticType interpreter.StaticType = interpreter.ConvertSemaCompositeTypeToStaticCompositeType(
 	nil,
 	rlpContractType,
 )
->>>>>>> 3773020e
 
 const rlpErrMsgInputContainsExtraBytes = "input data is expected to be RLP-encoded of a single string or a single list but it seems it contains extra trailing bytes."
 
