--- conflicted
+++ resolved
@@ -43,14 +43,9 @@
 Terminates the program unconditionally and reports a message which explains why the unrecoverable error occurred.
 `
 
-<<<<<<< HEAD
 var panicFunctionType = sema.NewSimpleFunctionType(
 	sema.FunctionPurityView,
-	[]*sema.Parameter{
-=======
-var panicFunctionType = &sema.FunctionType{
-	Parameters: []sema.Parameter{
->>>>>>> 505e9c39
+	[]sema.Parameter{
 		{
 			Label:          sema.ArgumentLabelNotRequired,
 			Identifier:     "message",
