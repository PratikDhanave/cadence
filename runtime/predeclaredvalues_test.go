--- conflicted
+++ resolved
@@ -30,12 +30,8 @@
 	"github.com/onflow/cadence/runtime/interpreter"
 	"github.com/onflow/cadence/runtime/sema"
 	"github.com/onflow/cadence/runtime/stdlib"
-<<<<<<< HEAD
 	. "github.com/onflow/cadence/runtime/tests/runtime_utils"
-	"github.com/onflow/cadence/runtime/tests/utils"
-=======
 	. "github.com/onflow/cadence/runtime/tests/utils"
->>>>>>> 957de13e
 )
 
 func TestRuntimePredeclaredValues(t *testing.T) {
@@ -157,19 +153,20 @@
 		}
 
 		script := []byte(`
-          pub fun main(): X {
+          access(all)
+          fun main(): X {
               return x
           }
 	    `)
 
-		runtime := newTestInterpreterRuntime()
-
-		runtimeInterface := &testRuntimeInterface{
-			storage: newTestLedger(nil, nil),
-			getSigningAccounts: func() ([]Address, error) {
+		runtime := NewTestInterpreterRuntime()
+
+		runtimeInterface := &TestRuntimeInterface{
+			Storage: NewTestLedger(nil, nil),
+			OnGetSigningAccounts: func() ([]Address, error) {
 				return []Address{common.MustBytesToAddress([]byte{0x1})}, nil
 			},
-			resolveLocation: singleIdentifierLocationResolver(t),
+			OnResolveLocation: NewSingleIdentifierLocationResolver(t),
 		}
 
 		// Run script
@@ -227,19 +224,20 @@
 		}
 
 		script := []byte(`
-          pub fun main(): X {
+          access(all)
+          fun main(): X {
               return x
           }
 	    `)
 
-		runtime := newTestInterpreterRuntime()
-
-		runtimeInterface := &testRuntimeInterface{
-			storage: newTestLedger(nil, nil),
-			getSigningAccounts: func() ([]Address, error) {
+		runtime := NewTestInterpreterRuntime()
+
+		runtimeInterface := &TestRuntimeInterface{
+			Storage: NewTestLedger(nil, nil),
+			OnGetSigningAccounts: func() ([]Address, error) {
 				return []Address{common.MustBytesToAddress([]byte{0x1})}, nil
 			},
-			resolveLocation: singleIdentifierLocationResolver(t),
+			OnResolveLocation: NewSingleIdentifierLocationResolver(t),
 		}
 
 		// Run script
@@ -261,12 +259,10 @@
 		require.NoError(t, err)
 
 		require.Equal(t,
-			cadence.ValueWithCachedTypeID(
-				cadence.Struct{
-					StructType: cadence.NewStructType(nil, xType.QualifiedIdentifier(), []cadence.Field{}, nil),
-					Fields:     []cadence.Value{},
-				},
-			),
+			cadence.Struct{
+				StructType: cadence.NewStructType(nil, xType.QualifiedIdentifier(), []cadence.Field{}, nil),
+				Fields:     []cadence.Value{},
+			},
 			result,
 		)
 	})
@@ -296,19 +292,20 @@
 		}
 
 		script := []byte(`
-          pub fun main(): AnyStruct {
+          access(all)
+          fun main(): AnyStruct {
               return x
           }
 	    `)
 
-		runtime := newTestInterpreterRuntime()
-
-		runtimeInterface := &testRuntimeInterface{
-			storage: newTestLedger(nil, nil),
-			getSigningAccounts: func() ([]Address, error) {
+		runtime := NewTestInterpreterRuntime()
+
+		runtimeInterface := &TestRuntimeInterface{
+			Storage: NewTestLedger(nil, nil),
+			OnGetSigningAccounts: func() ([]Address, error) {
 				return []Address{common.MustBytesToAddress([]byte{0x1})}, nil
 			},
-			resolveLocation: singleIdentifierLocationResolver(t),
+			OnResolveLocation: NewSingleIdentifierLocationResolver(t),
 		}
 
 		// Run script
@@ -371,19 +368,20 @@
 		}
 
 		script := []byte(`
-          pub fun main(): X.Y {
+          access(all)
+          fun main(): X.Y {
               return y
           }
 	    `)
 
-		runtime := newTestInterpreterRuntime()
-
-		runtimeInterface := &testRuntimeInterface{
-			storage: newTestLedger(nil, nil),
-			getSigningAccounts: func() ([]Address, error) {
+		runtime := NewTestInterpreterRuntime()
+
+		runtimeInterface := &TestRuntimeInterface{
+			Storage: NewTestLedger(nil, nil),
+			OnGetSigningAccounts: func() ([]Address, error) {
 				return []Address{common.MustBytesToAddress([]byte{0x1})}, nil
 			},
-			resolveLocation: singleIdentifierLocationResolver(t),
+			OnResolveLocation: NewSingleIdentifierLocationResolver(t),
 		}
 
 		// Run script
@@ -405,12 +403,10 @@
 		require.NoError(t, err)
 
 		require.Equal(t,
-			cadence.ValueWithCachedTypeID(
-				cadence.Struct{
-					StructType: cadence.NewStructType(nil, yType.QualifiedIdentifier(), []cadence.Field{}, nil),
-					Fields:     []cadence.Value{},
-				},
-			),
+			cadence.Struct{
+				StructType: cadence.NewStructType(nil, yType.QualifiedIdentifier(), []cadence.Field{}, nil),
+				Fields:     []cadence.Value{},
+			},
 			result,
 		)
 	})
@@ -448,19 +444,20 @@
 		}
 
 		script := []byte(`
-          pub fun main(): AnyStruct {
+          access(all)
+          fun main(): AnyStruct {
               return y
           }
 	    `)
 
-		runtime := newTestInterpreterRuntime()
-
-		runtimeInterface := &testRuntimeInterface{
-			storage: newTestLedger(nil, nil),
-			getSigningAccounts: func() ([]Address, error) {
+		runtime := NewTestInterpreterRuntime()
+
+		runtimeInterface := &TestRuntimeInterface{
+			Storage: NewTestLedger(nil, nil),
+			OnGetSigningAccounts: func() ([]Address, error) {
 				return []Address{common.MustBytesToAddress([]byte{0x1})}, nil
 			},
-			resolveLocation: singleIdentifierLocationResolver(t),
+			OnResolveLocation: NewSingleIdentifierLocationResolver(t),
 		}
 
 		// Run script
