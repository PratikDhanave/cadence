/*
 * Cadence - The resource-oriented smart contract programming language
 *
 * Copyright Dapper Labs, Inc.
 *
 * Licensed under the Apache License, Version 2.0 (the "License");
 * you may not use this file except in compliance with the License.
 * You may obtain a copy of the License at
 *
 *   http://www.apache.org/licenses/LICENSE-2.0
 *
 * Unless required by applicable law or agreed to in writing, software
 * distributed under the License is distributed on an "AS IS" BASIS,
 * WITHOUT WARRANTIES OR CONDITIONS OF ANY KIND, either express or implied.
 * See the License for the specific language governing permissions and
 * limitations under the License.
 */

package parser

import (
	"github.com/onflow/cadence/runtime/ast"
	"github.com/onflow/cadence/runtime/common"
	"github.com/onflow/cadence/runtime/parser/lexer"
)

// parseTransactionDeclaration parses a transaction declaration.
//
//	transactionDeclaration : 'transaction'
//	    parameterList?
//	    '{'
//	    fields
//	    transactionPrepare?
//	    transactionRoleDeclaration*
//	    preConditions?
//	    ( transactionExecute
//	    | transactionExecute postConditions
//	    | postConditions
//	    | postConditions transactionExecute
//	    | /* no transactionExecute or postConditions */
//	    )
//	    '}'
func parseTransactionDeclaration(p *parser, docString string) (*ast.TransactionDeclaration, error) {

	startPos := p.current.StartPos

	// Skip the `transaction` keyword
	p.nextSemanticToken()

	// Parameter list (optional)

	var parameterList *ast.ParameterList
	var err error

	if p.current.Is(lexer.TokenParenOpen) {
		parameterList, err = parseParameterList(p)
		if err != nil {
			return nil, err
		}
	}

	p.skipSpaceAndComments()
	_, err = p.mustOne(lexer.TokenBraceOpen)
	if err != nil {
		return nil, err
	}

	// Fields

	fields, err := parseTransactionFields(p)
	if err != nil {
		return nil, err
	}

	// Prepare (optional)

	var prepare *ast.SpecialFunctionDeclaration

	p.skipSpaceAndComments()
	if p.isToken(p.current, lexer.TokenIdentifier, keywordPrepare) {
		prepare, err = parseTransactionPrepare(p)
		if err != nil {
			return nil, err
		}
	}

	// Roles (optional)

<<<<<<< HEAD
	atEnd := false
=======
		switch string(keyword) {
		case keywordPrepare:
			identifier := p.tokenToIdentifier(p.current)
			// Skip the `prepare` keyword
			p.next()
			prepare, err = parseSpecialFunctionDeclaration(
				p,
				false,
				ast.AccessNotSpecified,
				nil,
				nil,
				nil,
				identifier,
				"",
			)
			if err != nil {
				return nil, err
			}
>>>>>>> b64a0891

	var roles []*ast.TransactionRoleDeclaration
	for !atEnd {
		_, docString := p.parseTrivia(triviaOptions{
			skipNewlines:    true,
			parseDocStrings: true,
		})

		if p.isToken(p.current, lexer.TokenIdentifier, keywordRole) {
			role, err := parseTransactionRole(p, docString)
			if err != nil {
				return nil, err
			}
			roles = append(roles, role)
		} else {
			atEnd = true
		}
	}

	// Pre-conditions (optional)

	var preConditions *ast.Conditions

	p.skipSpaceAndComments()
	if p.isToken(p.current, lexer.TokenIdentifier, keywordPre) {
		// Skip the `pre` keyword
		p.next()
		conditions, err := parseConditions(p, ast.ConditionKindPre)
		if err != nil {
			return nil, err
		}

		preConditions = &conditions
	}

	// Execute / post-conditions (both optional, in any order)

	var execute *ast.SpecialFunctionDeclaration
	var postConditions *ast.Conditions

	var endPos ast.Position

	sawPost := false
	atEnd = false
	for !atEnd {
		p.skipSpaceAndComments()

		switch p.current.Type {
		case lexer.TokenIdentifier:

			keyword := p.currentTokenSource()
			switch string(keyword) {
			case keywordExecute:
				if execute != nil {
					return nil, p.syntaxError("unexpected second %q block", keywordExecute)
				}

				execute, err = parseTransactionExecute(p)
				if err != nil {
					return nil, err
				}

			case keywordPost:
				if sawPost {
					return nil, p.syntaxError("unexpected second post-conditions")
				}
				// Skip the `post` keyword
				p.next()
				conditions, err := parseConditions(p, ast.ConditionKindPost)
				if err != nil {
					return nil, err
				}

				postConditions = &conditions
				sawPost = true

			default:
				return nil, p.syntaxError(
					"unexpected identifier, expected keyword %q or %q, got %q",
					keywordExecute,
					keywordPost,
					keyword,
				)
			}

		case lexer.TokenBraceClose:
			endPos = p.current.EndPos
			// Skip the closing brace
			p.next()
			atEnd = true

		default:
			return nil, p.syntaxError("unexpected token: %s", p.current.Type)
		}
	}

	return ast.NewTransactionDeclaration(
		p.memoryGauge,
		parameterList,
		fields,
		prepare,
		roles,
		preConditions,
		postConditions,
		execute,
		docString,
		ast.NewRange(
			p.memoryGauge,
			startPos,
			endPos,
		),
	), nil
}

func parseTransactionPrepare(p *parser) (*ast.SpecialFunctionDeclaration, error) {
	identifier := p.tokenToIdentifier(p.current)
	// Skip the `prepare` keyword
	p.next()

	return parseSpecialFunctionDeclaration(
		p,
		false,
		ast.AccessNotSpecified,
		nil,
		nil,
		nil,
		identifier,
	)
}

func parseTransactionFields(p *parser) (fields []*ast.FieldDeclaration, err error) {
	access := ast.AccessNotSpecified
	var accessPos *ast.Position

	for {
		_, docString := p.parseTrivia(triviaOptions{
			skipNewlines:    true,
			parseDocStrings: true,
		})

		switch p.current.Type {
		case lexer.TokenSemicolon:
			// Skip the semicolon
			p.next()
			continue

		case lexer.TokenBraceClose, lexer.TokenEOF:
			return

		case lexer.TokenIdentifier:
			switch string(p.currentTokenSource()) {
			case keywordLet, keywordVar:
				field, err := parseFieldWithVariableKind(
					p,
					access,
					accessPos,
					nil,
					nil,
					docString,
				)
				if err != nil {
					return nil, err
				}
				access = ast.AccessNotSpecified
				accessPos = nil

				fields = append(fields, field)
				continue

			case keywordPriv, keywordPub, keywordAccess:
				if access != ast.AccessNotSpecified {
					return nil, p.syntaxError("invalid second access modifier")
				}
				pos := p.current.StartPos
				accessPos = &pos
				var err error
				access, err = parseAccess(p)
				if err != nil {
					return nil, err
				}

				continue

			default:
				return
			}

		default:
			return
		}
	}
}

func parseTransactionExecute(p *parser) (*ast.SpecialFunctionDeclaration, error) {
	identifier := p.tokenToIdentifier(p.current)

	// Skip the `execute` keyword
	p.nextSemanticToken()

	block, err := parseBlock(p)
	if err != nil {
		return nil, err
	}

	return ast.NewSpecialFunctionDeclaration(
		p.memoryGauge,
		common.DeclarationKindExecute,
		ast.NewFunctionDeclaration(
			p.memoryGauge,
			ast.AccessNotSpecified,
			false,
			false,
			identifier,
			nil,
			nil,
			nil,
			ast.NewFunctionBlock(
				p.memoryGauge,
				block,
				nil,
				nil,
			),
			identifier.Pos,
			"",
		),
	), nil
}

// parseTransactionRole parses a transaction role declaration.
//
//	transactionRoleDeclaration : 'role'
//	    identifier
//	    '{'
//	    fields
//	    transactionPrepare?
//	    '}'
func parseTransactionRole(p *parser, docString string) (*ast.TransactionRoleDeclaration, error) {
	// Skip the `role` keyword
	p.nextSemanticToken()

	// Name
	name, err := p.mustIdentifier()
	if err != nil {
		return nil, err
	}
	p.nextSemanticToken()

	blockStartToken, err := p.mustOne(lexer.TokenBraceOpen)
	if err != nil {
		return nil, err
	}

	// Fields
	fields, err := parseTransactionFields(p)
	if err != nil {
		return nil, err
	}

	// Prepare (optional)

	var prepare *ast.SpecialFunctionDeclaration

	p.skipSpaceAndComments()
	if p.isToken(p.current, lexer.TokenIdentifier, keywordPrepare) {
		prepare, err = parseTransactionPrepare(p)
		if err != nil {
			return nil, err
		}
	}

	p.skipSpaceAndComments()
	blockEndToken, err := p.mustOne(lexer.TokenBraceClose)
	if err != nil {
		return nil, err
	}

	return ast.NewTransactionRoleDeclaration(
		p.memoryGauge,
		name,
		fields,
		prepare,
		docString,
		ast.Range{
			StartPos: blockStartToken.StartPos,
			EndPos:   blockEndToken.EndPos,
		},
	), nil
}<|MERGE_RESOLUTION|>--- conflicted
+++ resolved
@@ -86,28 +86,7 @@
 
 	// Roles (optional)
 
-<<<<<<< HEAD
 	atEnd := false
-=======
-		switch string(keyword) {
-		case keywordPrepare:
-			identifier := p.tokenToIdentifier(p.current)
-			// Skip the `prepare` keyword
-			p.next()
-			prepare, err = parseSpecialFunctionDeclaration(
-				p,
-				false,
-				ast.AccessNotSpecified,
-				nil,
-				nil,
-				nil,
-				identifier,
-				"",
-			)
-			if err != nil {
-				return nil, err
-			}
->>>>>>> b64a0891
 
 	var roles []*ast.TransactionRoleDeclaration
 	for !atEnd {
@@ -235,6 +214,7 @@
 		nil,
 		nil,
 		identifier,
+		"",
 	)
 }
 
