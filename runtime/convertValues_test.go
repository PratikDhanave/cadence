/*
 * Cadence - The resource-oriented smart contract programming language
 *
 * Copyright Dapper Labs, Inc.
 *
 * Licensed under the Apache License, Version 2.0 (the "License");
 * you may not use this file except in compliance with the License.
 * You may obtain a copy of the License at
 *
 *   http://www.apache.org/licenses/LICENSE-2.0
 *
 * Unless required by applicable law or agreed to in writing, software
 * distributed under the License is distributed on an "AS IS" BASIS,
 * WITHOUT WARRANTIES OR CONDITIONS OF ANY KIND, either express or implied.
 * See the License for the specific language governing permissions and
 * limitations under the License.
 */

package runtime

import (
	_ "embed"
	"fmt"
	"testing"
	"unicode/utf8"

	"github.com/stretchr/testify/assert"
	"github.com/stretchr/testify/require"

	"github.com/onflow/cadence"
	"github.com/onflow/cadence/encoding/json"
	"github.com/onflow/cadence/runtime/common"
	"github.com/onflow/cadence/runtime/errors"
	"github.com/onflow/cadence/runtime/interpreter"
	"github.com/onflow/cadence/runtime/parser"
	"github.com/onflow/cadence/runtime/sema"
	"github.com/onflow/cadence/runtime/stdlib"
	. "github.com/onflow/cadence/runtime/tests/utils"
)

func TestRuntimeExportValue(t *testing.T) {

	t.Parallel()

	type exportTest struct {
		value    interpreter.Value
		expected cadence.Value
		// Some values need an interpreter to be created (e.g. stored values like arrays, dictionaries, and composites),
		// so provide an optional helper function to construct the value
		valueFactory func(*interpreter.Interpreter) interpreter.Value
		label        string
		invalid      bool
	}

	test := func(tt exportTest) {

		t.Run(tt.label, func(t *testing.T) {

			t.Parallel()

			inter := newTestInterpreter(t)

			value := tt.value
			if tt.valueFactory != nil {
				value = tt.valueFactory(inter)
			}
			actual, err := exportValueWithInterpreter(
				value,
				inter,
				interpreter.EmptyLocationRange,
				seenReferences{},
			)

			if tt.invalid {
				RequireError(t, err)
				assertUserError(t, err)
			} else {
				require.NoError(t, err)
				assert.Equal(t, tt.expected, actual)
			}
		})
	}

	newSignatureAlgorithmType := func() *cadence.EnumType {
		return &cadence.EnumType{
			QualifiedIdentifier: "SignatureAlgorithm",
			RawType:             cadence.UInt8Type,
			Fields: []cadence.Field{
				{
					Identifier: "rawValue",
					Type:       cadence.UInt8Type,
				},
			},
		}
	}

	newPublicKeyType := func(signatureAlgorithmType cadence.Type) *cadence.StructType {
		return &cadence.StructType{
			QualifiedIdentifier: "PublicKey",
			Fields: []cadence.Field{
				{
					Identifier: "publicKey",
					Type: &cadence.VariableSizedArrayType{
						ElementType: cadence.UInt8Type,
					},
				},
				{
					Identifier: "signatureAlgorithm",
					Type:       signatureAlgorithmType,
				},
			},
		}
	}

	newHashAlgorithmType := func() *cadence.EnumType {
		return &cadence.EnumType{
			QualifiedIdentifier: "HashAlgorithm",
			RawType:             cadence.UInt8Type,
			Fields: []cadence.Field{
				{
					Identifier: "rawValue",
					Type:       cadence.UInt8Type,
				},
			},
		}
	}

	testCharacter, _ := cadence.NewCharacter("a")

	testFunction := &interpreter.InterpretedFunctionValue{
		Type: sema.NewSimpleFunctionType(
			sema.FunctionPurityImpure,
			nil,
			sema.VoidTypeAnnotation,
		),
	}

	testFunctionType := cadence.NewFunctionType(
		sema.FunctionPurityImpure,
		nil,
		nil,
		cadence.VoidType,
	)

	for _, tt := range []exportTest{
		{
			label:    "Void",
			value:    interpreter.Void,
			expected: cadence.NewVoid(),
		},
		{
			label:    "Nil",
			value:    interpreter.Nil,
			expected: cadence.NewOptional(nil),
		},
		{
			label: "SomeValue",
			value: interpreter.NewUnmeteredSomeValueNonCopying(
				interpreter.NewUnmeteredIntValueFromInt64(42),
			),
			expected: cadence.NewOptional(cadence.NewInt(42)),
		},
		{
			label:    "Bool true",
			value:    interpreter.TrueValue,
			expected: cadence.NewBool(true),
		},

		{
			label:    "Bool false",
			value:    interpreter.FalseValue,
			expected: cadence.NewBool(false),
		},

		{
			label:    "String empty",
			value:    interpreter.NewUnmeteredStringValue(""),
			expected: cadence.String(""),
		},
		{
			label:    "String non-empty",
			value:    interpreter.NewUnmeteredStringValue("foo"),
			expected: cadence.String("foo"),
		},
		{
			label: "Array empty",
			valueFactory: func(inter *interpreter.Interpreter) interpreter.Value {
				return interpreter.NewArrayValue(
					inter,
					interpreter.EmptyLocationRange,
					interpreter.VariableSizedStaticType{
						Type: interpreter.PrimitiveStaticTypeAnyStruct,
					},
					common.ZeroAddress,
				)
			},
			expected: cadence.NewArray([]cadence.Value{}).
				WithType(&cadence.VariableSizedArrayType{
					ElementType: cadence.AnyStructType,
				}),
		},
		{
			label: "Array (non-empty)",
			valueFactory: func(inter *interpreter.Interpreter) interpreter.Value {
				return interpreter.NewArrayValue(
					inter,
					interpreter.EmptyLocationRange,
					interpreter.VariableSizedStaticType{
						Type: interpreter.PrimitiveStaticTypeAnyStruct,
					},
					common.ZeroAddress,
					interpreter.NewUnmeteredIntValueFromInt64(42),
					interpreter.NewUnmeteredStringValue("foo"),
				)
			},
			expected: cadence.NewArray([]cadence.Value{
				cadence.NewInt(42),
				cadence.String("foo"),
			}).WithType(&cadence.VariableSizedArrayType{
				ElementType: cadence.AnyStructType,
			}),
		},
		{
			label: "Dictionary",
			valueFactory: func(inter *interpreter.Interpreter) interpreter.Value {
				return interpreter.NewDictionaryValue(
					inter,
					interpreter.EmptyLocationRange,
					interpreter.DictionaryStaticType{
						KeyType:   interpreter.PrimitiveStaticTypeString,
						ValueType: interpreter.PrimitiveStaticTypeAnyStruct,
					},
				)
			},
			expected: cadence.NewDictionary([]cadence.KeyValuePair{}).
				WithType(&cadence.DictionaryType{
					KeyType:     cadence.StringType,
					ElementType: cadence.AnyStructType,
				}),
		},
		{
			label: "Dictionary (non-empty)",
			valueFactory: func(inter *interpreter.Interpreter) interpreter.Value {
				return interpreter.NewDictionaryValue(
					inter,
					interpreter.EmptyLocationRange,
					interpreter.DictionaryStaticType{
						KeyType:   interpreter.PrimitiveStaticTypeString,
						ValueType: interpreter.PrimitiveStaticTypeAnyStruct,
					},
					interpreter.NewUnmeteredStringValue("a"),
					interpreter.NewUnmeteredIntValueFromInt64(1),
					interpreter.NewUnmeteredStringValue("b"),
					interpreter.NewUnmeteredIntValueFromInt64(2),
				)
			},
			expected: cadence.NewDictionary([]cadence.KeyValuePair{
				{
					Key:   cadence.String("b"),
					Value: cadence.NewInt(2),
				},
				{
					Key:   cadence.String("a"),
					Value: cadence.NewInt(1),
				},
			}).
				WithType(&cadence.DictionaryType{
					KeyType:     cadence.StringType,
					ElementType: cadence.AnyStructType,
				}),
		},
		{
			label:    "Address",
			value:    interpreter.NewUnmeteredAddressValueFromBytes([]byte{0x1}),
			expected: cadence.NewAddress([8]byte{0, 0, 0, 0, 0, 0, 0, 1}),
		},
		{
			label:    "Int",
			value:    interpreter.NewUnmeteredIntValueFromInt64(42),
			expected: cadence.NewInt(42),
		},
		{
			label:    "Character",
			value:    interpreter.NewUnmeteredCharacterValue("a"),
			expected: testCharacter,
		},
		{
			label:    "Int8",
			value:    interpreter.NewUnmeteredInt8Value(42),
			expected: cadence.NewInt8(42),
		},
		{
			label:    "Int16",
			value:    interpreter.NewUnmeteredInt16Value(42),
			expected: cadence.NewInt16(42),
		},
		{
			label:    "Int32",
			value:    interpreter.NewUnmeteredInt32Value(42),
			expected: cadence.NewInt32(42),
		},
		{
			label:    "Int64",
			value:    interpreter.NewUnmeteredInt64Value(42),
			expected: cadence.NewInt64(42),
		},
		{
			label:    "Int128",
			value:    interpreter.NewUnmeteredInt128ValueFromInt64(42),
			expected: cadence.NewInt128(42),
		},
		{
			label:    "Int256",
			value:    interpreter.NewUnmeteredInt256ValueFromInt64(42),
			expected: cadence.NewInt256(42),
		},
		{
			label:    "UInt",
			value:    interpreter.NewUnmeteredUIntValueFromUint64(42),
			expected: cadence.NewUInt(42),
		},
		{
			label:    "UInt8",
			value:    interpreter.NewUnmeteredUInt8Value(42),
			expected: cadence.NewUInt8(42),
		},
		{
			label:    "UInt16",
			value:    interpreter.NewUnmeteredUInt16Value(42),
			expected: cadence.NewUInt16(42),
		},
		{
			label:    "UInt32",
			value:    interpreter.NewUnmeteredUInt32Value(42),
			expected: cadence.NewUInt32(42),
		},
		{
			label:    "UInt64",
			value:    interpreter.NewUnmeteredUInt64Value(42),
			expected: cadence.NewUInt64(42),
		},
		{
			label:    "UInt128",
			value:    interpreter.NewUnmeteredUInt128ValueFromUint64(42),
			expected: cadence.NewUInt128(42),
		},
		{
			label:    "UInt256",
			value:    interpreter.NewUnmeteredUInt256ValueFromUint64(42),
			expected: cadence.NewUInt256(42),
		},
		{
			label:    "Word8",
			value:    interpreter.NewUnmeteredWord8Value(42),
			expected: cadence.NewWord8(42),
		},
		{
			label:    "Word16",
			value:    interpreter.NewUnmeteredWord16Value(42),
			expected: cadence.NewWord16(42),
		},
		{
			label:    "Word32",
			value:    interpreter.NewUnmeteredWord32Value(42),
			expected: cadence.NewWord32(42),
		},
		{
			label:    "Word64",
			value:    interpreter.NewUnmeteredWord64Value(42),
			expected: cadence.NewWord64(42),
		},
		{
			label:    "Word128",
			value:    interpreter.NewUnmeteredWord128ValueFromUint64(42),
			expected: cadence.NewWord128(42),
		},
		{
			label:    "Word256",
			value:    interpreter.NewUnmeteredWord256ValueFromUint64(42),
			expected: cadence.NewWord256(42),
		},
		{
			label:    "Fix64",
			value:    interpreter.NewUnmeteredFix64Value(-123000000),
			expected: cadence.Fix64(-123000000),
		},
		{
			label:    "UFix64",
			value:    interpreter.NewUnmeteredUFix64Value(123000000),
			expected: cadence.UFix64(123000000),
		},
		{
			label: "Path",
			value: interpreter.PathValue{
				Domain:     common.PathDomainStorage,
				Identifier: "foo",
			},
			expected: cadence.Path{
				Domain:     common.PathDomainStorage,
				Identifier: "foo",
			},
		},
		{
			label: "Interpreted Function",
			value: testFunction,
			expected: cadence.Function{
				FunctionType: testFunctionType,
			},
		},
		{
			label: "Host Function",
			value: &interpreter.HostFunctionValue{
				Type: testFunction.Type,
			},
			expected: cadence.Function{
				FunctionType: testFunctionType,
			},
		},
		{
			label: "Bound Function",
			value: interpreter.BoundFunctionValue{
				Function: testFunction,
			},
			expected: cadence.Function{
				FunctionType: testFunctionType,
			},
		},
		{
			label: "Account key",
			valueFactory: func(inter *interpreter.Interpreter) interpreter.Value {
				hashAlgorithm, _ := stdlib.NewHashAlgorithmCase(1, nil)

				return interpreter.NewAccountKeyValue(
					inter,
					interpreter.NewUnmeteredIntValueFromInt64(1),
					stdlib.NewPublicKeyValue(
						inter,
						interpreter.EmptyLocationRange,
						&stdlib.PublicKey{
							PublicKey: []byte{1, 2, 3},
							SignAlgo:  2,
						},
						nil,
						nil,
					),
					hashAlgorithm,
					interpreter.NewUnmeteredUFix64ValueWithInteger(10, interpreter.EmptyLocationRange),
					false,
				)
			},
			expected: func() cadence.Value {

				signatureAlgorithmType := newSignatureAlgorithmType()
				publicKeyType := newPublicKeyType(signatureAlgorithmType)
				hashAlgorithmType := newHashAlgorithmType()

				return cadence.Struct{
					StructType: &cadence.StructType{
						QualifiedIdentifier: "AccountKey",
						Fields: []cadence.Field{
							{
								Identifier: "keyIndex",
								Type:       cadence.IntType,
							},
							{
								Identifier: "publicKey",
								Type:       publicKeyType,
							},
							{
								Identifier: "hashAlgorithm",
								Type:       hashAlgorithmType,
							},
							{
								Identifier: "weight",
								Type:       cadence.UFix64Type,
							},
							{
								Identifier: "isRevoked",
								Type:       cadence.BoolType,
							},
						},
					},
					Fields: []cadence.Value{
						cadence.NewInt(1),
						cadence.Struct{
							StructType: publicKeyType,
							Fields: []cadence.Value{
								cadence.NewArray([]cadence.Value{
									cadence.NewUInt8(1),
									cadence.NewUInt8(2),
									cadence.NewUInt8(3),
								}).WithType(&cadence.VariableSizedArrayType{
									ElementType: cadence.UInt8Type,
								}),
								cadence.Enum{
									EnumType: signatureAlgorithmType,
									Fields: []cadence.Value{
										cadence.UInt8(2),
									},
								},
							},
						},
						cadence.Enum{
							EnumType: hashAlgorithmType,
							Fields: []cadence.Value{
								cadence.UInt8(1),
							},
						},
						cadence.UFix64(10_00000000),
						cadence.Bool(false),
					},
				}
			}(),
		},
		{
			label: "Deployed contract (invalid)",
			valueFactory: func(inter *interpreter.Interpreter) interpreter.Value {
				return interpreter.NewDeployedContractValue(
					inter,
					interpreter.AddressValue{},
					interpreter.NewUnmeteredStringValue("C"),
					interpreter.NewArrayValue(
						inter,
						interpreter.EmptyLocationRange,
						interpreter.ByteArrayStaticType,
						common.ZeroAddress,
					),
				)
			},
			invalid: true,
		},
		{
			label: "Block (invalid)",
			valueFactory: func(inter *interpreter.Interpreter) interpreter.Value {
				blockIDStaticType :=
					interpreter.ConvertSemaToStaticType(nil, sema.BlockTypeIdFieldType).(interpreter.ArrayStaticType)

				return interpreter.NewBlockValue(
					inter,
					interpreter.NewUnmeteredUInt64Value(1),
					interpreter.NewUnmeteredUInt64Value(2),
					interpreter.NewArrayValue(
						inter,
						interpreter.EmptyLocationRange,
						blockIDStaticType,
						common.ZeroAddress,
					),
					interpreter.NewUnmeteredUFix64ValueWithInteger(1, interpreter.EmptyLocationRange),
				)
			},
			invalid: true,
		},
	} {
		test(tt)
	}

}

func TestRuntimeImportValue(t *testing.T) {

	t.Parallel()

	type importTest struct {
		expected     interpreter.Value
		value        cadence.Value
		expectedType sema.Type
		label        string
	}

	test := func(tt importTest) {

		t.Run(tt.label, func(t *testing.T) {

			t.Parallel()

			inter := newTestInterpreter(t)

			actual, err := ImportValue(
				inter,
				interpreter.EmptyLocationRange,
				nil,
				tt.value,
				tt.expectedType,
			)

			if tt.expected == nil {
				RequireError(t, err)
				assertUserError(t, err)
			} else {
				require.NoError(t, err)
				AssertValuesEqual(t, inter, tt.expected, actual)
			}
		})
	}

	a, _ := cadence.NewCharacter("a")

	for _, tt := range []importTest{
		{
			label:    "Void",
			expected: interpreter.Void,
			value:    cadence.NewVoid(),
		},
		{
			label:    "Nil",
			value:    cadence.NewOptional(nil),
			expected: interpreter.Nil,
		},
		{
			label: "SomeValue",
			value: cadence.NewOptional(cadence.NewInt(42)),
			expected: interpreter.NewUnmeteredSomeValueNonCopying(
				interpreter.NewUnmeteredIntValueFromInt64(42),
			),
		},
		{
			label:    "Bool true",
			value:    cadence.NewBool(true),
			expected: interpreter.TrueValue,
		},
		{
			label:    "Bool false",
			expected: interpreter.FalseValue,
			value:    cadence.NewBool(false),
		},
		{
			label:    "String empty",
			value:    cadence.String(""),
			expected: interpreter.NewUnmeteredStringValue(""),
		},
		{
			label:    "String non-empty",
			value:    cadence.String("foo"),
			expected: interpreter.NewUnmeteredStringValue("foo"),
		},
		{
			label: "Array empty",
			value: cadence.NewArray([]cadence.Value{}),
			expected: interpreter.NewArrayValue(
				newTestInterpreter(t),
				interpreter.EmptyLocationRange,
				interpreter.VariableSizedStaticType{
					Type: interpreter.PrimitiveStaticTypeAnyStruct,
				},
				common.ZeroAddress,
			),
			expectedType: &sema.VariableSizedType{
				Type: sema.AnyStructType,
			},
		},
		{
			label: "Array non-empty",
			value: cadence.NewArray([]cadence.Value{
				cadence.NewInt(42),
				cadence.String("foo"),
			}),
			expected: interpreter.NewArrayValue(
				newTestInterpreter(t),
				interpreter.EmptyLocationRange,
				interpreter.VariableSizedStaticType{
					Type: interpreter.PrimitiveStaticTypeAnyStruct,
				},
				common.ZeroAddress,
				interpreter.NewUnmeteredIntValueFromInt64(42),
				interpreter.NewUnmeteredStringValue("foo"),
			),
			expectedType: &sema.VariableSizedType{
				Type: sema.AnyStructType,
			},
		},
		{
			label: "Dictionary",
			expected: interpreter.NewDictionaryValue(
				newTestInterpreter(t),
				interpreter.EmptyLocationRange,
				interpreter.DictionaryStaticType{
					KeyType:   interpreter.PrimitiveStaticTypeString,
					ValueType: interpreter.PrimitiveStaticTypeAnyStruct,
				},
			),
			value: cadence.NewDictionary([]cadence.KeyValuePair{}),
			expectedType: &sema.DictionaryType{
				KeyType:   sema.StringType,
				ValueType: sema.AnyStructType,
			},
		},
		{
			label: "Dictionary (non-empty)",
			expected: interpreter.NewDictionaryValue(
				newTestInterpreter(t),
				interpreter.EmptyLocationRange,
				interpreter.DictionaryStaticType{
					KeyType:   interpreter.PrimitiveStaticTypeString,
					ValueType: interpreter.PrimitiveStaticTypeAnyStruct,
				},
				interpreter.NewUnmeteredStringValue("a"),
				interpreter.NewUnmeteredIntValueFromInt64(1),
				interpreter.NewUnmeteredStringValue("b"),
				interpreter.NewUnmeteredIntValueFromInt64(2),
			),
			value: cadence.NewDictionary([]cadence.KeyValuePair{
				{
					Key:   cadence.String("a"),
					Value: cadence.NewInt(1),
				},
				{
					Key:   cadence.String("b"),
					Value: cadence.NewInt(2),
				},
			}),
			expectedType: &sema.DictionaryType{
				KeyType:   sema.StringType,
				ValueType: sema.AnyStructType,
			},
		},
		{
			label:    "Address",
			expected: interpreter.NewUnmeteredAddressValueFromBytes([]byte{0x1}),
			value:    cadence.NewAddress([8]byte{0, 0, 0, 0, 0, 0, 0, 1}),
		},
		{
			label:    "Int",
			value:    cadence.NewInt(42),
			expected: interpreter.NewUnmeteredIntValueFromInt64(42),
		},
		{
			label:    "Character",
			value:    a,
			expected: interpreter.NewUnmeteredCharacterValue("a"),
		},
		{
			label:    "Int8",
			value:    cadence.NewInt8(42),
			expected: interpreter.NewUnmeteredInt8Value(42),
		},
		{
			label:    "Int16",
			value:    cadence.NewInt16(42),
			expected: interpreter.NewUnmeteredInt16Value(42),
		},
		{
			label:    "Int32",
			value:    cadence.NewInt32(42),
			expected: interpreter.NewUnmeteredInt32Value(42),
		},
		{
			label:    "Int64",
			value:    cadence.NewInt64(42),
			expected: interpreter.NewUnmeteredInt64Value(42),
		},
		{
			label:    "Int128",
			value:    cadence.NewInt128(42),
			expected: interpreter.NewUnmeteredInt128ValueFromInt64(42),
		},
		{
			label:    "Int256",
			value:    cadence.NewInt256(42),
			expected: interpreter.NewUnmeteredInt256ValueFromInt64(42),
		},
		{
			label:    "UInt",
			value:    cadence.NewUInt(42),
			expected: interpreter.NewUnmeteredUIntValueFromUint64(42),
		},
		{
			label:    "UInt8",
			value:    cadence.NewUInt8(42),
			expected: interpreter.NewUnmeteredUInt8Value(42),
		},
		{
			label:    "UInt16",
			value:    cadence.NewUInt16(42),
			expected: interpreter.NewUnmeteredUInt16Value(42),
		},
		{
			label:    "UInt32",
			value:    cadence.NewUInt32(42),
			expected: interpreter.NewUnmeteredUInt32Value(42),
		},
		{
			label:    "UInt64",
			value:    cadence.NewUInt64(42),
			expected: interpreter.NewUnmeteredUInt64Value(42),
		},
		{
			label:    "UInt128",
			value:    cadence.NewUInt128(42),
			expected: interpreter.NewUnmeteredUInt128ValueFromUint64(42),
		},
		{
			label:    "UInt256",
			value:    cadence.NewUInt256(42),
			expected: interpreter.NewUnmeteredUInt256ValueFromUint64(42),
		},
		{
			label:    "Word8",
			value:    cadence.NewWord8(42),
			expected: interpreter.NewUnmeteredWord8Value(42),
		},
		{
			label:    "Word16",
			value:    cadence.NewWord16(42),
			expected: interpreter.NewUnmeteredWord16Value(42),
		},
		{
			label:    "Word32",
			value:    cadence.NewWord32(42),
			expected: interpreter.NewUnmeteredWord32Value(42),
		},
		{
			label:    "Word64",
			value:    cadence.NewWord64(42),
			expected: interpreter.NewUnmeteredWord64Value(42),
		},
		{
			label:    "Word128",
			value:    cadence.NewWord128(42),
			expected: interpreter.NewUnmeteredWord128ValueFromUint64(42),
		},
		{
			label:    "Word256",
			value:    cadence.NewWord256(42),
			expected: interpreter.NewUnmeteredWord256ValueFromUint64(42),
		},
		{
			label:    "Fix64",
			value:    cadence.Fix64(-123000000),
			expected: interpreter.NewUnmeteredFix64Value(-123000000),
		},
		{
			label:    "UFix64",
			value:    cadence.UFix64(123000000),
			expected: interpreter.NewUnmeteredUFix64Value(123000000),
		},
		{
			label: "Path",
			value: cadence.Path{
				Domain:     common.PathDomainStorage,
				Identifier: "foo",
			},
			expected: interpreter.PathValue{
				Domain:     common.PathDomainStorage,
				Identifier: "foo",
			},
		},
		{
			label: "ID Capability (invalid)",
			value: cadence.NewCapability(
				4,
				cadence.Address{0x1},
				cadence.IntType,
			),
			expected: nil,
		},
		{
			label:    "Function (invalid)",
			value:    cadence.Function{},
			expected: nil,
		},
		{
			label:    "Type<Int>()",
			value:    cadence.NewTypeValue(cadence.IntType),
			expected: interpreter.TypeValue{Type: interpreter.PrimitiveStaticTypeInt},
		},
	} {
		test(tt)
	}
}

func assertUserError(t *testing.T, err error) {
	require.True(t,
		errors.IsUserError(err),
		"Expected `UserError`, found `%T`",
		err,
	)
}

func TestRuntimeImportRuntimeType(t *testing.T) {
	t.Parallel()

	type importTest struct {
		expected interpreter.StaticType
		actual   cadence.Type
		label    string
	}

	test := func(tt importTest) {
		t.Run(tt.label, func(t *testing.T) {
			t.Parallel()
			actual := ImportType(nil, tt.actual)
			assert.Equal(t, tt.expected, actual)

		})
	}

	for _, tt := range []importTest{
		{
			label:    "Any",
			actual:   cadence.AnyType,
			expected: interpreter.PrimitiveStaticTypeAny,
		},
		{
			label:    "AnyStruct",
			actual:   cadence.AnyStructType,
			expected: interpreter.PrimitiveStaticTypeAnyStruct,
		},
		{
			label:    "AnyResource",
			actual:   cadence.AnyResourceType,
			expected: interpreter.PrimitiveStaticTypeAnyResource,
		},
		{
			label:    "MetaType",
			actual:   cadence.MetaType,
			expected: interpreter.PrimitiveStaticTypeMetaType,
		},
		{
			label:    "Void",
			actual:   cadence.VoidType,
			expected: interpreter.PrimitiveStaticTypeVoid,
		},
		{
			label:    "Never",
			actual:   cadence.NeverType,
			expected: interpreter.PrimitiveStaticTypeNever,
		},
		{
			label:    "Bool",
			actual:   cadence.BoolType,
			expected: interpreter.PrimitiveStaticTypeBool,
		},
		{
			label:    "String",
			actual:   cadence.StringType,
			expected: interpreter.PrimitiveStaticTypeString,
		},
		{
			label:    "Character",
			actual:   cadence.CharacterType,
			expected: interpreter.PrimitiveStaticTypeCharacter,
		},
		{
			label:    "Address",
			actual:   cadence.AddressType,
			expected: interpreter.PrimitiveStaticTypeAddress,
		},
		{
			label:    "Number",
			actual:   cadence.NumberType,
			expected: interpreter.PrimitiveStaticTypeNumber,
		},
		{
			label:    "SignedNumber",
			actual:   cadence.SignedNumberType,
			expected: interpreter.PrimitiveStaticTypeSignedNumber,
		},
		{
			label:    "Integer",
			actual:   cadence.IntegerType,
			expected: interpreter.PrimitiveStaticTypeInteger,
		},
		{
			label:    "SignedInteger",
			actual:   cadence.SignedIntegerType,
			expected: interpreter.PrimitiveStaticTypeSignedInteger,
		},
		{
			label:    "FixedPoint",
			actual:   cadence.FixedPointType,
			expected: interpreter.PrimitiveStaticTypeFixedPoint,
		},
		{
			label:    "SignedFixedPoint",
			actual:   cadence.SignedFixedPointType,
			expected: interpreter.PrimitiveStaticTypeSignedFixedPoint,
		},
		{
			label:    "Int",
			actual:   cadence.IntType,
			expected: interpreter.PrimitiveStaticTypeInt,
		},
		{
			label:    "Int8",
			actual:   cadence.Int8Type,
			expected: interpreter.PrimitiveStaticTypeInt8,
		},
		{
			label:    "Int16",
			actual:   cadence.Int16Type,
			expected: interpreter.PrimitiveStaticTypeInt16,
		},
		{
			label:    "Int32",
			actual:   cadence.Int32Type,
			expected: interpreter.PrimitiveStaticTypeInt32,
		},
		{
			label:    "Int64",
			actual:   cadence.Int64Type,
			expected: interpreter.PrimitiveStaticTypeInt64,
		},
		{
			label:    "Int128",
			actual:   cadence.Int128Type,
			expected: interpreter.PrimitiveStaticTypeInt128,
		},
		{
			label:    "Int256",
			actual:   cadence.Int256Type,
			expected: interpreter.PrimitiveStaticTypeInt256,
		},
		{
			label:    "UInt",
			actual:   cadence.UIntType,
			expected: interpreter.PrimitiveStaticTypeUInt,
		},
		{
			label:    "UInt8",
			actual:   cadence.UInt8Type,
			expected: interpreter.PrimitiveStaticTypeUInt8,
		},
		{
			label:    "UInt16",
			actual:   cadence.UInt16Type,
			expected: interpreter.PrimitiveStaticTypeUInt16,
		},
		{
			label:    "UInt32",
			actual:   cadence.UInt32Type,
			expected: interpreter.PrimitiveStaticTypeUInt32,
		},
		{
			label:    "UInt64",
			actual:   cadence.UInt64Type,
			expected: interpreter.PrimitiveStaticTypeUInt64,
		},
		{
			label:    "UInt128",
			actual:   cadence.UInt128Type,
			expected: interpreter.PrimitiveStaticTypeUInt128,
		},
		{
			label:    "UInt256",
			actual:   cadence.UInt256Type,
			expected: interpreter.PrimitiveStaticTypeUInt256,
		},
		{
			label:    "Word8",
			actual:   cadence.Word8Type,
			expected: interpreter.PrimitiveStaticTypeWord8,
		},
		{
			label:    "Word16",
			actual:   cadence.Word16Type,
			expected: interpreter.PrimitiveStaticTypeWord16,
		},
		{
			label:    "Word32",
			actual:   cadence.Word32Type,
			expected: interpreter.PrimitiveStaticTypeWord32,
		},
		{
			label:    "Word64",
			actual:   cadence.Word64Type,
			expected: interpreter.PrimitiveStaticTypeWord64,
		},
		{
			label:    "Word128",
			actual:   cadence.Word128Type,
			expected: interpreter.PrimitiveStaticTypeWord128,
		},
		{
			label:    "Word256",
			actual:   cadence.Word256Type,
			expected: interpreter.PrimitiveStaticTypeWord256,
		},
		{
			label:    "Fix64",
			actual:   cadence.Fix64Type,
			expected: interpreter.PrimitiveStaticTypeFix64,
		},
		{
			label:    "UFix64",
			actual:   cadence.UFix64Type,
			expected: interpreter.PrimitiveStaticTypeUFix64,
		},
		{
			label:    "Block",
			actual:   cadence.BlockType,
			expected: interpreter.PrimitiveStaticTypeBlock,
		},
		{
			label:    "CapabilityPath",
			actual:   cadence.CapabilityPathType,
			expected: interpreter.PrimitiveStaticTypeCapabilityPath,
		},
		{
			label:    "StoragePath",
			actual:   cadence.StoragePathType,
			expected: interpreter.PrimitiveStaticTypeStoragePath,
		},
		{
			label:    "PublicPath",
			actual:   cadence.PublicPathType,
			expected: interpreter.PrimitiveStaticTypePublicPath,
		},
		{
			label:    "PrivatePath",
			actual:   cadence.PrivatePathType,
			expected: interpreter.PrimitiveStaticTypePrivatePath,
		},
		{
			label:    "Account",
			actual:   cadence.AccountType,
			expected: interpreter.PrimitiveStaticTypeAccount,
		},
		{
			label:    "DeployedContract",
			actual:   cadence.DeployedContractType,
			expected: interpreter.PrimitiveStaticTypeDeployedContract,
		},
		{
			label:    "Account.Storage",
			actual:   cadence.Account_StorageType,
			expected: interpreter.PrimitiveStaticTypeAccount_Storage,
		},
		{
			label:    "Account.Keys",
			actual:   cadence.Account_KeysType,
			expected: interpreter.PrimitiveStaticTypeAccount_Keys,
		},
		{
			label:    "Account.Contracts",
			actual:   cadence.Account_ContractsType,
			expected: interpreter.PrimitiveStaticTypeAccount_Contracts,
		},
		{
			label:    "Account.Inbox",
			actual:   cadence.Account_InboxType,
			expected: interpreter.PrimitiveStaticTypeAccount_Inbox,
		},
		{
			label:    "Account.Capabilities",
			actual:   cadence.Account_CapabilitiesType,
			expected: interpreter.PrimitiveStaticTypeAccount_Capabilities,
		},
		{
			label:    "Account.StorageCapabilities",
			actual:   cadence.Account_StorageCapabilitiesType,
			expected: interpreter.PrimitiveStaticTypeAccount_StorageCapabilities,
		},
		{
			label:    "Account.AccountCapabilities",
			actual:   cadence.Account_AccountCapabilitiesType,
			expected: interpreter.PrimitiveStaticTypeAccount_AccountCapabilities,
		},
		{
			label: "AccountKey",
			actual: &cadence.StructType{
				QualifiedIdentifier: "AccountKey",
			},
			expected: interpreter.CompositeStaticType{
				QualifiedIdentifier: "AccountKey",
			},
		},
		{
			label: "PublicKey",
			actual: &cadence.StructType{
				QualifiedIdentifier: "PublicKey",
			},
			expected: interpreter.CompositeStaticType{
				QualifiedIdentifier: "PublicKey",
			},
		},
		{
			label: "HashAlgorithm",
			actual: &cadence.StructType{
				QualifiedIdentifier: "HashAlgorithm",
			},
			expected: interpreter.CompositeStaticType{
				QualifiedIdentifier: "HashAlgorithm",
			},
		},
		{
			label: "SignatureAlgorithm",
			actual: &cadence.StructType{
				QualifiedIdentifier: "SignatureAlgorithm",
			},
			expected: interpreter.CompositeStaticType{
				QualifiedIdentifier: "SignatureAlgorithm",
			},
		},
		{
			label: "Optional",
			actual: &cadence.OptionalType{
				Type: cadence.IntType,
			},
			expected: interpreter.OptionalStaticType{
				Type: interpreter.PrimitiveStaticTypeInt,
			},
		},
		{
			label: "VariableSizedArray",
			actual: &cadence.VariableSizedArrayType{
				ElementType: cadence.IntType,
			},
			expected: interpreter.VariableSizedStaticType{
				Type: interpreter.PrimitiveStaticTypeInt,
			},
		},
		{
			label: "ConstantSizedArray",
			actual: &cadence.ConstantSizedArrayType{
				ElementType: cadence.IntType,
				Size:        3,
			},
			expected: interpreter.ConstantSizedStaticType{
				Type: interpreter.PrimitiveStaticTypeInt,
				Size: 3,
			},
		},
		{
			label: "Dictionary",
			actual: &cadence.DictionaryType{
				ElementType: cadence.IntType,
				KeyType:     cadence.StringType,
			},
			expected: interpreter.DictionaryStaticType{
				KeyType:   interpreter.PrimitiveStaticTypeString,
				ValueType: interpreter.PrimitiveStaticTypeInt,
			},
		},
		{
			label: "Unauthorized Reference",
			actual: &cadence.ReferenceType{
				Authorization: cadence.UnauthorizedAccess,
				Type:          cadence.IntType,
			},
			expected: interpreter.ReferenceStaticType{
				Authorization:  interpreter.UnauthorizedAccess,
				ReferencedType: interpreter.PrimitiveStaticTypeInt,
			},
		},
		{
			label: "Entitlement Set Reference",
			actual: &cadence.ReferenceType{
				Authorization: cadence.EntitlementSetAuthorization{
					Kind:         cadence.Conjunction,
					Entitlements: []common.TypeID{"E", "F"},
				},
				Type: cadence.IntType,
			},
			expected: interpreter.ReferenceStaticType{
				Authorization: interpreter.NewEntitlementSetAuthorization(
					nil,
					func() []common.TypeID { return []common.TypeID{"E", "F"} },
					2,
					sema.Conjunction,
				),
				ReferencedType: interpreter.PrimitiveStaticTypeInt,
			},
		},

		{
			label: "Entitlement Disjoint Set Reference",
			actual: &cadence.ReferenceType{
				Authorization: cadence.EntitlementSetAuthorization{
					Kind:         cadence.Disjunction,
					Entitlements: []common.TypeID{"E", "F"},
				},
				Type: cadence.IntType,
			},
			expected: interpreter.ReferenceStaticType{
				Authorization: interpreter.NewEntitlementSetAuthorization(
					nil,
					func() []common.TypeID { return []common.TypeID{"E", "F"} },
					2,
					sema.Disjunction),
				ReferencedType: interpreter.PrimitiveStaticTypeInt,
			},
		},
		{
			label: "Entitlement Map Reference",
			actual: &cadence.ReferenceType{
				Authorization: cadence.EntitlementMapAuthorization{
					TypeID: "M",
				},
				Type: cadence.IntType,
			},
			expected: interpreter.ReferenceStaticType{
				Authorization: interpreter.EntitlementMapAuthorization{
					TypeID: "M",
				},
				ReferencedType: interpreter.PrimitiveStaticTypeInt,
			},
		},
		{
			label: "Capability",
			actual: &cadence.CapabilityType{
				BorrowType: cadence.IntType,
			},
			expected: interpreter.CapabilityStaticType{
				BorrowType: interpreter.PrimitiveStaticTypeInt,
			},
		},
		{
			label: "Struct",
			actual: &cadence.StructType{
				Location:            TestLocation,
				QualifiedIdentifier: "S",
			},
			expected: interpreter.CompositeStaticType{
				Location:            TestLocation,
				QualifiedIdentifier: "S",
			},
		},
		{
			label: "Resource",
			actual: &cadence.ResourceType{
				Location:            TestLocation,
				QualifiedIdentifier: "S",
			},
			expected: interpreter.CompositeStaticType{
				Location:            TestLocation,
				QualifiedIdentifier: "S",
			},
		},
		{
			label: "Contract",
			actual: &cadence.ContractType{
				Location:            TestLocation,
				QualifiedIdentifier: "S",
			},
			expected: interpreter.CompositeStaticType{
				Location:            TestLocation,
				QualifiedIdentifier: "S",
			},
		},
		{
			label: "Event",
			actual: &cadence.EventType{
				Location:            TestLocation,
				QualifiedIdentifier: "S",
			},
			expected: interpreter.CompositeStaticType{
				Location:            TestLocation,
				QualifiedIdentifier: "S",
			},
		},
		{
			label: "Enum",
			actual: &cadence.EnumType{
				Location:            TestLocation,
				QualifiedIdentifier: "S",
			},
			expected: interpreter.CompositeStaticType{
				Location:            TestLocation,
				QualifiedIdentifier: "S",
			},
		},
		{
			label: "StructInterface",
			actual: &cadence.StructInterfaceType{
				Location:            TestLocation,
				QualifiedIdentifier: "S",
			},
			expected: interpreter.InterfaceStaticType{
				Location:            TestLocation,
				QualifiedIdentifier: "S",
			},
		},
		{
			label: "ResourceInterface",
			actual: &cadence.ResourceInterfaceType{
				Location:            TestLocation,
				QualifiedIdentifier: "S",
			},
			expected: interpreter.InterfaceStaticType{
				Location:            TestLocation,
				QualifiedIdentifier: "S",
			},
		},
		{
			label: "ContractInterface",
			actual: &cadence.ContractInterfaceType{
				Location:            TestLocation,
				QualifiedIdentifier: "S",
			},
			expected: interpreter.InterfaceStaticType{
				Location:            TestLocation,
				QualifiedIdentifier: "S",
			},
		},
		{
			label: "IntersectionType",
			actual: &cadence.IntersectionType{
				Types: []cadence.Type{
					&cadence.StructInterfaceType{
						Location:            TestLocation,
						QualifiedIdentifier: "T",
					}},
			},
			expected: &interpreter.IntersectionStaticType{
				Types: []interpreter.InterfaceStaticType{
					{
						Location:            TestLocation,
						QualifiedIdentifier: "T",
					},
				},
			},
		},
	} {
		test(tt)
	}
}

func TestRuntimeExportIntegerValuesFromScript(t *testing.T) {

	t.Parallel()

	test := func(integerType sema.Type) {

		t.Run(integerType.String(), func(t *testing.T) {

			t.Parallel()

			script := fmt.Sprintf(
				`
                  access(all) fun main(): %s {
                      return 42
                  }
                `,
				integerType,
			)

			assert.NotPanics(t, func() {
				exportValueFromScript(t, script)
			})
		})
	}

	for _, integerType := range sema.AllIntegerTypes {
		test(integerType)
	}
}

func TestRuntimeExportFixedPointValuesFromScript(t *testing.T) {

	t.Parallel()

	test := func(fixedPointType sema.Type, literal string) {

		t.Run(fixedPointType.String(), func(t *testing.T) {

			t.Parallel()

			script := fmt.Sprintf(
				`
                  access(all) fun main(): %s {
                      return %s
                  }
                `,
				fixedPointType,
				literal,
			)

			assert.NotPanics(t, func() {
				exportValueFromScript(t, script)
			})
		})
	}

	for _, fixedPointType := range sema.AllFixedPointTypes {

		var literal string
		if sema.IsSubType(fixedPointType, sema.SignedFixedPointType) {
			literal = "-1.23"
		} else {
			literal = "1.23"
		}

		test(fixedPointType, literal)
	}
}

func TestRuntimeExportAddressValue(t *testing.T) {

	t.Parallel()

	script := `
        access(all) fun main(): Address {
            return 0x42
        }
    `

	actual := exportValueFromScript(t, script)
	expected := cadence.BytesToAddress(
		[]byte{0x0, 0x0, 0x0, 0x0, 0x0, 0x0, 0x0, 0x42},
	)

	assert.Equal(t, expected, actual)
}

func TestRuntimeExportStructValue(t *testing.T) {

	t.Parallel()

	script := `
        access(all) struct Foo {
            access(all) let bar: Int

            init(bar: Int) {
                self.bar = bar
            }
        }

        access(all) fun main(): Foo {
            return Foo(bar: 42)
        }
    `

	fooStructType := &cadence.StructType{
		Location:            common.ScriptLocation{},
		QualifiedIdentifier: "Foo",
		Fields:              fooFields,
	}

	actual := exportValueFromScript(t, script)
	expected := cadence.ValueWithCachedTypeID(
		cadence.NewStruct([]cadence.Value{
			cadence.NewInt(42),
		}).WithType(fooStructType),
	)

	assert.Equal(t, expected, actual)
}

func TestRuntimeExportResourceValue(t *testing.T) {

	t.Parallel()

	script := `
        access(all) resource Foo {
            access(all) let bar: Int

            init(bar: Int) {
                self.bar = bar
            }
        }

        access(all) fun main(): @Foo {
            return <- create Foo(bar: 42)
        }
    `

	actual := exportValueFromScript(t, script)
	expected := cadence.ValueWithCachedTypeID(
		cadence.NewResource([]cadence.Value{
			cadence.NewUInt64(1),
			cadence.NewInt(42),
		}).WithType(newFooResourceType()),
	)

	assert.Equal(t, expected, actual)
}

func TestRuntimeExportResourceArrayValue(t *testing.T) {

	t.Parallel()

	script := `
        access(all) resource Foo {
            access(all) let bar: Int

            init(bar: Int) {
                self.bar = bar
            }
        }

        access(all) fun main(): @[Foo] {
            return <- [<- create Foo(bar: 3), <- create Foo(bar: 4)]
        }
    `

	fooResourceType := newFooResourceType()

	actual := cadence.ValueWithCachedTypeID(
		exportValueFromScript(t, script),
	)

	expected := cadence.ValueWithCachedTypeID(
		cadence.NewArray([]cadence.Value{
			cadence.NewResource([]cadence.Value{
				cadence.NewUInt64(1),
				cadence.NewInt(3),
			}).WithType(fooResourceType),
			cadence.NewResource([]cadence.Value{
				cadence.NewUInt64(2),
				cadence.NewInt(4),
			}).WithType(fooResourceType),
		}).WithType(&cadence.VariableSizedArrayType{
			ElementType: &cadence.ResourceType{
				Location:            common.ScriptLocation{},
				QualifiedIdentifier: "Foo",
				Fields: []cadence.Field{
					{
						Identifier: "uuid",
						Type:       cadence.UInt64Type,
					},
					{
						Identifier: "bar",
						Type:       cadence.IntType,
					},
				},
			},
		}),
	)

	assert.Equal(t, expected, actual)
}

func TestRuntimeExportResourceDictionaryValue(t *testing.T) {

	t.Parallel()

	script := `
        access(all) resource Foo {
            access(all) let bar: Int

            init(bar: Int) {
                self.bar = bar
            }
        }

        access(all) fun main(): @{String: Foo} {
            return <- {
                "a": <- create Foo(bar: 3),
                "b": <- create Foo(bar: 4)
            }
        }
    `

	fooResourceType := newFooResourceType()

	actual := cadence.ValueWithCachedTypeID(
		exportValueFromScript(t, script),
	)

	expected := cadence.ValueWithCachedTypeID(
		cadence.NewDictionary([]cadence.KeyValuePair{
			{
				Key: cadence.String("b"),
				Value: cadence.NewResource([]cadence.Value{
					cadence.NewUInt64(2),
					cadence.NewInt(4),
				}).WithType(fooResourceType),
			},
			{
				Key: cadence.String("a"),
				Value: cadence.NewResource([]cadence.Value{
					cadence.NewUInt64(1),
					cadence.NewInt(3),
				}).WithType(fooResourceType),
			},
		}).WithType(&cadence.DictionaryType{
			KeyType: cadence.StringType,
			ElementType: &cadence.ResourceType{
				Location:            common.ScriptLocation{},
				QualifiedIdentifier: "Foo",
				Fields: []cadence.Field{
					{
						Identifier: "uuid",
						Type:       cadence.UInt64Type,
					},
					{
						Identifier: "bar",
						Type:       cadence.IntType,
					},
				},
			},
		}),
	)

	assert.Equal(t, expected, actual)
}

func TestRuntimeExportNestedResourceValueFromScript(t *testing.T) {

	t.Parallel()

	barResourceType := &cadence.ResourceType{
		Location:            common.ScriptLocation{},
		QualifiedIdentifier: "Bar",
		Fields: []cadence.Field{
			{
				Identifier: "uuid",
				Type:       cadence.UInt64Type,
			},
			{
				Identifier: "x",
				Type:       cadence.IntType,
			},
		},
	}

	fooResourceType := &cadence.ResourceType{
		Location:            common.ScriptLocation{},
		QualifiedIdentifier: "Foo",
		Fields: []cadence.Field{
			{
				Identifier: "uuid",
				Type:       cadence.UInt64Type,
			},
			{
				Identifier: "bar",
				Type:       barResourceType,
			},
		},
	}

	script := `
        access(all) resource Bar {
            access(all) let x: Int

            init(x: Int) {
                self.x = x
            }
        }

        access(all) resource Foo {
            access(all) let bar: @Bar

            init(bar: @Bar) {
                self.bar <- bar
            }

            destroy() {
                destroy self.bar
            }
        }

        access(all) fun main(): @Foo {
            return <- create Foo(bar: <- create Bar(x: 42))
        }
    `

	actual := cadence.ValueWithCachedTypeID(
		exportValueFromScript(t, script),
	)
	expected := cadence.ValueWithCachedTypeID(
		cadence.NewResource([]cadence.Value{
			cadence.NewUInt64(2),
			cadence.NewResource([]cadence.Value{
				cadence.NewUInt64(1),
				cadence.NewInt(42),
			}).WithType(barResourceType),
		}).WithType(fooResourceType),
	)

	assert.Equal(t, expected, actual)
}

func TestRuntimeExportEventValue(t *testing.T) {

	t.Parallel()

	script := `
        access(all) event Foo(bar: Int)

        access(all) fun main() {
            emit Foo(bar: 42)
        }
    `

	fooEventType := &cadence.EventType{
		Location:            common.ScriptLocation{},
		QualifiedIdentifier: "Foo",
		Fields:              fooFields,
	}

	actual := exportEventFromScript(t, script)
	expected := cadence.NewEvent([]cadence.Value{cadence.NewInt(42)}).
		WithType(fooEventType)

	assert.Equal(t, expected, actual)
}

func exportEventFromScript(t *testing.T, script string) cadence.Event {
	rt := newTestInterpreterRuntime()

	var events []cadence.Event

	inter := &testRuntimeInterface{
		emitEvent: func(event cadence.Event) error {
			events = append(events, event)
			return nil
		},
	}

	_, err := rt.ExecuteScript(
		Script{
			Source: []byte(script),
		},
		Context{
			Interface: inter,
			Location:  common.ScriptLocation{},
		},
	)

	require.NoError(t, err)
	require.Len(t, events, 1)

	event := events[0]

	return event
}

func exportValueFromScript(t *testing.T, script string) cadence.Value {
	rt := newTestInterpreterRuntime()

	value, err := rt.ExecuteScript(
		Script{
			Source: []byte(script),
		},
		Context{
			Interface: &testRuntimeInterface{},
			Location:  common.ScriptLocation{},
		},
	)

	require.NoError(t, err)

	return value
}

func TestRuntimeExportReferenceValue(t *testing.T) {

	t.Parallel()

	t.Run("ephemeral, Int", func(t *testing.T) {

		t.Parallel()

		script := `
            access(all) fun main(): &Int {
                return &1 as &Int
            }
        `

		actual := exportValueFromScript(t, script)
		expected := cadence.NewInt(1)

		assert.Equal(t, expected, actual)
	})

	t.Run("ephemeral, recursive", func(t *testing.T) {

		t.Parallel()

		script := `
            access(all) fun main(): [&AnyStruct] {
                let refs: [&AnyStruct] = []
                refs.append(&refs as &AnyStruct)
                return refs
            }
        `

		actual := exportValueFromScript(t, script)
		expected := cadence.NewArray([]cadence.Value{
			cadence.NewArray([]cadence.Value{
				nil,
			}).WithType(&cadence.VariableSizedArrayType{
				ElementType: &cadence.ReferenceType{
					Type:          cadence.AnyStructType,
					Authorization: cadence.UnauthorizedAccess,
				},
			}),
		}).WithType(&cadence.VariableSizedArrayType{
			ElementType: &cadence.ReferenceType{
				Type:          cadence.AnyStructType,
				Authorization: cadence.UnauthorizedAccess,
			},
		})

		assert.Equal(t, expected, actual)
	})

	t.Run("storage", func(t *testing.T) {

		t.Parallel()

		// Arrange

		rt := newTestInterpreterRuntime()

		transaction := `
            transaction {
                prepare(signer: auth(Storage, Capabilities) &Account) {
                    signer.storage.save(1, to: /storage/test)
                    let cap = signer.capabilities.storage.issue<&Int>(/storage/test)
                    signer.capabilities.publish(cap, at: /public/test)

                }
            }
        `

		address, err := common.HexToAddress("0x1")
		require.NoError(t, err)

		runtimeInterface := &testRuntimeInterface{
			storage: newTestLedger(nil, nil),
			getSigningAccounts: func() ([]Address, error) {
				return []Address{
					address,
				}, nil
			},
		}

		// Act

		err = rt.ExecuteTransaction(
			Script{
				Source: []byte(transaction),
			},
			Context{
				Interface: runtimeInterface,
				Location:  common.TransactionLocation{},
			},
		)
		require.NoError(t, err)

		script := `
            access(all) fun main(): &AnyStruct {
                return getAccount(0x1).capabilities.borrow<&AnyStruct>(/public/test)!
            }
        `

		actual, err := rt.ExecuteScript(
			Script{
				Source: []byte(script),
			},
			Context{
				Interface: runtimeInterface,
				Location:  common.ScriptLocation{},
			},
		)
		require.NoError(t, err)

		expected := cadence.NewInt(1)

		assert.Equal(t, expected, actual)
	})

	t.Run("storage, recursive, same reference", func(t *testing.T) {

		t.Parallel()

		script := `
            access(all) fun main(): &AnyStruct {
                var acct = getAuthAccount<auth(Storage) &Account>(0x01)
	            var v:[AnyStruct] = []
	            acct.storage.save(v, to: /storage/x)

                var ref = acct.storage.borrow<auth(Insert) &[AnyStruct]>(from: /storage/x)!
	            ref.append(ref)
	            return ref
            }
        `

		rt := newTestInterpreterRuntime()

		runtimeInterface := &testRuntimeInterface{
			storage: newTestLedger(nil, nil),
		}

		_, err := rt.ExecuteScript(
			Script{
				Source: []byte(script),
			},
			Context{
				Interface: runtimeInterface,
				Location:  common.ScriptLocation{},
			},
		)
		require.Error(t, err)
		require.Contains(t, err.Error(), "cannot store non-storable value")
	})

	t.Run("storage, recursive, two references", func(t *testing.T) {

		t.Parallel()

		script := `
            access(all) fun main(): &AnyStruct {
                let acct = getAuthAccount<auth(Storage) &Account>(0x01)
	            let v: [AnyStruct] = []
	            acct.storage.save(v, to: /storage/x)

                let ref1 = acct.storage.borrow<auth(Insert) &[AnyStruct]>(from: /storage/x)!
                let ref2 = acct.storage.borrow<&[AnyStruct]>(from: /storage/x)!

	            ref1.append(ref2)
	            return ref1
            }
        `

		rt := newTestInterpreterRuntime()

		runtimeInterface := &testRuntimeInterface{
			storage: newTestLedger(nil, nil),
		}

		_, err := rt.ExecuteScript(
			Script{
				Source: []byte(script),
			},
			Context{
				Interface: runtimeInterface,
				Location:  common.ScriptLocation{},
			},
		)
		require.Error(t, err)
		require.Contains(t, err.Error(), "cannot store non-storable value")
	})
}

func TestRuntimeExportTypeValue(t *testing.T) {

	t.Parallel()

	t.Run("Int", func(t *testing.T) {

		t.Parallel()

		script := `
            access(all) fun main(): Type {
                return Type<Int>()
            }
        `

		actual := exportValueFromScript(t, script)
		expected := cadence.TypeValue{
			StaticType: cadence.IntType,
		}

		assert.Equal(t, expected, actual)
	})

	t.Run("struct", func(t *testing.T) {

		t.Parallel()

		script := `
            access(all) struct S {}

            access(all) fun main(): Type {
                return Type<S>()
            }
        `

		actual := exportValueFromScript(t, script)
		expected := cadence.TypeValue{
			StaticType: &cadence.StructType{
				QualifiedIdentifier: "S",
				Location:            common.ScriptLocation{},
				Fields:              []cadence.Field{},
			},
		}

		assert.Equal(t, expected, actual)
	})

	t.Run("builtin struct", func(t *testing.T) {

		t.Parallel()

		script := `
            access(all) fun main(): Type {
                return CompositeType("PublicKey")!
            }
        `

		actual := exportValueFromScript(t, script)

		_, err := json.Encode(actual)
		require.NoError(t, err)
	})

	t.Run("without static type", func(t *testing.T) {

		t.Parallel()

		value := interpreter.TypeValue{
			Type: nil,
		}
		actual, err := exportValueWithInterpreter(
			value,
			newTestInterpreter(t),
			interpreter.EmptyLocationRange,
			seenReferences{},
		)
		require.NoError(t, err)

		expected := cadence.TypeValue{
			StaticType: nil,
		}

		assert.Equal(t, expected, actual)
	})

	t.Run("with intersection static type", func(t *testing.T) {

		t.Parallel()

		const code = `
          access(all) struct interface SI {}

          access(all) struct S: SI {}

        `
		program, err := parser.ParseProgram(nil, []byte(code), parser.Config{})
		require.NoError(t, err)

		checker, err := sema.NewChecker(
			program,
			TestLocation,
			nil,
			&sema.Config{
				AccessCheckMode: sema.AccessCheckModeStrict,
			},
		)
		require.NoError(t, err)

		err = checker.Check()
		require.NoError(t, err)

		inter := newTestInterpreter(t)
		inter.Program = interpreter.ProgramFromChecker(checker)

		ty := interpreter.TypeValue{
			Type: &interpreter.IntersectionStaticType{
				Types: []interpreter.InterfaceStaticType{
					{
						Location:            TestLocation,
						QualifiedIdentifier: "SI",
					},
				},
			},
		}

		actual, err := ExportValue(ty, inter, interpreter.EmptyLocationRange)
		require.NoError(t, err)

		assert.Equal(t,
			cadence.TypeValue{
				StaticType: &cadence.IntersectionType{
					Types: []cadence.Type{
						&cadence.StructInterfaceType{
							QualifiedIdentifier: "SI",
							Location:            TestLocation,
							Fields:              []cadence.Field{},
						},
					},
				},
			},
			actual,
		)
	})

}

<<<<<<< HEAD
func TestRuntimeExportIDCapabilityValue(t *testing.T) {
=======
func TestExportCapabilityValue(t *testing.T) {
>>>>>>> 9443532a

	t.Parallel()

	t.Run("Int", func(t *testing.T) {

		capability := interpreter.NewUnmeteredCapabilityValue(
			3,
			interpreter.AddressValue{0x1},
			interpreter.PrimitiveStaticTypeInt,
		)

		actual, err := exportValueWithInterpreter(
			capability,
			newTestInterpreter(t),
			interpreter.EmptyLocationRange,
			seenReferences{},
		)
		require.NoError(t, err)

		expected := cadence.NewCapability(
			3,
			cadence.Address{0x1},
			cadence.IntType,
		)

		assert.Equal(t, expected, actual)

	})

	t.Run("Struct", func(t *testing.T) {

		const code = `
          struct S {}
        `
		program, err := parser.ParseProgram(nil, []byte(code), parser.Config{})
		require.NoError(t, err)

		checker, err := sema.NewChecker(
			program,
			TestLocation,
			nil,
			&sema.Config{
				AccessCheckMode: sema.AccessCheckModeNotSpecifiedUnrestricted,
			},
		)
		require.NoError(t, err)

		err = checker.Check()
		require.NoError(t, err)

		inter := newTestInterpreter(t)
		inter.Program = interpreter.ProgramFromChecker(checker)

		capability := interpreter.NewUnmeteredCapabilityValue(
			3,
			interpreter.AddressValue{0x1},
			interpreter.NewCompositeStaticType(inter, TestLocation, "S"),
		)

		actual, err := exportValueWithInterpreter(
			capability,
			inter,
			interpreter.EmptyLocationRange,
			seenReferences{},
		)
		require.NoError(t, err)

		expected := cadence.NewCapability(
			3,
			cadence.Address{0x1},
			&cadence.StructType{
				QualifiedIdentifier: "S",
				Location:            TestLocation,
				Fields:              []cadence.Field{},
			},
		)

		assert.Equal(t, expected, actual)
	})
}

func TestRuntimeExportCompositeValueWithFunctionValueField(t *testing.T) {

	t.Parallel()

	script := `
        access(all) struct Foo {
            access(all) let answer: Int
            access(all) let f: fun(): Void

            init() {
                self.answer = 42
                self.f = fun () {}
            }
        }

        access(all) fun main(): Foo {
            return Foo()
        }
    `

	fooStructType := &cadence.StructType{
		Location:            common.ScriptLocation{},
		QualifiedIdentifier: "Foo",
		Fields: []cadence.Field{
			{
				Identifier: "answer",
				Type:       cadence.IntType,
			},
			{
				Identifier: "f",
				Type: &cadence.FunctionType{
					ReturnType: cadence.VoidType,
				},
			},
		},
	}

	actual := cadence.ValueWithCachedTypeID(
		exportValueFromScript(t, script),
	)

	expected := cadence.ValueWithCachedTypeID(
		cadence.NewStruct([]cadence.Value{
			cadence.NewInt(42),
			cadence.Function{
				FunctionType: &cadence.FunctionType{
					ReturnType: cadence.VoidType,
				},
			},
		}).WithType(fooStructType),
	)

	assert.Equal(t, expected, actual)
}

//go:embed test-export-json-deterministic.txt
var exportJsonDeterministicExpected string

func TestRuntimeExportJsonDeterministic(t *testing.T) {
	t.Parallel()

	// exported order of field in a dictionary depends on the execution ,
	// however the deterministic code should generate deterministic type

	script := `
        access(all) event Foo(bar: Int, aaa: {Int: {Int: String}})

        access(all) fun main() {

			let dict0 = {
				3: "c",
				2: "c",
				1: "a",
				0: "a"
			}

			let dict2 = {
				7: "d"
			}

			dict2[1] = "c"
			dict2[3] = "b"

            emit Foo(
				bar: 2,
				aaa: {
					2: dict2,
					1: {
						3: "a",
						7: "b",
						2: "a",
						1: ""
					},
					0: dict0
				}
			)
        }
    `

	event := exportEventFromScript(t, script)

	bytes, err := json.Encode(event)

	assert.NoError(t, err)
	// NOTE: NOT using JSONEq, as we want to check order (by string equality), instead of structural equality
	assert.Equal(t, exportJsonDeterministicExpected, string(bytes))
}

var fooFields = []cadence.Field{
	{
		Identifier: "bar",
		Type:       cadence.IntType,
	},
}
var fooResourceFields = []cadence.Field{
	{
		Identifier: "uuid",
		Type:       cadence.UInt64Type,
	},
	{
		Identifier: "bar",
		Type:       cadence.IntType,
	},
}

func newFooResourceType() *cadence.ResourceType {
	return &cadence.ResourceType{
		Location:            common.ScriptLocation{},
		QualifiedIdentifier: "Foo",
		Fields:              fooResourceFields,
	}
}

func TestRuntimeEnumValue(t *testing.T) {

	t.Parallel()

	newEnumValue := func() cadence.Enum {
		return cadence.Enum{
			EnumType: &cadence.EnumType{
				Location:            common.ScriptLocation{},
				QualifiedIdentifier: "Direction",
				Fields: []cadence.Field{
					{
						Identifier: sema.EnumRawValueFieldName,
						Type:       cadence.IntType,
					},
				},
				RawType: cadence.IntType,
			},
			Fields: []cadence.Value{
				cadence.NewInt(3),
			},
		}
	}

	t.Run("test export", func(t *testing.T) {
		t.Parallel()

		script := `
            access(all) fun main(): Direction {
                return Direction.RIGHT
            }

            access(all) enum Direction: Int {
                access(all) case UP
                access(all) case DOWN
                access(all) case LEFT
                access(all) case RIGHT
            }
        `

		expected := newEnumValue()
		actual := exportValueFromScript(t, script)

		assert.Equal(t,
			cadence.ValueWithCachedTypeID(expected),
			cadence.ValueWithCachedTypeID(actual),
		)
	})

	t.Run("test import", func(t *testing.T) {
		t.Parallel()

		script := `
            access(all) fun main(dir: Direction): Direction {
                if !dir.isInstance(Type<Direction>()) {
                    panic("Not a Direction value")
                }

                return dir
            }

            access(all) enum Direction: Int {
                access(all) case UP
                access(all) case DOWN
                access(all) case LEFT
                access(all) case RIGHT
            }
        `

		expected := newEnumValue()
		actual, err := executeTestScript(t, script, expected)
		require.NoError(t, err)

		assert.Equal(t, expected, actual)
	})
}

func executeTestScript(t *testing.T, script string, arg cadence.Value) (cadence.Value, error) {
	rt := newTestInterpreterRuntime()

	runtimeInterface := &testRuntimeInterface{
		storage: newTestLedger(nil, nil),
		meterMemory: func(_ common.MemoryUsage) error {
			return nil
		},
	}
	runtimeInterface.decodeArgument = func(b []byte, t cadence.Type) (value cadence.Value, err error) {
		return json.Decode(runtimeInterface, b)
	}

	scriptParam := Script{
		Source: []byte(script),
	}

	if arg != nil {
		encodedArg, err := json.Encode(arg)
		require.NoError(t, err)
		scriptParam.Arguments = [][]byte{encodedArg}
	}

	value, err := rt.ExecuteScript(
		scriptParam,
		Context{
			Interface: runtimeInterface,
			Location:  common.ScriptLocation{},
		},
	)

	if err == nil {
		value = cadence.ValueWithCachedTypeID(value)
	}

	return value, err
}

func TestRuntimeArgumentPassing(t *testing.T) {

	t.Parallel()

	type argumentPassingTest struct {
		exportedValue cadence.Value
		label         string
		typeSignature string
		skipExport    bool
	}

	var argumentPassingTests = []argumentPassingTest{
		{
			label:         "Nil",
			typeSignature: "String?",
			exportedValue: cadence.NewOptional(nil),
		},
		{
			label:         "Bool true",
			typeSignature: "Bool",
			exportedValue: cadence.NewBool(true),
		},
		{
			label:         "Bool false",
			typeSignature: "Bool",
			exportedValue: cadence.NewBool(false),
		},
		{
			label:         "String empty",
			typeSignature: "String",
			exportedValue: cadence.String(""),
		},
		{
			label:         "String non-empty",
			typeSignature: "String",
			exportedValue: cadence.String("foo"),
		},
		{
			label:         "Array empty",
			typeSignature: "[String]",
			exportedValue: cadence.NewArray([]cadence.Value{}).
				WithType(&cadence.VariableSizedArrayType{
					ElementType: cadence.StringType,
				}),
		},
		{
			label:         "Array non-empty",
			typeSignature: "[String]",
			exportedValue: cadence.NewArray([]cadence.Value{
				cadence.String("foo"),
				cadence.String("bar"),
			}).WithType(&cadence.VariableSizedArrayType{
				ElementType: cadence.StringType,
			}),
		},
		{
			label:         "Dictionary non-empty",
			typeSignature: "{String: String}",
			exportedValue: cadence.NewDictionary([]cadence.KeyValuePair{
				{
					Key:   cadence.String("foo"),
					Value: cadence.String("bar"),
				},
			}).WithType(&cadence.DictionaryType{
				KeyType:     cadence.StringType,
				ElementType: cadence.StringType,
			}),
		},
		{
			label:         "Int",
			typeSignature: "Int",
			exportedValue: cadence.NewInt(42),
		},
		{
			label:         "Int8",
			typeSignature: "Int8",
			exportedValue: cadence.NewInt8(42),
		},
		{
			label:         "Int16",
			typeSignature: "Int16",
			exportedValue: cadence.NewInt16(42),
		},
		{
			label:         "Int32",
			typeSignature: "Int32",
			exportedValue: cadence.NewInt32(42),
		},
		{
			label:         "Int64",
			typeSignature: "Int64",
			exportedValue: cadence.NewInt64(42),
		},
		{
			label:         "Int128",
			typeSignature: "Int128",
			exportedValue: cadence.NewInt128(42),
		},
		{
			label:         "Int256",
			typeSignature: "Int256",
			exportedValue: cadence.NewInt256(42),
		},
		{
			label:         "UInt",
			typeSignature: "UInt",
			exportedValue: cadence.NewUInt(42),
		},
		{
			label:         "UInt8",
			typeSignature: "UInt8",
			exportedValue: cadence.NewUInt8(42),
		},
		{
			label:         "UInt16",
			typeSignature: "UInt16",
			exportedValue: cadence.NewUInt16(42),
		},
		{
			label:         "UInt32",
			typeSignature: "UInt32",
			exportedValue: cadence.NewUInt32(42),
		},
		{
			label:         "UInt64",
			typeSignature: "UInt64",
			exportedValue: cadence.NewUInt64(42),
		},
		{
			label:         "UInt128",
			typeSignature: "UInt128",
			exportedValue: cadence.NewUInt128(42),
		},
		{
			label:         "UInt256",
			typeSignature: "UInt256",
			exportedValue: cadence.NewUInt256(42),
		},
		{
			label:         "Word8",
			typeSignature: "Word8",
			exportedValue: cadence.NewWord8(42),
		},
		{
			label:         "Word16",
			typeSignature: "Word16",
			exportedValue: cadence.NewWord16(42),
		},
		{
			label:         "Word32",
			typeSignature: "Word32",
			exportedValue: cadence.NewWord32(42),
		},
		{
			label:         "Word64",
			typeSignature: "Word64",
			exportedValue: cadence.NewWord64(42),
		},
		{
			label:         "Word128",
			typeSignature: "Word128",
			exportedValue: cadence.NewWord128(42),
		},
		{
			label:         "Word256",
			typeSignature: "Word256",
			exportedValue: cadence.NewWord256(42),
		},
		{
			label:         "Fix64",
			typeSignature: "Fix64",
			exportedValue: cadence.Fix64(-123000000),
		},
		{
			label:         "UFix64",
			typeSignature: "UFix64",
			exportedValue: cadence.UFix64(123000000),
		},
		{
			label:         "StoragePath",
			typeSignature: "StoragePath",
			exportedValue: cadence.Path{
				Domain:     common.PathDomainStorage,
				Identifier: "foo",
			},
			skipExport: true,
		},
		{
			label:         "PrivatePath",
			typeSignature: "PrivatePath",
			exportedValue: cadence.Path{
				Domain:     common.PathDomainPrivate,
				Identifier: "foo",
			},
			skipExport: true,
		},
		{
			label:         "PublicPath",
			typeSignature: "PublicPath",
			exportedValue: cadence.Path{
				Domain:     common.PathDomainPublic,
				Identifier: "foo",
			},
			skipExport: true,
		},
		{
			label:         "Address",
			typeSignature: "Address",
			exportedValue: cadence.NewAddress([8]byte{0, 0, 0, 0, 0, 1, 0, 2}),
		},
	}

	testArgumentPassing := func(test argumentPassingTest) {

		t.Run(test.label, func(t *testing.T) {

			t.Parallel()

			returnSignature := ""
			returnStmt := ""

			if !test.skipExport {
				returnSignature = fmt.Sprintf(": %[1]s", test.typeSignature)
				returnStmt = "return arg"
			}

			script := fmt.Sprintf(
				`access(all) fun main(arg: %[1]s)%[2]s {

                    if !arg.isInstance(Type<%[1]s>()) {
                        panic("Not a %[1]s value")
                    }

                    %[3]s
                }`,
				test.typeSignature,
				returnSignature,
				returnStmt,
			)

			actual, err := executeTestScript(t, script, test.exportedValue)
			require.NoError(t, err)

			if !test.skipExport {
				expected := cadence.ValueWithCachedTypeID(test.exportedValue)
				assert.Equal(t, expected, actual)
			}
		})
	}

	for _, testCase := range argumentPassingTests {
		testArgumentPassing(testCase)
	}
}

func TestRuntimeComplexStructArgumentPassing(t *testing.T) {

	t.Parallel()

	// Complex struct value
	complexStructValue := cadence.Struct{
		StructType: &cadence.StructType{
			Location:            common.ScriptLocation{},
			QualifiedIdentifier: "Foo",
			Fields: []cadence.Field{
				{
					Identifier: "a",
					Type: &cadence.OptionalType{
						Type: cadence.StringType,
					},
				},
				{
					Identifier: "b",
					Type: &cadence.DictionaryType{
						KeyType:     cadence.StringType,
						ElementType: cadence.StringType,
					},
				},
				{
					Identifier: "c",
					Type: &cadence.VariableSizedArrayType{
						ElementType: cadence.StringType,
					},
				},
				{
					Identifier: "d",
					Type: &cadence.ConstantSizedArrayType{
						ElementType: cadence.StringType,
						Size:        2,
					},
				},
				{
					Identifier: "e",
					Type:       cadence.AddressType,
				},
				{
					Identifier: "f",
					Type:       cadence.BoolType,
				},
				{
					Identifier: "g",
					Type:       cadence.StoragePathType,
				},
				{
					Identifier: "h",
					Type:       cadence.PublicPathType,
				},
				{
					Identifier: "i",
					Type:       cadence.PrivatePathType,
				},
				{
					Identifier: "j",
					Type:       cadence.AnyStructType,
				},
			},
		},

		Fields: []cadence.Value{
			cadence.NewOptional(
				cadence.String("John"),
			),
			cadence.NewDictionary([]cadence.KeyValuePair{
				{
					Key:   cadence.String("name"),
					Value: cadence.String("Doe"),
				},
			}).WithType(&cadence.DictionaryType{
				KeyType:     cadence.StringType,
				ElementType: cadence.StringType,
			}),
			cadence.NewArray([]cadence.Value{
				cadence.String("foo"),
				cadence.String("bar"),
			}).WithType(&cadence.VariableSizedArrayType{
				ElementType: cadence.StringType,
			}),
			cadence.NewArray([]cadence.Value{
				cadence.String("foo"),
				cadence.String("bar"),
			}).WithType(&cadence.ConstantSizedArrayType{
				ElementType: cadence.StringType,
				Size:        2,
			}),
			cadence.NewAddress([8]byte{0, 0, 0, 0, 0, 1, 0, 2}),
			cadence.NewBool(true),
			cadence.Path{
				Domain:     common.PathDomainStorage,
				Identifier: "foo",
			},
			cadence.Path{
				Domain:     common.PathDomainPublic,
				Identifier: "foo",
			},
			cadence.Path{
				Domain:     common.PathDomainPrivate,
				Identifier: "foo",
			},
			cadence.String("foo"),
		},
	}

	script := fmt.Sprintf(
		`
          access(all) fun main(arg: %[1]s): %[1]s {

              if !arg.isInstance(Type<%[1]s>()) {
                  panic("Not a %[1]s value")
              }

              return arg
          }

          access(all) struct Foo {
              access(all) var a: String?
              access(all) var b: {String: String}
              access(all) var c: [String]
              access(all) var d: [String; 2]
              access(all) var e: Address
              access(all) var f: Bool
              access(all) var g: StoragePath
              access(all) var h: PublicPath
              access(all) var i: PrivatePath
              access(all) var j: AnyStruct

              init() {
                  self.a = "Hello"
                  self.b = {}
                  self.c = []
                  self.d = ["foo", "bar"]
                  self.e = 0x42
                  self.f = true
                  self.g = /storage/foo
                  self.h = /public/foo
                  self.i = /private/foo
                  self.j = nil
              }
          }
        `,
		"Foo",
	)

	actual, err := executeTestScript(t, script, complexStructValue)
	require.NoError(t, err)

	expected := cadence.ValueWithCachedTypeID(complexStructValue)
	assert.Equal(t, expected, actual)

}

func TestRuntimeComplexStructWithAnyStructFields(t *testing.T) {

	t.Parallel()

	// Complex struct value
	complexStructValue := cadence.Struct{
		StructType: &cadence.StructType{
			Location:            common.ScriptLocation{},
			QualifiedIdentifier: "Foo",
			Fields: []cadence.Field{
				{
					Identifier: "a",
					Type: &cadence.OptionalType{
						Type: cadence.AnyStructType,
					},
				},
				{
					Identifier: "b",
					Type: &cadence.DictionaryType{
						KeyType:     cadence.StringType,
						ElementType: cadence.AnyStructType,
					},
				},
				{
					Identifier: "c",
					Type: &cadence.VariableSizedArrayType{
						ElementType: cadence.AnyStructType,
					},
				},
				{
					Identifier: "d",
					Type: &cadence.ConstantSizedArrayType{
						ElementType: cadence.AnyStructType,
						Size:        2,
					},
				},
				{
					Identifier: "e",
					Type:       cadence.AnyStructType,
				},
			},
		},

		Fields: []cadence.Value{
			cadence.NewOptional(cadence.String("John")),
			cadence.NewDictionary([]cadence.KeyValuePair{
				{
					Key:   cadence.String("name"),
					Value: cadence.String("Doe"),
				},
			}).WithType(&cadence.DictionaryType{
				KeyType:     cadence.StringType,
				ElementType: cadence.AnyStructType,
			}),
			cadence.NewArray([]cadence.Value{
				cadence.String("foo"),
				cadence.String("bar"),
			}).WithType(&cadence.VariableSizedArrayType{
				ElementType: cadence.AnyStructType,
			}),
			cadence.NewArray([]cadence.Value{
				cadence.String("foo"),
				cadence.String("bar"),
			}).WithType(&cadence.ConstantSizedArrayType{
				ElementType: cadence.AnyStructType,
				Size:        2,
			}),
			cadence.Path{
				Domain:     common.PathDomainStorage,
				Identifier: "foo",
			},
		},
	}

	script := fmt.Sprintf(
		`
          access(all) fun main(arg: %[1]s): %[1]s {

              if !arg.isInstance(Type<%[1]s>()) {
                  panic("Not a %[1]s value")
              }

              return arg
          }

          access(all) struct Foo {
              access(all) var a: AnyStruct?
              access(all) var b: {String: AnyStruct}
              access(all) var c: [AnyStruct]
              access(all) var d: [AnyStruct; 2]
              access(all) var e: AnyStruct

              init() {
                  self.a = "Hello"
                  self.b = {}
                  self.c = []
                  self.d = ["foo", "bar"]
                  self.e = /storage/foo
              }
        }
        `,
		"Foo",
	)

	actual, err := executeTestScript(t, script, complexStructValue)
	require.NoError(t, err)

	expected := cadence.ValueWithCachedTypeID(complexStructValue)
	assert.Equal(t, expected, actual)
}

func TestRuntimeMalformedArgumentPassing(t *testing.T) {

	t.Parallel()

	// Struct with wrong field type

	newMalformedStructType1 := func() *cadence.StructType {
		return &cadence.StructType{
			Location:            common.ScriptLocation{},
			QualifiedIdentifier: "Foo",
			Fields: []cadence.Field{
				{
					Identifier: "a",
					Type:       cadence.IntType,
				},
			},
		}
	}

	newMalformedStruct1 := func() cadence.Struct {
		return cadence.Struct{
			StructType: newMalformedStructType1(),
			Fields: []cadence.Value{
				cadence.NewInt(3),
			},
		}
	}

	// Struct with wrong field name

	newMalformedStruct2 := func() cadence.Struct {
		return cadence.Struct{
			StructType: &cadence.StructType{
				Location:            common.ScriptLocation{},
				QualifiedIdentifier: "Foo",
				Fields: []cadence.Field{
					{
						Identifier: "nonExisting",
						Type:       cadence.StringType,
					},
				},
			},
			Fields: []cadence.Value{
				cadence.String("John"),
			},
		}
	}

	// Struct with nested malformed array value
	newMalformedStruct3 := func() cadence.Struct {
		return cadence.Struct{
			StructType: &cadence.StructType{
				Location:            common.ScriptLocation{},
				QualifiedIdentifier: "Bar",
				Fields: []cadence.Field{
					{
						Identifier: "a",
						Type: &cadence.VariableSizedArrayType{
							ElementType: newMalformedStructType1(),
						},
					},
				},
			},
			Fields: []cadence.Value{
				cadence.NewArray([]cadence.Value{
					newMalformedStruct1(),
				}),
			},
		}
	}

	// Struct with nested malformed dictionary value
	newMalformedStruct4 := func() cadence.Struct {
		return cadence.Struct{
			StructType: &cadence.StructType{
				Location:            common.ScriptLocation{},
				QualifiedIdentifier: "Baz",
				Fields: []cadence.Field{
					{
						Identifier: "a",
						Type: &cadence.DictionaryType{
							KeyType:     cadence.StringType,
							ElementType: newMalformedStructType1(),
						},
					},
				},
			},
			Fields: []cadence.Value{
				cadence.NewDictionary([]cadence.KeyValuePair{
					{
						Key:   cadence.String("foo"),
						Value: newMalformedStruct1(),
					},
				}),
			},
		}
	}

	// Struct with nested array with mismatching element type
	newMalformedStruct5 := func() cadence.Struct {
		return cadence.Struct{
			StructType: &cadence.StructType{
				Location:            common.ScriptLocation{},
				QualifiedIdentifier: "Bar",
				Fields: []cadence.Field{
					{
						Identifier: "a",
						Type: &cadence.VariableSizedArrayType{
							ElementType: newMalformedStructType1(),
						},
					},
				},
			},
			Fields: []cadence.Value{
				cadence.NewArray([]cadence.Value{
					cadence.String("mismatching value"),
				}),
			},
		}
	}

	type argumentPassingTest struct {
		exportedValue                            cadence.Value
		expectedInvalidEntryPointArgumentErrType error
		label                                    string
		typeSignature                            string
		expectedContainerMutationError           bool
	}

	var argumentPassingTests = []argumentPassingTest{
		{
			label:                                    "Malformed Struct field type",
			typeSignature:                            "Foo",
			exportedValue:                            newMalformedStruct1(),
			expectedInvalidEntryPointArgumentErrType: &MalformedValueError{},
		},
		{
			label:                                    "Malformed Struct field name",
			typeSignature:                            "Foo",
			exportedValue:                            newMalformedStruct2(),
			expectedInvalidEntryPointArgumentErrType: &MalformedValueError{},
		},
		{
			label:                                    "Malformed AnyStruct",
			typeSignature:                            "AnyStruct",
			exportedValue:                            newMalformedStruct1(),
			expectedInvalidEntryPointArgumentErrType: &MalformedValueError{},
		},
		{
			label:                                    "Malformed nested struct array",
			typeSignature:                            "Bar",
			exportedValue:                            newMalformedStruct3(),
			expectedInvalidEntryPointArgumentErrType: &MalformedValueError{},
		},
		{
			label:                                    "Malformed nested struct dictionary",
			typeSignature:                            "Baz",
			exportedValue:                            newMalformedStruct4(),
			expectedInvalidEntryPointArgumentErrType: &MalformedValueError{},
		},
		{
			label:         "Variable-size array with malformed element",
			typeSignature: "[Foo]",
			exportedValue: cadence.NewArray([]cadence.Value{
				newMalformedStruct1(),
			}),
			expectedInvalidEntryPointArgumentErrType: &MalformedValueError{},
		},
		{
			label:         "Constant-size array with malformed element",
			typeSignature: "[Foo; 1]",
			exportedValue: cadence.NewArray([]cadence.Value{
				newMalformedStruct1(),
			}),
			expectedInvalidEntryPointArgumentErrType: &MalformedValueError{},
		},
		{
			label:         "Constant-size array with too few elements",
			typeSignature: "[Int; 2]",
			exportedValue: cadence.NewArray([]cadence.Value{
				cadence.NewInt(1),
			}),
			expectedInvalidEntryPointArgumentErrType: &MalformedValueError{},
		},
		{
			label:         "Constant-size array with too many elements",
			typeSignature: "[Int; 2]",
			exportedValue: cadence.NewArray([]cadence.Value{
				cadence.NewInt(1),
				cadence.NewInt(2),
				cadence.NewInt(3),
			}),
			expectedInvalidEntryPointArgumentErrType: &MalformedValueError{},
		},
		{
			label:         "Nested array with mismatching element",
			typeSignature: "[[String]]",
			exportedValue: cadence.NewArray([]cadence.Value{
				cadence.NewArray([]cadence.Value{
					cadence.NewInt(5),
				}),
			}),
			expectedInvalidEntryPointArgumentErrType: &MalformedValueError{},
		},
		{
			label:                                    "Inner array with mismatching element",
			typeSignature:                            "Bar",
			exportedValue:                            newMalformedStruct5(),
			expectedInvalidEntryPointArgumentErrType: &MalformedValueError{},
		},
		{
			label:                                    "Malformed Optional",
			typeSignature:                            "Foo?",
			exportedValue:                            cadence.NewOptional(newMalformedStruct1()),
			expectedInvalidEntryPointArgumentErrType: &MalformedValueError{},
		},
		{
			label:         "Malformed dictionary",
			typeSignature: "{String: Foo}",
			exportedValue: cadence.NewDictionary([]cadence.KeyValuePair{
				{
					Key:   cadence.String("foo"),
					Value: newMalformedStruct1(),
				},
			}),
			expectedInvalidEntryPointArgumentErrType: &MalformedValueError{},
		},
	}

	testArgumentPassing := func(test argumentPassingTest) {

		t.Run(test.label, func(t *testing.T) {

			t.Parallel()

			script := fmt.Sprintf(
				`access(all) fun main(arg: %[1]s): %[1]s {

                    if !arg.isInstance(Type<%[1]s>()) {
                        panic("Not a %[1]s value")
                    }

                    return arg
                }

                access(all) struct Foo {
                    access(all) var a: String

                    init() {
                        self.a = "Hello"
                    }
                }

                access(all) struct Bar {
                    access(all) var a: [Foo]

                    init() {
                        self.a = []
                    }
                }

                access(all) struct Baz {
                    access(all) var a: {String: Foo}

                    init() {
                        self.a = {}
                    }
                }`,
				test.typeSignature,
			)

			_, err := executeTestScript(t, script, test.exportedValue)

			if test.expectedInvalidEntryPointArgumentErrType != nil {
				RequireError(t, err)
				assertUserError(t, err)

				var invalidEntryPointArgumentError *InvalidEntryPointArgumentError
				require.ErrorAs(t, err, &invalidEntryPointArgumentError)

				require.IsType(t,
					test.expectedInvalidEntryPointArgumentErrType,
					invalidEntryPointArgumentError.Err,
				)
			} else if test.expectedContainerMutationError {
				RequireError(t, err)
				assertUserError(t, err)

				var containerMutationError interpreter.ContainerMutationError
				require.ErrorAs(t, err, &containerMutationError)
			} else {
				require.NoError(t, err)
			}
		})
	}

	for _, testCase := range argumentPassingTests {
		testArgumentPassing(testCase)
	}
}

func TestRuntimeImportExportArrayValue(t *testing.T) {

	t.Parallel()

	t.Run("export empty", func(t *testing.T) {

		t.Parallel()

		inter := newTestInterpreter(t)

		value := interpreter.NewArrayValue(
			inter,
			interpreter.EmptyLocationRange,
			interpreter.VariableSizedStaticType{
				Type: interpreter.PrimitiveStaticTypeAnyStruct,
			},
			common.ZeroAddress,
		)

		actual, err := exportValueWithInterpreter(
			value,
			inter,
			interpreter.EmptyLocationRange,
			seenReferences{},
		)
		require.NoError(t, err)

		assert.Equal(t,
			cadence.NewArray([]cadence.Value{}).
				WithType(&cadence.VariableSizedArrayType{
					ElementType: cadence.AnyStructType,
				}),
			actual,
		)
	})

	t.Run("import empty", func(t *testing.T) {

		t.Parallel()

		value := cadence.NewArray([]cadence.Value{})

		inter := newTestInterpreter(t)

		actual, err := ImportValue(
			inter,
			interpreter.EmptyLocationRange,
			nil,
			value,
			sema.ByteArrayType,
		)
		require.NoError(t, err)

		AssertValuesEqual(
			t,
			inter,
			interpreter.NewArrayValue(
				inter,
				interpreter.EmptyLocationRange,
				interpreter.VariableSizedStaticType{
					Type: interpreter.PrimitiveStaticTypeUInt8,
				},
				common.ZeroAddress,
			),
			actual,
		)
	})

	t.Run("export non-empty", func(t *testing.T) {

		t.Parallel()

		inter := newTestInterpreter(t)

		value := interpreter.NewArrayValue(
			inter,
			interpreter.EmptyLocationRange,
			interpreter.VariableSizedStaticType{
				Type: interpreter.PrimitiveStaticTypeAnyStruct,
			},
			common.ZeroAddress,
			interpreter.NewUnmeteredIntValueFromInt64(42),
			interpreter.NewUnmeteredStringValue("foo"),
		)

		actual, err := exportValueWithInterpreter(
			value,
			inter,
			interpreter.EmptyLocationRange,
			seenReferences{},
		)
		require.NoError(t, err)

		assert.Equal(t,
			cadence.NewArray([]cadence.Value{
				cadence.NewInt(42),
				cadence.String("foo"),
			}).WithType(&cadence.VariableSizedArrayType{
				ElementType: cadence.AnyStructType,
			}),
			actual,
		)
	})

	t.Run("import non-empty", func(t *testing.T) {

		t.Parallel()

		value := cadence.NewArray([]cadence.Value{
			cadence.NewInt(42),
			cadence.String("foo"),
		})

		inter := newTestInterpreter(t)

		actual, err := ImportValue(
			inter,
			interpreter.EmptyLocationRange,
			nil,
			value,
			&sema.VariableSizedType{
				Type: sema.AnyStructType,
			},
		)
		require.NoError(t, err)

		AssertValuesEqual(
			t,
			inter,
			interpreter.NewArrayValue(
				inter,
				interpreter.EmptyLocationRange,
				interpreter.VariableSizedStaticType{
					Type: interpreter.PrimitiveStaticTypeAnyStruct,
				},
				common.ZeroAddress,
				interpreter.NewUnmeteredIntValueFromInt64(42),
				interpreter.NewUnmeteredStringValue("foo"),
			),
			actual,
		)
	})

	t.Run("import nested array with broader expected type", func(t *testing.T) {

		t.Parallel()

		value := cadence.NewArray([]cadence.Value{
			cadence.NewArray([]cadence.Value{
				cadence.NewInt8(4),
				cadence.NewInt8(3),
			}),
			cadence.NewArray([]cadence.Value{
				cadence.NewInt8(42),
				cadence.NewInt8(54),
			}),
		})

		inter := newTestInterpreter(t)

		actual, err := ImportValue(
			inter,
			interpreter.EmptyLocationRange,
			nil,
			value,
			sema.AnyStructType,
		)
		require.NoError(t, err)

		AssertValuesEqual(
			t,
			inter,
			interpreter.NewArrayValue(
				inter,
				interpreter.EmptyLocationRange,
				interpreter.VariableSizedStaticType{
					Type: interpreter.VariableSizedStaticType{
						Type: interpreter.PrimitiveStaticTypeInt8,
					},
				},
				common.ZeroAddress,
				interpreter.NewArrayValue(
					inter,
					interpreter.EmptyLocationRange,
					interpreter.VariableSizedStaticType{
						Type: interpreter.PrimitiveStaticTypeInt8,
					},
					common.ZeroAddress,
					interpreter.NewUnmeteredInt8Value(4),
					interpreter.NewUnmeteredInt8Value(3),
				),
				interpreter.NewArrayValue(
					inter,
					interpreter.EmptyLocationRange,
					interpreter.VariableSizedStaticType{
						Type: interpreter.PrimitiveStaticTypeInt8,
					},
					common.ZeroAddress,
					interpreter.NewUnmeteredInt8Value(42),
					interpreter.NewUnmeteredInt8Value(54),
				),
			),
			actual,
		)
	})
}

func TestRuntimeImportExportDictionaryValue(t *testing.T) {

	t.Parallel()

	t.Run("export empty", func(t *testing.T) {

		t.Parallel()

		value := interpreter.NewDictionaryValue(
			newTestInterpreter(t),
			interpreter.EmptyLocationRange,
			interpreter.DictionaryStaticType{
				KeyType:   interpreter.PrimitiveStaticTypeString,
				ValueType: interpreter.PrimitiveStaticTypeInt,
			},
		)

		actual, err := exportValueWithInterpreter(
			value,
			newTestInterpreter(t),
			interpreter.EmptyLocationRange,
			seenReferences{},
		)
		require.NoError(t, err)

		assert.Equal(t,
			cadence.NewDictionary([]cadence.KeyValuePair{}).
				WithType(&cadence.DictionaryType{
					KeyType:     cadence.StringType,
					ElementType: cadence.IntType,
				}),
			actual,
		)
	})

	t.Run("import empty", func(t *testing.T) {

		t.Parallel()

		value := cadence.NewDictionary([]cadence.KeyValuePair{})

		inter := newTestInterpreter(t)

		actual, err := ImportValue(
			inter,
			interpreter.EmptyLocationRange,
			nil,
			value,
			&sema.DictionaryType{
				KeyType:   sema.StringType,
				ValueType: sema.UInt8Type,
			},
		)
		require.NoError(t, err)

		AssertValuesEqual(
			t,
			inter,
			interpreter.NewDictionaryValue(
				inter,
				interpreter.EmptyLocationRange,
				interpreter.DictionaryStaticType{
					KeyType:   interpreter.PrimitiveStaticTypeString,
					ValueType: interpreter.PrimitiveStaticTypeUInt8,
				},
			),
			actual,
		)
	})

	t.Run("export non-empty", func(t *testing.T) {

		t.Parallel()

		inter := newTestInterpreter(t)

		value := interpreter.NewDictionaryValue(
			inter,
			interpreter.EmptyLocationRange,
			interpreter.DictionaryStaticType{
				KeyType:   interpreter.PrimitiveStaticTypeString,
				ValueType: interpreter.PrimitiveStaticTypeInt,
			},
			interpreter.NewUnmeteredStringValue("a"), interpreter.NewUnmeteredIntValueFromInt64(1),
			interpreter.NewUnmeteredStringValue("b"), interpreter.NewUnmeteredIntValueFromInt64(2),
		)

		actual, err := exportValueWithInterpreter(
			value,
			inter,
			interpreter.EmptyLocationRange,
			seenReferences{},
		)
		require.NoError(t, err)

		assert.Equal(t,
			cadence.NewDictionary([]cadence.KeyValuePair{
				{
					Key:   cadence.String("b"),
					Value: cadence.NewInt(2),
				},
				{
					Key:   cadence.String("a"),
					Value: cadence.NewInt(1),
				},
			}).WithType(&cadence.DictionaryType{
				KeyType:     cadence.StringType,
				ElementType: cadence.IntType,
			}),
			actual,
		)
	})

	t.Run("import non-empty", func(t *testing.T) {

		t.Parallel()

		value := cadence.NewDictionary([]cadence.KeyValuePair{
			{
				Key:   cadence.String("a"),
				Value: cadence.NewInt(1),
			},
			{
				Key:   cadence.String("b"),
				Value: cadence.NewInt(2),
			},
		})

		inter := newTestInterpreter(t)

		actual, err := ImportValue(
			inter,
			interpreter.EmptyLocationRange,
			nil,
			value,
			&sema.DictionaryType{
				KeyType:   sema.StringType,
				ValueType: sema.IntType,
			},
		)
		require.NoError(t, err)

		AssertValuesEqual(
			t,
			inter,
			interpreter.NewDictionaryValue(
				inter,
				interpreter.EmptyLocationRange,
				interpreter.DictionaryStaticType{
					KeyType:   interpreter.PrimitiveStaticTypeString,
					ValueType: interpreter.PrimitiveStaticTypeInt,
				},
				interpreter.NewUnmeteredStringValue("a"), interpreter.NewUnmeteredIntValueFromInt64(1),
				interpreter.NewUnmeteredStringValue("b"), interpreter.NewUnmeteredIntValueFromInt64(2),
			),
			actual,
		)
	})

	t.Run("import nested dictionary with broader expected type", func(t *testing.T) {

		t.Parallel()

		value := cadence.NewDictionary([]cadence.KeyValuePair{
			{
				Key: cadence.String("a"),
				Value: cadence.NewDictionary([]cadence.KeyValuePair{
					{
						Key:   cadence.NewInt8(1),
						Value: cadence.NewInt(100),
					},
					{
						Key:   cadence.NewInt8(2),
						Value: cadence.String("hello"),
					},
				}),
			},
			{
				Key: cadence.String("b"),
				Value: cadence.NewDictionary([]cadence.KeyValuePair{
					{
						Key:   cadence.NewInt8(1),
						Value: cadence.String("foo"),
					},
					{
						Key:   cadence.NewInt(2),
						Value: cadence.NewInt(50),
					},
				}),
			},
		})

		inter := newTestInterpreter(t)

		actual, err := ImportValue(
			inter,
			interpreter.EmptyLocationRange,
			nil,
			value,
			sema.AnyStructType,
		)
		require.NoError(t, err)

		AssertValuesEqual(
			t,
			inter,
			interpreter.NewDictionaryValue(
				inter,
				interpreter.EmptyLocationRange,
				interpreter.DictionaryStaticType{
					KeyType: interpreter.PrimitiveStaticTypeString,
					ValueType: interpreter.DictionaryStaticType{
						KeyType:   interpreter.PrimitiveStaticTypeSignedInteger,
						ValueType: interpreter.PrimitiveStaticTypeAnyStruct,
					},
				},

				interpreter.NewUnmeteredStringValue("a"),
				interpreter.NewDictionaryValue(
					inter,
					interpreter.EmptyLocationRange,
					interpreter.DictionaryStaticType{
						KeyType:   interpreter.PrimitiveStaticTypeInt8,
						ValueType: interpreter.PrimitiveStaticTypeAnyStruct,
					},
					interpreter.NewUnmeteredInt8Value(1), interpreter.NewUnmeteredIntValueFromInt64(100),
					interpreter.NewUnmeteredInt8Value(2), interpreter.NewUnmeteredStringValue("hello"),
				),

				interpreter.NewUnmeteredStringValue("b"),
				interpreter.NewDictionaryValue(
					inter,
					interpreter.EmptyLocationRange,
					interpreter.DictionaryStaticType{
						KeyType:   interpreter.PrimitiveStaticTypeSignedInteger,
						ValueType: interpreter.PrimitiveStaticTypeAnyStruct,
					},
					interpreter.NewUnmeteredInt8Value(1), interpreter.NewUnmeteredStringValue("foo"),
					interpreter.NewUnmeteredIntValueFromInt64(2), interpreter.NewUnmeteredIntValueFromInt64(50),
				),
			),
			actual,
		)
	})

	t.Run("import dictionary with heterogeneous keys", func(t *testing.T) {
		t.Parallel()

		script :=
			`access(all) fun main(arg: Foo) {
            }

            access(all) struct Foo {
                access(all) var a: AnyStruct

                init() {
                    self.a = nil
                }
            }`

		// Struct with nested malformed dictionary value
		malformedStruct := cadence.Struct{
			StructType: &cadence.StructType{
				Location:            common.ScriptLocation{},
				QualifiedIdentifier: "Foo",
				Fields: []cadence.Field{
					{
						Identifier: "a",
						Type:       cadence.AnyStructType,
					},
				},
			},
			Fields: []cadence.Value{
				cadence.NewDictionary([]cadence.KeyValuePair{
					{
						Key:   cadence.String("foo"),
						Value: cadence.String("value1"),
					},
					{
						Key:   cadence.NewInt(5),
						Value: cadence.String("value2"),
					},
				}),
			},
		}

		_, err := executeTestScript(t, script, malformedStruct)
		RequireError(t, err)
		assertUserError(t, err)

		var argErr *InvalidEntryPointArgumentError
		require.ErrorAs(t, err, &argErr)

		assert.Contains(t, argErr.Error(), "cannot import dictionary: keys does not belong to the same type")
	})

	t.Run("nested dictionary with mismatching element", func(t *testing.T) {
		t.Parallel()

		script :=
			`access(all) fun main(arg: {String: {String: String}}) {
            }
            `

		dictionary := cadence.NewDictionary(
			[]cadence.KeyValuePair{
				{
					Key: cadence.String("hello"),
					Value: cadence.NewDictionary(
						[]cadence.KeyValuePair{
							{
								Key:   cadence.String("hello"),
								Value: cadence.NewInt(6),
							},
						},
					),
				},
			},
		)

		_, err := executeTestScript(t, script, dictionary)
		RequireError(t, err)
		assertUserError(t, err)

		var argErr interpreter.ContainerMutationError
		require.ErrorAs(t, err, &argErr)
	})
}

func TestRuntimeStringValueImport(t *testing.T) {

	t.Parallel()

	t.Run("non-utf8", func(t *testing.T) {

		t.Parallel()

		nonUTF8String := "\xbd\xb2\x3d\xbc\x20\xe2"
		require.False(t, utf8.ValidString(nonUTF8String))

		// Avoid using the `NewMeteredString()` constructor to skip the validation
		stringValue := cadence.String(nonUTF8String)

		script := `
            access(all) fun main(s: String) {
                log(s)
            }
        `

		encodedArg, err := json.Encode(stringValue)
		require.NoError(t, err)

		rt := newTestInterpreterRuntime()

		var validated bool

		runtimeInterface := &testRuntimeInterface{
			log: func(s string) {
				assert.True(t, utf8.ValidString(s))
				validated = true
			},
			meterMemory: func(_ common.MemoryUsage) error {
				return nil
			},
		}
		runtimeInterface.decodeArgument = func(b []byte, t cadence.Type) (value cadence.Value, err error) {
			return json.Decode(runtimeInterface, b)
		}

		_, err = rt.ExecuteScript(
			Script{
				Source:    []byte(script),
				Arguments: [][]byte{encodedArg},
			},
			Context{
				Interface: runtimeInterface,
				Location:  common.ScriptLocation{},
			},
		)

		require.NoError(t, err)

		assert.True(t, validated)
	})
}

func TestRuntimeTypeValueImport(t *testing.T) {

	t.Parallel()

	t.Run("Type<Int>", func(t *testing.T) {

		t.Parallel()

		typeValue := cadence.NewTypeValue(cadence.IntType)

		script := `
            access(all) fun main(s: Type) {
                log(s.identifier)
            }
        `

		encodedArg, err := json.Encode(typeValue)
		require.NoError(t, err)

		rt := newTestInterpreterRuntime()

		var ok bool

		runtimeInterface := &testRuntimeInterface{
			log: func(s string) {
				assert.Equal(t, "\"Int\"", s)
				ok = true
			},
			meterMemory: func(_ common.MemoryUsage) error {
				return nil
			},
		}
		runtimeInterface.decodeArgument = func(b []byte, t cadence.Type) (value cadence.Value, err error) {
			return json.Decode(runtimeInterface, b)
		}

		_, err = rt.ExecuteScript(
			Script{
				Source:    []byte(script),
				Arguments: [][]byte{encodedArg},
			},
			Context{
				Interface: runtimeInterface,
				Location:  common.ScriptLocation{},
			},
		)

		require.NoError(t, err)
		require.True(t, ok)
	})

	t.Run("missing struct", func(t *testing.T) {

		t.Parallel()

		typeValue := cadence.NewTypeValue(&cadence.StructType{
			QualifiedIdentifier: "S",
			Location:            TestLocation,
			Fields:              []cadence.Field{},
			Initializers:        [][]cadence.Parameter{},
		})

		script := `
            access(all) fun main(s: Type) {
            }
        `

		encodedArg, err := json.Encode(typeValue)
		require.NoError(t, err)

		rt := newTestInterpreterRuntime()

		runtimeInterface := &testRuntimeInterface{
			meterMemory: func(_ common.MemoryUsage) error {
				return nil
			},
		}
		runtimeInterface.decodeArgument = func(b []byte, t cadence.Type) (value cadence.Value, err error) {
			return json.Decode(runtimeInterface, b)
		}

		_, err = rt.ExecuteScript(
			Script{
				Source:    []byte(script),
				Arguments: [][]byte{encodedArg},
			},
			Context{
				Interface: runtimeInterface,
				Location:  common.ScriptLocation{},
			},
		)

		RequireError(t, err)
		assertUserError(t, err)
		require.IsType(t, interpreter.TypeLoadingError{}, err.(Error).Err.(*InvalidEntryPointArgumentError).Err)
	})
}

<<<<<<< HEAD
func TestRuntimeIDCapabilityValueImport(t *testing.T) {
=======
func TestCapabilityValueImport(t *testing.T) {
>>>>>>> 9443532a

	t.Parallel()

	t.Run("Capability<&Int>", func(t *testing.T) {

		t.Parallel()

		capabilityValue := cadence.NewCapability(
			42,
			cadence.Address{0x1},
			&cadence.ReferenceType{Type: cadence.IntType},
		)

		script := `
            access(all) fun main(s: Capability<&Int>) {
            }
        `

		encodedArg, err := json.Encode(capabilityValue)
		require.NoError(t, err)

		rt := newTestInterpreterRuntime()

		runtimeInterface := &testRuntimeInterface{
			meterMemory: func(_ common.MemoryUsage) error {
				return nil
			},
		}
		runtimeInterface.decodeArgument = func(b []byte, t cadence.Type) (value cadence.Value, err error) {
			return json.Decode(runtimeInterface, b)
		}

		_, err = rt.ExecuteScript(
			Script{
				Source:    []byte(script),
				Arguments: [][]byte{encodedArg},
			},
			Context{
				Interface: runtimeInterface,
				Location:  common.ScriptLocation{},
			},
		)

		RequireError(t, err)
		assertUserError(t, err)
	})

	t.Run("Capability<Int>", func(t *testing.T) {

		t.Parallel()

		capabilityValue := cadence.NewCapability(
			3,
			cadence.Address{0x1},
			cadence.IntType,
		)

		script := `
            access(all) fun main(s: Capability<Int>) {
            }
        `

		encodedArg, err := json.Encode(capabilityValue)
		require.NoError(t, err)

		rt := newTestInterpreterRuntime()

		runtimeInterface := &testRuntimeInterface{
			meterMemory: func(_ common.MemoryUsage) error {
				return nil
			},
		}
		runtimeInterface.decodeArgument = func(b []byte, t cadence.Type) (value cadence.Value, err error) {
			return json.Decode(runtimeInterface, b)
		}

		_, err = rt.ExecuteScript(
			Script{
				Source:    []byte(script),
				Arguments: [][]byte{encodedArg},
			},
			Context{
				Interface: runtimeInterface,
				Location:  common.ScriptLocation{},
			},
		)

		RequireError(t, err)
		assertUserError(t, err)
	})

	t.Run("missing struct", func(t *testing.T) {

		t.Parallel()

		borrowType := &cadence.StructType{
			QualifiedIdentifier: "S",
			Location:            TestLocation,
			Fields:              []cadence.Field{},
			Initializers:        [][]cadence.Parameter{},
		}

		capabilityValue := cadence.NewCapability(
			42,
			cadence.Address{0x1},
			borrowType,
		)

		script := `
            access(all) fun main(s: Capability<S>) {
            }
        `

		encodedArg, err := json.Encode(capabilityValue)
		require.NoError(t, err)

		rt := newTestInterpreterRuntime()

		runtimeInterface := &testRuntimeInterface{
			meterMemory: func(_ common.MemoryUsage) error {
				return nil
			},
		}
		runtimeInterface.decodeArgument = func(b []byte, t cadence.Type) (value cadence.Value, err error) {
			return json.Decode(runtimeInterface, b)
		}

		_, err = rt.ExecuteScript(
			Script{
				Source:    []byte(script),
				Arguments: [][]byte{encodedArg},
			},
			Context{
				Interface: runtimeInterface,
				Location:  common.ScriptLocation{},
			},
		)

		RequireError(t, err)
		assertUserError(t, err)
	})
}

func TestRuntimePublicKeyImport(t *testing.T) {

	t.Parallel()

	executeScript := func(
		t *testing.T,
		script string,
		arg cadence.Value,
		runtimeInterface Interface,
	) (cadence.Value, error) {

		encodedArg, err := json.Encode(arg)
		require.NoError(t, err)

		rt := newTestInterpreterRuntime()

		return rt.ExecuteScript(
			Script{
				Source:    []byte(script),
				Arguments: [][]byte{encodedArg},
			},
			Context{
				Interface: runtimeInterface,
				Location:  common.ScriptLocation{},
			},
		)
	}

	publicKeyBytes := cadence.NewArray([]cadence.Value{
		cadence.NewUInt8(1),
		cadence.NewUInt8(2),
	})

	t.Run("Test importing validates PublicKey", func(t *testing.T) {
		t.Parallel()

		testPublicKeyImport := func(publicKeyActualError error) {
			t.Run(
				fmt.Sprintf("Actual(%v)", publicKeyActualError),
				func(t *testing.T) {

					t.Parallel()

					script := `
                        access(all) fun main(key: PublicKey) {
                        }
                    `

					publicKey := cadence.NewStruct(
						[]cadence.Value{
							// PublicKey bytes
							publicKeyBytes,

							// Sign algorithm
							cadence.NewEnum(
								[]cadence.Value{
									cadence.NewUInt8(1),
								},
							).WithType(SignAlgoType),
						},
					).WithType(PublicKeyType)

					var publicKeyValidated bool

					storage := newTestLedger(nil, nil)

					runtimeInterface := &testRuntimeInterface{
						storage: storage,
						validatePublicKey: func(publicKey *stdlib.PublicKey) error {
							publicKeyValidated = true
							return publicKeyActualError
						},
						meterMemory: func(_ common.MemoryUsage) error {
							return nil
						},
					}
					runtimeInterface.decodeArgument = func(b []byte, t cadence.Type) (value cadence.Value, err error) {
						return json.Decode(runtimeInterface, b)
					}

					_, err := executeScript(t, script, publicKey, runtimeInterface)

					// runtimeInterface.validatePublicKey() should be called
					assert.True(t, publicKeyValidated)

					// Invalid PublicKey errors but valid PublicKey does not.
					if publicKeyActualError == nil {
						require.NoError(t, err)
					} else {
						RequireError(t, err)
						assertUserError(t, err)

						var invalidEntryPointArgumentError *InvalidEntryPointArgumentError
						assert.ErrorAs(t, err, &invalidEntryPointArgumentError)
						assert.ErrorAs(t, err, &interpreter.InvalidPublicKeyError{})
						assert.ErrorAs(t, err, &publicKeyActualError)
					}
				},
			)
		}

		testPublicKeyImport(nil)
		testPublicKeyImport(&fakeError{})
	})

	t.Run("Test Verify", func(t *testing.T) {
		t.Parallel()

		script := `
            access(all) fun main(key: PublicKey): Bool {
                return key.verify(
                    signature: [],
                    signedData: [],
                    domainSeparationTag: "",
                    hashAlgorithm: HashAlgorithm.SHA2_256
                )
            }
        `

		publicKey := cadence.NewStruct(
			[]cadence.Value{
				// PublicKey bytes
				publicKeyBytes,

				// Sign algorithm
				cadence.NewEnum(
					[]cadence.Value{
						cadence.NewUInt8(1),
					},
				).WithType(SignAlgoType),
			},
		).WithType(PublicKeyType)

		var verifyInvoked bool

		storage := newTestLedger(nil, nil)

		runtimeInterface := &testRuntimeInterface{
			storage: storage,
			verifySignature: func(
				signature []byte,
				tag string,
				signedData []byte,
				publicKey []byte,
				signatureAlgorithm SignatureAlgorithm,
				hashAlgorithm HashAlgorithm,
			) (bool, error) {
				verifyInvoked = true
				return true, nil
			},
			meterMemory: func(_ common.MemoryUsage) error {
				return nil
			},
		}
		runtimeInterface.decodeArgument = func(b []byte, t cadence.Type) (value cadence.Value, err error) {
			return json.Decode(runtimeInterface, b)
		}
		addPublicKeyValidation(runtimeInterface, nil)

		actual, err := executeScript(t, script, publicKey, runtimeInterface)
		require.NoError(t, err)

		assert.True(t, verifyInvoked)
		assert.Equal(t, cadence.NewBool(true), actual)
	})

	t.Run("Invalid raw public key", func(t *testing.T) {
		script := `
            access(all) fun main(key: PublicKey) {
            }
        `

		publicKey := cadence.NewStruct(
			[]cadence.Value{
				// Invalid value for 'publicKey' field
				cadence.NewBool(true),

				cadence.NewEnum(
					[]cadence.Value{
						cadence.NewUInt8(0),
					},
				).WithType(SignAlgoType),
			},
		).WithType(PublicKeyType)

		storage := newTestLedger(nil, nil)

		runtimeInterface := &testRuntimeInterface{
			storage: storage,
			meterMemory: func(_ common.MemoryUsage) error {
				return nil
			},
		}
		runtimeInterface.decodeArgument = func(b []byte, t cadence.Type) (value cadence.Value, err error) {
			return json.Decode(runtimeInterface, b)
		}

		_, err := executeScript(t, script, publicKey, runtimeInterface)
		RequireError(t, err)
		assertUserError(t, err)

		var argErr *InvalidEntryPointArgumentError
		require.ErrorAs(t, err, &argErr)
	})

	t.Run("Invalid content in public key", func(t *testing.T) {
		script := `
            access(all) fun main(key: PublicKey) {
            }
        `

		publicKey := cadence.NewStruct(
			[]cadence.Value{
				// Invalid content for 'publicKey' field
				cadence.NewArray([]cadence.Value{
					cadence.String("1"),
					cadence.String("2"),
				}),

				cadence.NewEnum(
					[]cadence.Value{
						cadence.NewUInt8(0),
					},
				).WithType(SignAlgoType),
			},
		).WithType(PublicKeyType)

		storage := newTestLedger(nil, nil)

		runtimeInterface := &testRuntimeInterface{
			storage: storage,
			meterMemory: func(_ common.MemoryUsage) error {
				return nil
			},
		}
		runtimeInterface.decodeArgument = func(b []byte, t cadence.Type) (value cadence.Value, err error) {
			return json.Decode(runtimeInterface, b)
		}

		_, err := executeScript(t, script, publicKey, runtimeInterface)
		RequireError(t, err)
		assertUserError(t, err)

		var argErr *InvalidEntryPointArgumentError
		require.ErrorAs(t, err, &argErr)
	})

	t.Run("Invalid sign algo", func(t *testing.T) {
		script := `
            access(all) fun main(key: PublicKey) {
            }
        `

		publicKey := cadence.NewStruct(
			[]cadence.Value{
				publicKeyBytes,

				// Invalid value for 'signatureAlgorithm' field
				cadence.NewBool(true),
			},
		).WithType(PublicKeyType)

		storage := newTestLedger(nil, nil)

		runtimeInterface := &testRuntimeInterface{
			storage: storage,
			meterMemory: func(_ common.MemoryUsage) error {
				return nil
			},
		}
		runtimeInterface.decodeArgument = func(b []byte, t cadence.Type) (value cadence.Value, err error) {
			return json.Decode(runtimeInterface, b)
		}

		_, err := executeScript(t, script, publicKey, runtimeInterface)
		RequireError(t, err)
		assertUserError(t, err)

		var argErr *InvalidEntryPointArgumentError
		require.ErrorAs(t, err, &argErr)
	})

	t.Run("Invalid sign algo fields", func(t *testing.T) {
		script := `
            access(all) fun main(key: PublicKey) {
            }
        `

		publicKey := cadence.NewStruct(
			[]cadence.Value{
				publicKeyBytes,

				// Invalid value for fields of 'signatureAlgorithm'
				cadence.NewEnum(
					[]cadence.Value{
						cadence.String("hello"),
					},
				).WithType(SignAlgoType),
			},
		).WithType(PublicKeyType)

		storage := newTestLedger(nil, nil)

		runtimeInterface := &testRuntimeInterface{
			storage: storage,
			meterMemory: func(_ common.MemoryUsage) error {
				return nil
			},
		}
		runtimeInterface.decodeArgument = func(b []byte, t cadence.Type) (value cadence.Value, err error) {
			return json.Decode(runtimeInterface, b)
		}

		_, err := executeScript(t, script, publicKey, runtimeInterface)
		RequireError(t, err)
		assertUserError(t, err)

		var argErr *InvalidEntryPointArgumentError
		require.ErrorAs(t, err, &argErr)
	})

	t.Run("Extra field", func(t *testing.T) {
		script := `
            access(all) fun main(key: PublicKey) {
            }
        `

		jsonCdc := `
            {
                "type":"Struct",
                "value":{
                    "id":"PublicKey",
                    "fields":[
                        {
                            "name":"publicKey",
                            "value":{
                                "type":"Array",
                                "value":[
                                    {
                                        "type":"UInt8",
                                        "value":"1"
                                    },
                                    {
                                        "type":"UInt8",
                                        "value":"2"
                                    }
                                ]
                            }
                        },
                        {
                            "name":"signatureAlgorithm",
                            "value":{
                                "type":"Enum",
                                "value":{
                                    "id":"SignatureAlgorithm",
                                    "fields":[
                                        {
                                            "name":"rawValue",
                                            "value":{
                                                "type":"UInt8",
                                                "value":"0"
                                            }
                                        }
                                    ]
                                }
                            }
                        },
                        {
                            "name":"extraField",
                            "value":{
                            "type":"Bool",
                            "value":true
                            }
                        }
                    ]
                }
            }
        `

		rt := newTestInterpreterRuntime()

		storage := newTestLedger(nil, nil)

		runtimeInterface := &testRuntimeInterface{
			storage: storage,
			meterMemory: func(_ common.MemoryUsage) error {
				return nil
			},
		}
		runtimeInterface.decodeArgument = func(b []byte, t cadence.Type) (value cadence.Value, err error) {
			return json.Decode(runtimeInterface, b)
		}

		_, err := rt.ExecuteScript(
			Script{
				Source: []byte(script),
				Arguments: [][]byte{
					[]byte(jsonCdc),
				},
			},
			Context{
				Interface: runtimeInterface,
				Location:  common.ScriptLocation{},
			},
		)
		RequireError(t, err)
		assertUserError(t, err)

		var argErr *InvalidEntryPointArgumentError
		require.ErrorAs(t, err, &argErr)
	})

	t.Run("Missing raw public key", func(t *testing.T) {
		script := `
            access(all) fun main(key: PublicKey): PublicKey {
                return key
            }
        `

		jsonCdc := `
            {
                "type":"Struct",
                "value":{
                    "id":"PublicKey",
                    "fields":[
                        {
                            "name":"signatureAlgorithm",
                            "value":{
                                "type":"Enum",
                                "value":{
                                    "id":"SignatureAlgorithm",
                                    "fields":[
                                        {
                                            "name":"rawValue",
                                            "value":{
                                                "type":"UInt8",
                                                "value":"0"
                                            }
                                        }
                                    ]
                                }
                            }
                        }
                    ]
                }
            }
        `

		rt := newTestInterpreterRuntime()

		storage := newTestLedger(nil, nil)

		runtimeInterface := &testRuntimeInterface{
			storage: storage,
			meterMemory: func(_ common.MemoryUsage) error {
				return nil
			},
		}
		runtimeInterface.decodeArgument = func(b []byte, t cadence.Type) (value cadence.Value, err error) {
			return json.Decode(runtimeInterface, b)
		}

		_, err := rt.ExecuteScript(
			Script{
				Source: []byte(script),
				Arguments: [][]byte{
					[]byte(jsonCdc),
				},
			},
			Context{
				Interface: runtimeInterface,
				Location:  common.ScriptLocation{},
			},
		)

		var argErr *InvalidEntryPointArgumentError
		require.ErrorAs(t, err, &argErr)
	})

	t.Run("Missing publicKey", func(t *testing.T) {
		script := `
            access(all) fun main(key: PublicKey): [UInt8] {
                return key.publicKey
            }
        `

		jsonCdc := `
            {
                "type":"Struct",
                "value":{
                    "id":"PublicKey",
                    "fields":[
                        {
                            "name":"signatureAlgorithm",
                            "value":{
                                "type":"Enum",
                                "value":{
                                    "id":"SignatureAlgorithm",
                                    "fields":[
                                        {
                                            "name":"rawValue",
                                            "value":{
                                                "type":"UInt8",
                                                "value":"1"
                                            }
                                        }
                                    ]
                                }
                            }
                        }
                    ]
                }
            }
        `

		rt := newTestInterpreterRuntime()

		var publicKeyValidated bool

		storage := newTestLedger(nil, nil)

		runtimeInterface := &testRuntimeInterface{
			storage: storage,
			validatePublicKey: func(publicKey *stdlib.PublicKey) error {
				publicKeyValidated = true
				return nil
			},
			meterMemory: func(_ common.MemoryUsage) error {
				return nil
			},
		}
		runtimeInterface.decodeArgument = func(b []byte, t cadence.Type) (value cadence.Value, err error) {
			return json.Decode(runtimeInterface, b)
		}

		value, err := rt.ExecuteScript(
			Script{
				Source: []byte(script),
				Arguments: [][]byte{
					[]byte(jsonCdc),
				},
			},
			Context{
				Interface: runtimeInterface,
				Location:  common.ScriptLocation{},
			},
		)

		assert.Contains(t, err.Error(),
			"invalid argument at index 0: cannot import value of type 'PublicKey'. missing field 'publicKey'")
		assert.False(t, publicKeyValidated)
		assert.Nil(t, value)
	})

	t.Run("Missing signatureAlgorithm", func(t *testing.T) {
		script := `
            access(all) fun main(key: PublicKey): SignatureAlgorithm {
                return key.signatureAlgorithm
            }
        `

		jsonCdc := `
            {
                "type":"Struct",
                "value":{
                    "id":"PublicKey",
                    "fields":[
                        {
                            "name":"publicKey",
                            "value":{
                                "type":"Array",
                                "value":[
                                    {
                                        "type":"UInt8",
                                        "value":"1"
                                    },
                                    {
                                        "type":"UInt8",
                                        "value":"2"
                                    }
                                ]
                            }
                        }
                    ]
                }
            }
        `

		rt := newTestInterpreterRuntime()

		var publicKeyValidated bool

		storage := newTestLedger(nil, nil)

		runtimeInterface := &testRuntimeInterface{
			storage: storage,
			validatePublicKey: func(publicKey *stdlib.PublicKey) error {
				publicKeyValidated = true
				return nil
			},
			meterMemory: func(_ common.MemoryUsage) error {
				return nil
			},
		}
		runtimeInterface.decodeArgument = func(b []byte, t cadence.Type) (value cadence.Value, err error) {
			return json.Decode(runtimeInterface, b)
		}

		value, err := rt.ExecuteScript(
			Script{
				Source: []byte(script),
				Arguments: [][]byte{
					[]byte(jsonCdc),
				},
			},
			Context{
				Interface: runtimeInterface,
				Location:  common.ScriptLocation{},
			},
		)

		assert.Contains(t, err.Error(),
			"invalid argument at index 0: cannot import value of type 'PublicKey'. missing field 'signatureAlgorithm'")
		assert.False(t, publicKeyValidated)
		assert.Nil(t, value)
	})

}

func TestRuntimeImportExportComplex(t *testing.T) {

	t.Parallel()

	program := interpreter.Program{
		Elaboration: sema.NewElaboration(nil),
	}

	inter := newTestInterpreter(t)
	inter.Program = &program

	// Array

	semaArrayType := &sema.VariableSizedType{
		Type: sema.AnyStructType,
	}

	staticArrayType := interpreter.VariableSizedStaticType{
		Type: interpreter.PrimitiveStaticTypeAnyStruct,
	}

	externalArrayType := &cadence.VariableSizedArrayType{
		ElementType: cadence.AnyStructType,
	}

	internalArrayValue := interpreter.NewArrayValue(
		inter,
		interpreter.EmptyLocationRange,
		staticArrayType,
		common.ZeroAddress,
		interpreter.NewUnmeteredIntValueFromInt64(42),
		interpreter.NewUnmeteredStringValue("foo"),
	)

	externalArrayValue := cadence.NewArray([]cadence.Value{
		cadence.NewInt(42),
		cadence.String("foo"),
	}).WithType(&cadence.VariableSizedArrayType{
		ElementType: cadence.AnyStructType,
	})

	// Dictionary

	semaDictionaryType := &sema.DictionaryType{
		KeyType:   sema.StringType,
		ValueType: semaArrayType,
	}

	staticDictionaryType := interpreter.DictionaryStaticType{
		KeyType:   interpreter.PrimitiveStaticTypeString,
		ValueType: staticArrayType,
	}

	externalDictionaryType := &cadence.DictionaryType{
		KeyType:     cadence.StringType,
		ElementType: externalArrayType,
	}

	internalDictionaryValue := interpreter.NewDictionaryValue(
		inter,
		interpreter.EmptyLocationRange,
		staticDictionaryType,
		interpreter.NewUnmeteredStringValue("a"), internalArrayValue,
	)

	externalDictionaryValue := cadence.NewDictionary([]cadence.KeyValuePair{
		{
			Key:   cadence.String("a"),
			Value: externalArrayValue,
		},
	}).WithType(&cadence.DictionaryType{
		KeyType: cadence.StringType,
		ElementType: &cadence.VariableSizedArrayType{
			ElementType: cadence.AnyStructType,
		},
	})

	// Composite

	semaCompositeType := &sema.CompositeType{
		Location:   TestLocation,
		Identifier: "Foo",
		Kind:       common.CompositeKindStructure,
		Members:    &sema.StringMemberOrderedMap{},
		Fields:     []string{"dictionary"},
	}

	program.Elaboration.SetCompositeType(
		semaCompositeType.ID(),
		semaCompositeType,
	)

	semaCompositeType.Members.Set(
		"dictionary",
		sema.NewUnmeteredPublicConstantFieldMember(
			semaCompositeType,
			"dictionary",
			semaDictionaryType,
			"",
		),
	)

	externalCompositeType := &cadence.StructType{
		Location:            TestLocation,
		QualifiedIdentifier: "Foo",
		Fields: []cadence.Field{
			{
				Identifier: "dictionary",
				Type:       externalDictionaryType,
			},
		},
	}

	internalCompositeValueFields := []interpreter.CompositeField{
		{
			Name:  "dictionary",
			Value: internalDictionaryValue,
		},
	}

	internalCompositeValue := interpreter.NewCompositeValue(
		inter,
		interpreter.EmptyLocationRange,
		TestLocation,
		"Foo",
		common.CompositeKindStructure,
		internalCompositeValueFields,
		common.ZeroAddress,
	)

	externalCompositeValue := cadence.Struct{
		StructType: externalCompositeType,
		Fields: []cadence.Value{
			externalDictionaryValue,
		},
	}

	t.Run("export", func(t *testing.T) {

		// NOTE: cannot be parallel, due to type's ID being cached (potential data race)

		actual, err := exportValueWithInterpreter(
			internalCompositeValue,
			inter,
			interpreter.EmptyLocationRange,
			seenReferences{},
		)
		require.NoError(t, err)

		assert.Equal(t,
			externalCompositeValue,
			actual,
		)
	})

	t.Run("import", func(t *testing.T) {

		// NOTE: cannot be parallel, due to type's ID being cached (potential data race)

		program := interpreter.Program{
			Elaboration: sema.NewElaboration(nil),
		}

		inter := newTestInterpreter(t)
		inter.Program = &program

		program.Elaboration.SetCompositeType(
			semaCompositeType.ID(),
			semaCompositeType,
		)

		actual, err := ImportValue(
			inter,
			interpreter.EmptyLocationRange,
			nil,
			externalCompositeValue,
			semaCompositeType,
		)
		require.NoError(t, err)

		AssertValuesEqual(
			t,
			inter,
			internalCompositeValue,
			actual,
		)
	})
}

func TestRuntimeStaticTypeAvailability(t *testing.T) {

	t.Parallel()

	t.Run("inner array", func(t *testing.T) {
		script := `
            access(all) fun main(arg: Foo) {
            }

            access(all) struct Foo {
                access(all) var a: AnyStruct

                init() {
                    self.a = nil
                }
            }
        `

		structValue := cadence.Struct{
			StructType: &cadence.StructType{
				Location:            common.ScriptLocation{},
				QualifiedIdentifier: "Foo",
				Fields: []cadence.Field{
					{
						Identifier: "a",
						Type:       cadence.AnyStructType,
					},
				},
			},

			Fields: []cadence.Value{
				cadence.NewArray([]cadence.Value{
					cadence.String("foo"),
					cadence.String("bar"),
				}),
			},
		}

		_, err := executeTestScript(t, script, structValue)
		require.NoError(t, err)
	})

	t.Run("inner dictionary", func(t *testing.T) {
		script := `
            access(all) fun main(arg: Foo) {
            }

            access(all) struct Foo {
                access(all) var a: AnyStruct

                init() {
                    self.a = nil
                }
            }
        `

		structValue := cadence.Struct{
			StructType: &cadence.StructType{
				Location:            common.ScriptLocation{},
				QualifiedIdentifier: "Foo",
				Fields: []cadence.Field{
					{
						Identifier: "a",
						Type:       cadence.AnyStructType,
					},
				},
			},

			Fields: []cadence.Value{
				cadence.NewDictionary([]cadence.KeyValuePair{
					{
						Key:   cadence.String("foo"),
						Value: cadence.String("bar"),
					},
				}),
			},
		}

		_, err := executeTestScript(t, script, structValue)
		require.NoError(t, err)
	})
}

func newTestInterpreter(tb testing.TB) *interpreter.Interpreter {
	storage := newUnmeteredInMemoryStorage()

	inter, err := interpreter.NewInterpreter(
		nil,
		TestLocation,
		&interpreter.Config{
			Storage:                       storage,
			AtreeValueValidationEnabled:   true,
			AtreeStorageValidationEnabled: true,
		},
	)
	require.NoError(tb, err)

	return inter
}

func newUnmeteredInMemoryStorage() interpreter.Storage {
	return interpreter.NewInMemoryStorage(nil)
}

func TestRuntimeNestedStructArgPassing(t *testing.T) {
	t.Parallel()

	t.Run("valid", func(t *testing.T) {

		t.Parallel()

		script := `
            access(all) fun main(v: AnyStruct): UInt8 {
                return (v as! Foo).bytes[0]
            }

            access(all) struct Foo {
                access(all) let bytes: [UInt8]

                init(_ bytes: [UInt8]) {
                    self.bytes = bytes
               }
            }
        `

		jsonCdc := `
          {
            "value": {
              "id": "s.0000000000000000000000000000000000000000000000000000000000000000.Foo",
              "fields": [
                {
                  "name": "bytes",
                  "value": {
                    "value": [
                      {
                        "value": "32",
                        "type": "UInt8"
                      }
                    ],
                    "type": "Array"
                  }
                }
              ]
            },
            "type": "Struct"
          }
        `

		rt := newTestInterpreterRuntime()

		storage := newTestLedger(nil, nil)

		runtimeInterface := &testRuntimeInterface{
			storage: storage,
			meterMemory: func(_ common.MemoryUsage) error {
				return nil
			},
		}
		runtimeInterface.decodeArgument = func(b []byte, t cadence.Type) (value cadence.Value, err error) {
			return json.Decode(runtimeInterface, b)
		}

		value, err := rt.ExecuteScript(
			Script{
				Source: []byte(script),
				Arguments: [][]byte{
					[]byte(jsonCdc),
				},
			},
			Context{
				Interface: runtimeInterface,
				Location:  common.ScriptLocation{},
			},
		)

		require.NoError(t, err)
		assert.Equal(t, cadence.NewUInt8(32), value)
	})

	t.Run("invalid interface", func(t *testing.T) {

		t.Parallel()

		script := `
            access(all) fun main(v: AnyStruct) {
            }

            access(all) struct interface Foo {
            }
        `

		jsonCdc := `
          {
            "value": {
              "id": "s.0000000000000000000000000000000000000000000000000000000000000000.Foo",
              "fields": [
                {
                  "name": "bytes",
                  "value": {
                    "value": [
                      {
                        "value": "32",
                        "type": "UInt8"
                      }
                    ],
                    "type": "Array"
                  }
                }
              ]
            },
            "type": "Struct"
          }
        `

		rt := newTestInterpreterRuntime()

		storage := newTestLedger(nil, nil)

		runtimeInterface := &testRuntimeInterface{
			storage: storage,
			meterMemory: func(_ common.MemoryUsage) error {
				return nil
			},
		}
		runtimeInterface.decodeArgument = func(b []byte, t cadence.Type) (value cadence.Value, err error) {
			return json.Decode(runtimeInterface, b)
		}
		_, err := rt.ExecuteScript(
			Script{
				Source: []byte(script),
				Arguments: [][]byte{
					[]byte(jsonCdc),
				},
			},
			Context{
				Interface: runtimeInterface,
				Location:  common.ScriptLocation{},
			},
		)

		RequireError(t, err)
		assertUserError(t, err)

		var argErr *InvalidEntryPointArgumentError
		require.ErrorAs(t, err, &argErr)
	})
}

func TestRuntimeDestroyedResourceReferenceExport(t *testing.T) {
	t.Parallel()

	rt := newTestInterpreterRuntimeWithAttachments()

	script := []byte(`
        access(all) resource S {}

        access(all) fun main(): &S  {
            var s <- create S()
            var ref = &s as &S

            // Just to trick the checker,
            // and get pass the static referenced resource invalidation analysis.
            var ref2 = getRef(ref)

            destroy s
            return ref2!
        }

        access(all) fun getRef(_ ref: &S): &S  {
            return ref
        }
	 `)

	runtimeInterface := &testRuntimeInterface{}

	nextScriptLocation := newScriptLocationGenerator()
	_, err := rt.ExecuteScript(
		Script{
			Source: script,
		},
		Context{
			Interface: runtimeInterface,
			Location:  nextScriptLocation(),
		},
	)
	require.Error(t, err)
	require.ErrorAs(t, err, &interpreter.DestroyedResourceError{})
}<|MERGE_RESOLUTION|>--- conflicted
+++ resolved
@@ -2170,11 +2170,7 @@
 
 }
 
-<<<<<<< HEAD
-func TestRuntimeExportIDCapabilityValue(t *testing.T) {
-=======
-func TestExportCapabilityValue(t *testing.T) {
->>>>>>> 9443532a
+func TestRuntimeExportCapabilityValue(t *testing.T) {
 
 	t.Parallel()
 
@@ -4016,11 +4012,7 @@
 	})
 }
 
-<<<<<<< HEAD
-func TestRuntimeIDCapabilityValueImport(t *testing.T) {
-=======
-func TestCapabilityValueImport(t *testing.T) {
->>>>>>> 9443532a
+func TestRuntimeCapabilityValueImport(t *testing.T) {
 
 	t.Parallel()
 
